/**
 * Licensed to the Apache Software Foundation (ASF) under one
 * or more contributor license agreements.  See the NOTICE file
 * distributed with this work for additional information
 * regarding copyright ownership.  The ASF licenses this file
 * to you under the Apache License, Version 2.0 (the
 * "License"); you may not use this file except in compliance
 * with the License.  You may obtain a copy of the License at
 *
 *     http://www.apache.org/licenses/LICENSE-2.0
 *
 * Unless required by applicable law or agreed to in writing, software
 * distributed under the License is distributed on an "AS IS" BASIS,
 * WITHOUT WARRANTIES OR CONDITIONS OF ANY KIND, either express or implied.
 * See the License for the specific language governing permissions and
 * limitations under the License.
 */

package org.apache.hadoop.fs.azurebfs;

import java.io.FileNotFoundException;

import org.apache.hadoop.fs.FileStatus;
import org.apache.hadoop.fs.FileSystem;
import org.apache.hadoop.fs.Path;
import org.junit.Test;
import org.mockito.Mockito;

import org.apache.hadoop.fs.azurebfs.constants.AbfsServiceType;
import org.apache.hadoop.fs.azurebfs.constants.ConfigurationKeys;
import org.apache.hadoop.fs.azurebfs.contracts.exceptions.TrileanConversionException;
import org.apache.hadoop.fs.azurebfs.enums.Trilean;
import org.apache.hadoop.fs.azurebfs.services.AbfsClient;
import org.apache.hadoop.fs.azurebfs.services.AbfsRestOperation;
import org.apache.hadoop.fs.azurebfs.utils.TracingContext;

/**
 * Test filesystem initialization and creation.
 */
public class ITestAzureBlobFileSystemInitAndCreate extends
    AbstractAbfsIntegrationTest {

  public ITestAzureBlobFileSystemInitAndCreate() throws Exception {
    this.getConfiguration().unset(ConfigurationKeys.AZURE_CREATE_REMOTE_FILESYSTEM_DURING_INITIALIZATION);
  }

  @Override
  public void setup() {
  }

  @Override
  public void teardown() {
  }

  @Test (expected = FileNotFoundException.class)
  public void ensureFilesystemWillNotBeCreatedIfCreationConfigIsNotSet() throws Exception {
    final AzureBlobFileSystem fs = this.createFileSystem();
    FileStatus[] fileStatuses = fs.listStatus(new Path("/"));
  }

  @Test
  public void testGetAclCallOnHnsConfigAbsence() throws Exception {
    AzureBlobFileSystem fs = ((AzureBlobFileSystem) FileSystem.newInstance(
        getRawConfiguration()));
    AzureBlobFileSystemStore store = Mockito.spy(fs.getAbfsStore());
<<<<<<< HEAD
    AbfsClient client = Mockito.spy(fs.getAbfsStore().getClientHandler().getDfsClient());
=======
    AbfsClient client = Mockito.spy(fs.getAbfsStore().getClient(AbfsServiceType.DFS));
>>>>>>> 7e198c20
    Mockito.doReturn(client).when(store).getClient(AbfsServiceType.DFS);

    Mockito.doThrow(TrileanConversionException.class)
        .when(store)
        .isNamespaceEnabled();
    store.setNamespaceEnabled(Trilean.UNKNOWN);

    TracingContext tracingContext = getSampleTracingContext(fs, true);
    Mockito.doReturn(Mockito.mock(AbfsRestOperation.class))
        .when(client)
        .getAclStatus(Mockito.anyString(), Mockito.any(TracingContext.class));
    store.getIsNamespaceEnabled(tracingContext);

    Mockito.verify(client, Mockito.times(1))
        .getAclStatus(Mockito.anyString(), Mockito.any(TracingContext.class));
  }

  @Test
  public void testNoGetAclCallOnHnsConfigPresence() throws Exception {
    AzureBlobFileSystem fs = ((AzureBlobFileSystem) FileSystem.newInstance(
        getRawConfiguration()));
    AzureBlobFileSystemStore store = Mockito.spy(fs.getAbfsStore());
    AbfsClient client = Mockito.spy(fs.getAbfsStore().getClientHandler().getDfsClient());
    Mockito.doReturn(client).when(store).getClient();

    Mockito.doReturn(true)
        .when(store)
        .isNamespaceEnabled();

    TracingContext tracingContext = getSampleTracingContext(fs, true);
    store.getIsNamespaceEnabled(tracingContext);

    Mockito.verify(client, Mockito.times(0))
        .getAclStatus(Mockito.anyString(), Mockito.any(TracingContext.class));
  }
}<|MERGE_RESOLUTION|>--- conflicted
+++ resolved
@@ -63,11 +63,8 @@
     AzureBlobFileSystem fs = ((AzureBlobFileSystem) FileSystem.newInstance(
         getRawConfiguration()));
     AzureBlobFileSystemStore store = Mockito.spy(fs.getAbfsStore());
-<<<<<<< HEAD
-    AbfsClient client = Mockito.spy(fs.getAbfsStore().getClientHandler().getDfsClient());
-=======
     AbfsClient client = Mockito.spy(fs.getAbfsStore().getClient(AbfsServiceType.DFS));
->>>>>>> 7e198c20
+
     Mockito.doReturn(client).when(store).getClient(AbfsServiceType.DFS);
 
     Mockito.doThrow(TrileanConversionException.class)
