--- conflicted
+++ resolved
@@ -600,10 +600,6 @@
    * @param path path to create. Can be relative or absolute.
    */
   protected void createAzCopyFolder(Path path) throws Exception {
-<<<<<<< HEAD
-    assumeBlobServiceType();
-=======
->>>>>>> 020aacec
     assumeValidTestConfigPresent(getRawConfiguration(), FS_AZURE_TEST_FIXED_SAS_TOKEN);
     String sasToken = getRawConfiguration().get(FS_AZURE_TEST_FIXED_SAS_TOKEN);
     AzcopyToolHelper azcopyHelper = AzcopyToolHelper.getInstance(sasToken);
@@ -615,10 +611,6 @@
    * @param path path to create. Can be relative or absolute.
    */
   protected void createAzCopyFile(Path path) throws Exception {
-<<<<<<< HEAD
-    assumeBlobServiceType();
-=======
->>>>>>> 020aacec
     assumeValidTestConfigPresent(getRawConfiguration(), FS_AZURE_TEST_FIXED_SAS_TOKEN);
     String sasToken = getRawConfiguration().get(FS_AZURE_TEST_FIXED_SAS_TOKEN);
     AzcopyToolHelper azcopyHelper = AzcopyToolHelper.getInstance(sasToken);
