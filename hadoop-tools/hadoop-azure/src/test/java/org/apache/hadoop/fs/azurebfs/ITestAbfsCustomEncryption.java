--- conflicted
+++ resolved
@@ -36,6 +36,7 @@
 import org.apache.hadoop.fs.azurebfs.security.EncodingHelper;
 import org.apache.hadoop.fs.azurebfs.services.AbfsClientUtils;
 import org.apache.hadoop.fs.azurebfs.services.AbfsDfsClient;
+import org.apache.hadoop.fs.azurebfs.utils.PathUtils;
 import org.apache.hadoop.fs.azurebfs.utils.TracingContext;
 import org.assertj.core.api.Assertions;
 import org.assertj.core.api.Assumptions;
@@ -64,13 +65,11 @@
 import org.apache.hadoop.test.LambdaTestUtils;
 import org.apache.hadoop.util.Lists;
 
-<<<<<<< HEAD
 import static org.apache.hadoop.fs.azurebfs.constants.AbfsHttpConstants.BLOCK_LIST_END_TAG;
 import static org.apache.hadoop.fs.azurebfs.constants.AbfsHttpConstants.BLOCK_LIST_START_TAG;
+import static org.apache.hadoop.fs.azurebfs.constants.AbfsHttpConstants.CPK_IN_NON_HNS_ACCOUNT_ERROR_MESSAGE;
+import static org.apache.hadoop.fs.azurebfs.constants.AbfsHttpConstants.LATEST_BLOCK_FORMAT;
 import static org.apache.hadoop.fs.azurebfs.constants.AbfsHttpConstants.XML_VERSION;
-=======
-import static org.apache.hadoop.fs.azurebfs.constants.AbfsHttpConstants.CPK_IN_NON_HNS_ACCOUNT_ERROR_MESSAGE;
->>>>>>> a1f5dc58
 import static org.apache.hadoop.fs.azurebfs.constants.ConfigurationKeys.FS_AZURE_ENCRYPTION_CONTEXT_PROVIDER_TYPE;
 import static org.apache.hadoop.fs.azurebfs.constants.ConfigurationKeys.FS_AZURE_ENCRYPTION_ENCODED_CLIENT_PROVIDED_KEY;
 import static org.apache.hadoop.fs.azurebfs.constants.ConfigurationKeys.FS_AZURE_ENCRYPTION_ENCODED_CLIENT_PROVIDED_KEY_SHA;
@@ -195,15 +194,12 @@
     }
   }
 
-<<<<<<< HEAD
   protected static String generateBlockListXml() {
     return XML_VERSION
         + BLOCK_LIST_START_TAG
         + BLOCK_LIST_END_TAG;
   }
 
-=======
->>>>>>> a1f5dc58
   private void validateCpkResponseHeadersForCombination(final AzureBlobFileSystem fs)
       throws Exception {
     Path testPath = path("/testFile");
@@ -485,27 +481,13 @@
    * was used to create the x-ms-encryption-context value used for creating the file.
    */
   private EncryptionContextProvider createEncryptedFile(Path testPath) throws Exception {
-<<<<<<< HEAD
-    AzureBlobFileSystem fs;
-    if (getFileSystem().getAbfsClient().getEncryptionType() == fileEncryptionType) {
-      fs = getFileSystem();
-    } else {
-      fs = fileEncryptionType == ENCRYPTION_CONTEXT
-          ? getECProviderEnabledFS()
-          : getCPKEnabledFS();
-    }
-    String relativePath = getRelativePath(testPath);
-    try (FSDataOutputStream out = fs.create(new Path(relativePath))) {
-      out.write(SERVER_FILE_CONTENT.getBytes());
-=======
     try (AzureBlobFileSystem fs = getFileSystemForFileEncryption()) {
-      String relativePath = fs.getAbfsStore().getRelativePath(testPath);
+      String relativePath = PathUtils.getRelativePath(testPath);
       try (FSDataOutputStream out = fs.create(new Path(relativePath))) {
         out.write(SERVER_FILE_CONTENT.getBytes());
       }
       verifyFileEncryption(fs, relativePath);
       return fs.getAbfsClient().getEncryptionContextProvider();
->>>>>>> a1f5dc58
     }
   }
 
