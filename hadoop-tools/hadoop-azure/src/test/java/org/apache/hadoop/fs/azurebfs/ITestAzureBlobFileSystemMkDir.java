--- conflicted
+++ resolved
@@ -126,16 +126,9 @@
     fs.mkdirs(dirPath);
 
     // One request to server
-<<<<<<< HEAD
-    AbfsClientHandler clientHandler = fs.getAbfsStore().getClientHandler();
-    AbfsClient client = clientHandler.getClient(fs.getAbfsStore().getAbfsConfiguration().getIngressServiceType());
-    if (client instanceof AbfsBlobClient) {
-      mkdirRequestCount+=3;
-=======
     AbfsClient client = fs.getAbfsStore().getClient(fs.getAbfsStore().getAbfsConfiguration().getIngressServiceType());
     if (client instanceof AbfsBlobClient) {
       mkdirRequestCount+=2;
->>>>>>> 7e198c20
     } else {
       mkdirRequestCount++;
     }
