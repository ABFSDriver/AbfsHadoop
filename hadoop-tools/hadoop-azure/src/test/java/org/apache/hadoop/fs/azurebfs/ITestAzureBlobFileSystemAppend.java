--- conflicted
+++ resolved
@@ -178,9 +178,6 @@
     }
   }
 
-<<<<<<< HEAD
-
-=======
   /**
    * Creates a file over DFS and attempts to append over Blob.
    * It should fallback to DFS when appending to the file fails.
@@ -587,5 +584,4 @@
     FileSystem fileSystem = FileSystem.newInstance(conf);
     return (AzureBlobFileSystem) fileSystem;
   }
->>>>>>> 337830cf
 }