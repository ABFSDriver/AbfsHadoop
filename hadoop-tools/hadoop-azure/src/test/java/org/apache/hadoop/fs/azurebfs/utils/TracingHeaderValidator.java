/**
 * Licensed to the Apache Software Foundation (ASF) under one
 * or more contributor license agreements.  See the NOTICE file
 * distributed with this work for additional information
 * regarding copyright ownership.  The ASF licenses this file
 * to you under the Apache License, Version 2.0 (the
 * "License"); you may not use this file except in compliance
 * with the License.  You may obtain a copy of the License at
 *
 *     http://www.apache.org/licenses/LICENSE-2.0
 *
 * Unless required by applicable law or agreed to in writing, software
 * distributed under the License is distributed on an "AS IS" BASIS,
 * WITHOUT WARRANTIES OR CONDITIONS OF ANY KIND, either express or implied.
 * See the License for the specific language governing permissions and
 * limitations under the License.
 */

package org.apache.hadoop.fs.azurebfs.utils;

import org.apache.hadoop.fs.azurebfs.constants.FSOperationType;
import org.assertj.core.api.Assertions;

import static org.apache.hadoop.fs.azurebfs.constants.AbfsHttpConstants.EMPTY_STRING;

/**
 * Used to validate correlation identifiers provided during testing against
 * values that get associated with a request through its TracingContext instance
 */
public class TracingHeaderValidator implements Listener {
  private String clientCorrelationId;
  private String fileSystemId;
  private String primaryRequestId = EMPTY_STRING;
  private boolean needsPrimaryRequestId;
  private String streamID = "";
  private FSOperationType operation;
  private int retryNum;
  private TracingHeaderFormat format;

  private static final String GUID_PATTERN = "^[0-9a-fA-F]{8}-([0-9a-fA-F]{4}-){3}[0-9a-fA-F]{12}$";
  private String ingressHandler = null;
  private String position = null;

  private Integer operatedBlobCount = null;
  private String ingressHandler = null;
  private String position = null;

  @Override
  public void callTracingHeaderValidator(String tracingContextHeader,
      TracingHeaderFormat format) {
    this.format = format;
    validateTracingHeader(tracingContextHeader);
  }

  @Override
  public TracingHeaderValidator getClone() {
    TracingHeaderValidator tracingHeaderValidator = new TracingHeaderValidator(
        clientCorrelationId, fileSystemId, operation, needsPrimaryRequestId,
        retryNum, streamID);
    tracingHeaderValidator.primaryRequestId = primaryRequestId;
<<<<<<< HEAD
    tracingHeaderValidator.operatedBlobCount = operatedBlobCount;
=======
>>>>>>> 0e373c5a
    tracingHeaderValidator.ingressHandler = ingressHandler;
    tracingHeaderValidator.position = position;
    return tracingHeaderValidator;
  }

  public TracingHeaderValidator(String clientCorrelationId, String fileSystemId,
      FSOperationType operation, boolean needsPrimaryRequestId, int retryNum) {
    this.clientCorrelationId = clientCorrelationId;
    this.fileSystemId = fileSystemId;
    this.operation = operation;
    this.retryNum = retryNum;
    this.needsPrimaryRequestId = needsPrimaryRequestId;
  }

  public TracingHeaderValidator(String clientCorrelationId, String fileSystemId,
      FSOperationType operation, boolean needsPrimaryRequestId, int retryNum,
      String streamID) {
    this(clientCorrelationId, fileSystemId, operation, needsPrimaryRequestId,
        retryNum);
    this.streamID = streamID;
  }

  private void validateTracingHeader(String tracingContextHeader) {
    String[] idList = tracingContextHeader.split(":");
    validateBasicFormat(idList);
    if (format != TracingHeaderFormat.ALL_ID_FORMAT) {
      return;
    }
    if (idList.length >= 8) {
      if (operatedBlobCount != null) {
        Assertions.assertThat(Integer.parseInt(idList[7]))
            .describedAs("OperatedBlobCount is incorrect")
            .isEqualTo(operatedBlobCount);
      }
    }
    if (!primaryRequestId.isEmpty() && !idList[3].isEmpty()) {
      Assertions.assertThat(idList[3])
          .describedAs("PrimaryReqID should be common for these requests")
          .isEqualTo(primaryRequestId);
    }
    if (!streamID.isEmpty()) {
      Assertions.assertThat(idList[4])
          .describedAs("Stream id should be common for these requests")
          .isEqualTo(streamID);
    }
  }

  private void validateBasicFormat(String[] idList) {
    if (format == TracingHeaderFormat.ALL_ID_FORMAT) {
      int expectedSize = 7;
<<<<<<< HEAD
      if (operatedBlobCount != null) {
        expectedSize += 1;
      }
=======
>>>>>>> 0e373c5a
      if (ingressHandler != null) {
        expectedSize += 2;
      }
      Assertions.assertThat(idList)
          .describedAs("header should have " + expectedSize + " elements")
          .hasSize(expectedSize);
    } else if (format == TracingHeaderFormat.TWO_ID_FORMAT) {
      Assertions.assertThat(idList)
          .describedAs("header should have 2 elements").hasSize(2);
    } else {
      Assertions.assertThat(idList).describedAs("header should have 1 element")
          .hasSize(1);
      Assertions.assertThat(idList[0])
          .describedAs("Client request ID is a guid").matches(GUID_PATTERN);
      return;
    }

    if (clientCorrelationId.matches("[a-zA-Z0-9-]*")) {
      Assertions.assertThat(idList[0])
          .describedAs("Correlation ID should match config")
          .isEqualTo(clientCorrelationId);
    } else {
      Assertions.assertThat(idList[0])
          .describedAs("Invalid config should be replaced with empty string")
          .isEmpty();
    }
    Assertions.assertThat(idList[1]).describedAs("Client request ID is a guid")
        .matches(GUID_PATTERN);

    if (format != TracingHeaderFormat.ALL_ID_FORMAT) {
      return;
    }

    Assertions.assertThat(idList[2]).describedAs("Filesystem ID incorrect")
        .isEqualTo(fileSystemId);
    if (needsPrimaryRequestId && !operation
        .equals(FSOperationType.READ)) {
      Assertions.assertThat(idList[3]).describedAs("should have primaryReqId")
          .isNotEmpty();
    }
    Assertions.assertThat(idList[5]).describedAs("Operation name incorrect")
        .isEqualTo(operation.toString());
    if (idList[6].contains("_")) {
      idList[6] = idList[6].split("_")[0];
    }
    int retryCount = Integer.parseInt(idList[6]);
    Assertions.assertThat(retryCount)
        .describedAs("Retry was required due to issue on server side")
        .isEqualTo(retryNum);
  }

  /**
   * Sets the value of expected Hadoop operation
   * @param operation Hadoop operation code (String of two characters)
   */
  @Override
  public void setOperation(FSOperationType operation) {
    this.operation = operation;
  }

  @Override
  public void updatePrimaryRequestID(String primaryRequestId) {
    this.primaryRequestId = primaryRequestId;
  }

  @Override
  public void updateIngressHandler(String ingressHandler) {
    this.ingressHandler = ingressHandler;
  }

  @Override
  public void updatePosition(String position) {
    this.position = position;
  }
<<<<<<< HEAD

  public void setOperatedBlobCount(Integer operatedBlobCount) {
    this.operatedBlobCount = operatedBlobCount;
  }
=======
>>>>>>> 0e373c5a
}<|MERGE_RESOLUTION|>--- conflicted
+++ resolved
@@ -42,8 +42,6 @@
   private String position = null;
 
   private Integer operatedBlobCount = null;
-  private String ingressHandler = null;
-  private String position = null;
 
   @Override
   public void callTracingHeaderValidator(String tracingContextHeader,
@@ -58,10 +56,7 @@
         clientCorrelationId, fileSystemId, operation, needsPrimaryRequestId,
         retryNum, streamID);
     tracingHeaderValidator.primaryRequestId = primaryRequestId;
-<<<<<<< HEAD
     tracingHeaderValidator.operatedBlobCount = operatedBlobCount;
-=======
->>>>>>> 0e373c5a
     tracingHeaderValidator.ingressHandler = ingressHandler;
     tracingHeaderValidator.position = position;
     return tracingHeaderValidator;
@@ -112,12 +107,9 @@
   private void validateBasicFormat(String[] idList) {
     if (format == TracingHeaderFormat.ALL_ID_FORMAT) {
       int expectedSize = 7;
-<<<<<<< HEAD
       if (operatedBlobCount != null) {
         expectedSize += 1;
       }
-=======
->>>>>>> 0e373c5a
       if (ingressHandler != null) {
         expectedSize += 2;
       }
@@ -192,11 +184,9 @@
   public void updatePosition(String position) {
     this.position = position;
   }
-<<<<<<< HEAD
 
   public void setOperatedBlobCount(Integer operatedBlobCount) {
     this.operatedBlobCount = operatedBlobCount;
   }
-=======
->>>>>>> 0e373c5a
+
 }