--- conflicted
+++ resolved
@@ -56,12 +56,9 @@
         clientCorrelationId, fileSystemId, operation, needsPrimaryRequestId,
         retryNum, streamID);
     tracingHeaderValidator.primaryRequestId = primaryRequestId;
-<<<<<<< HEAD
     tracingHeaderValidator.ingressHandler = ingressHandler;
     tracingHeaderValidator.position = position;
-=======
     tracingHeaderValidator.operatedBlobCount = operatedBlobCount;
->>>>>>> e816e96f
     return tracingHeaderValidator;
   }
 
@@ -109,23 +106,15 @@
 
   private void validateBasicFormat(String[] idList) {
     if (format == TracingHeaderFormat.ALL_ID_FORMAT) {
-<<<<<<< HEAD
       int expectedSize = 7;
       if (ingressHandler != null) {
         expectedSize += 2;
+      } if (operatedBlobCount != null) {
+        expectedSize += 1;
       }
       Assertions.assertThat(idList)
           .describedAs("header should have " + expectedSize + " elements")
           .hasSize(expectedSize);
-=======
-      if(operatedBlobCount == null) {
-        Assertions.assertThat(idList)
-            .describedAs("header should have 7 elements").hasSize(7);
-      } else {
-        Assertions.assertThat(idList)
-            .describedAs("header should have 8 elements").hasSize(8);
-      }
->>>>>>> e816e96f
     } else if (format == TracingHeaderFormat.TWO_ID_FORMAT) {
       Assertions.assertThat(idList)
           .describedAs("header should have 2 elements").hasSize(2);
@@ -185,7 +174,6 @@
     this.primaryRequestId = primaryRequestId;
   }
 
-<<<<<<< HEAD
   @Override
   public void updateIngressHandler(String ingressHandler) {
     this.ingressHandler = ingressHandler;
@@ -194,9 +182,9 @@
   @Override
   public void updatePosition(String position) {
     this.position = position;
-=======
+  }
+
   public void setOperatedBlobCount(Integer operatedBlobCount) {
     this.operatedBlobCount = operatedBlobCount;
->>>>>>> e816e96f
   }
 }