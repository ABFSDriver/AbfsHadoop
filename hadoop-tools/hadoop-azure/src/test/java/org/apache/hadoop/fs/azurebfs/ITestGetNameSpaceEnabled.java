--- conflicted
+++ resolved
@@ -161,11 +161,7 @@
         : CONTAINER_NOT_FOUND_ERROR;
 
     Assertions.assertThat(ex.getMessage()).describedAs(
-<<<<<<< HEAD
-        "Expecting FileNotFoundException with message: " + expectedExceptionMessage)
-=======
-            "Expecting FileNotFoundException with message: " + expectedExceptionMessage)
->>>>>>> 7e198c20
+     "Expecting FileNotFoundException with message: " + expectedExceptionMessage)
         .contains(expectedExceptionMessage);
   }
 
