/**
 * Licensed to the Apache Software Foundation (ASF) under one
 * or more contributor license agreements.  See the NOTICE file
 * distributed with this work for additional information
 * regarding copyright ownership.  The ASF licenses this file
 * to you under the Apache License, Version 2.0 (the
 * "License"); you may not use this file except in compliance
 * with the License.  You may obtain a copy of the License at
 *
 *     http://www.apache.org/licenses/LICENSE-2.0
 *
 * Unless required by applicable law or agreed to in writing, software
 * distributed under the License is distributed on an "AS IS" BASIS,
 * WITHOUT WARRANTIES OR CONDITIONS OF ANY KIND, either express or implied.
 * See the License for the specific language governing permissions and
 * limitations under the License.
 */
package org.apache.hadoop.fs.azurebfs;

import java.io.FileNotFoundException;
import java.io.IOException;
import java.util.UUID;

import org.junit.Assume;
import org.junit.Test;
import org.assertj.core.api.Assertions;
import org.mockito.Mockito;

import org.apache.hadoop.fs.CommonConfigurationKeysPublic;
import org.apache.hadoop.fs.FileSystem;
import org.apache.hadoop.fs.azurebfs.constants.AbfsServiceType;
import org.apache.hadoop.fs.azurebfs.services.AbfsBlobClient;
import org.apache.hadoop.fs.azurebfs.services.AbfsClient;
import org.apache.hadoop.fs.azurebfs.services.AbfsClientHandler;
import org.apache.hadoop.fs.azurebfs.services.AbfsDfsClient;
import org.apache.hadoop.fs.azurebfs.services.AbfsRestOperation;
import org.apache.hadoop.conf.Configuration;
import org.apache.hadoop.fs.Path;
import org.apache.hadoop.fs.azurebfs.enums.Trilean;
import org.apache.hadoop.fs.azurebfs.utils.TracingContext;

import static org.mockito.ArgumentMatchers.any;
import static org.mockito.ArgumentMatchers.anyString;
import static org.mockito.Mockito.doReturn;
import static org.mockito.Mockito.mock;
import static org.mockito.Mockito.never;
import static org.mockito.Mockito.times;
import static org.mockito.Mockito.verify;

import static org.apache.hadoop.fs.azurebfs.constants.FileSystemConfigurations.DEFAULT_FS_AZURE_ACCOUNT_IS_HNS_ENABLED;
import static org.apache.hadoop.fs.azurebfs.constants.TestConfigurationKeys.TEST_CONFIGURATION_FILE_NAME;
import static org.apache.hadoop.fs.azurebfs.constants.ConfigurationKeys.AZURE_CREATE_REMOTE_FILESYSTEM_DURING_INITIALIZATION;
import static org.apache.hadoop.fs.azurebfs.constants.ConfigurationKeys.FS_AZURE_ACCOUNT_IS_HNS_ENABLED;
import static org.apache.hadoop.fs.azurebfs.constants.TestConfigurationKeys.FS_AZURE_TEST_NAMESPACE_ENABLED_ACCOUNT;
import static org.apache.hadoop.test.LambdaTestUtils.intercept;

/**
 * Test getIsNamespaceEnabled call.
 */
public class ITestGetNameSpaceEnabled extends AbstractAbfsIntegrationTest {

  private static final String TRUE_STR = "true";
  private static final String FALSE_STR = "false";
  private static final String FILESYSTEM_NOT_FOUND_ERROR = "The specified filesystem does not exist.";
  private static final String CONTAINER_NOT_FOUND_ERROR = "The specified container does not exist.";

  private boolean isUsingXNSAccount;
  public ITestGetNameSpaceEnabled() throws Exception {
    isUsingXNSAccount = getConfiguration().getBoolean(FS_AZURE_TEST_NAMESPACE_ENABLED_ACCOUNT, false);
  }

  @Test
  public void testXNSAccount() throws IOException {
    Assume.assumeTrue("Skip this test because the account being used for test is a non XNS account",
            isUsingXNSAccount);
    assertTrue("Expecting getIsNamespaceEnabled() return true",
        getIsNamespaceEnabled(getFileSystem()));
  }

  @Test
  public void testNonXNSAccount() throws IOException {
    assumeValidTestConfigPresent(getRawConfiguration(), FS_AZURE_TEST_NAMESPACE_ENABLED_ACCOUNT);
    Assume.assumeFalse("Skip this test because the account being used for test is a XNS account",
            isUsingXNSAccount);
    assertFalse("Expecting getIsNamespaceEnabled() return false",
        getIsNamespaceEnabled(getFileSystem()));
  }

  @Test
  public void testGetIsNamespaceEnabledWhenConfigIsTrue() throws Exception {
    assumeValidTestConfigPresent(getRawConfiguration(), FS_AZURE_TEST_NAMESPACE_ENABLED_ACCOUNT);
    Assume.assumeTrue("Blob Endpoint Does not Allow FS init on HNS Account",
        getAbfsServiceType() == AbfsServiceType.DFS);
    AzureBlobFileSystem fs = getNewFSWithHnsConf(TRUE_STR);
    Assertions.assertThat(getIsNamespaceEnabled(fs)).describedAs(
        "getIsNamespaceEnabled should return true when the "
            + "config is set as true").isTrue();
    fs.getAbfsStore().deleteFilesystem(getTestTracingContext(fs, false));
    unsetAndAssert();
  }

  @Test
  public void testGetIsNamespaceEnabledWhenConfigIsFalse() throws Exception {
    assumeValidTestConfigPresent(getRawConfiguration(), FS_AZURE_TEST_NAMESPACE_ENABLED_ACCOUNT);
    AzureBlobFileSystem fs = getNewFSWithHnsConf(FALSE_STR);
    Assertions.assertThat(getIsNamespaceEnabled(fs)).describedAs(
        "getIsNamespaceEnabled should return false when the "
            + "config is set as false").isFalse();
    fs.getAbfsStore().deleteFilesystem(getTestTracingContext(fs, false));
    unsetAndAssert();
  }

  private void unsetAndAssert() throws Exception {
    AzureBlobFileSystem fs = getNewFSWithHnsConf(
        DEFAULT_FS_AZURE_ACCOUNT_IS_HNS_ENABLED);
    boolean expectedValue = this.getConfiguration()
        .getBoolean(FS_AZURE_TEST_NAMESPACE_ENABLED_ACCOUNT, false);
    Assertions.assertThat(getIsNamespaceEnabled(fs)).describedAs(
        "getIsNamespaceEnabled should return the value "
            + "configured for fs.azure.test.namespace.enabled")
        .isEqualTo(expectedValue);
    fs.getAbfsStore().deleteFilesystem(getTestTracingContext(fs, false));
  }

  private AzureBlobFileSystem getNewFSWithHnsConf(
      String isNamespaceEnabledAccount) throws Exception {
    Configuration rawConfig = new Configuration();
    rawConfig.addResource(TEST_CONFIGURATION_FILE_NAME);
    rawConfig.set(FS_AZURE_ACCOUNT_IS_HNS_ENABLED, isNamespaceEnabledAccount);
    rawConfig
        .setBoolean(AZURE_CREATE_REMOTE_FILESYSTEM_DURING_INITIALIZATION, true);
    rawConfig.set(CommonConfigurationKeysPublic.FS_DEFAULT_NAME_KEY,
        getNonExistingUrl());
    return (AzureBlobFileSystem) FileSystem.get(rawConfig);
  }

  private String getNonExistingUrl() {
    String testUri = this.getTestUrl();
    return getAbfsScheme() + "://" + UUID.randomUUID() + testUri
        .substring(testUri.indexOf("@"));
  }

  @Test
  public void testFailedRequestWhenFSNotExist() throws Exception {
    assumeValidTestConfigPresent(getRawConfiguration(), FS_AZURE_TEST_NAMESPACE_ENABLED_ACCOUNT);
    AbfsConfiguration config = this.getConfiguration();
    config.setBoolean(AZURE_CREATE_REMOTE_FILESYSTEM_DURING_INITIALIZATION, false);
    String testUri = this.getTestUrl();
    String nonExistingFsUrl = getAbfsScheme() + "://" + UUID.randomUUID()
            + testUri.substring(testUri.indexOf("@"));
    config.setBoolean(FS_AZURE_ACCOUNT_IS_HNS_ENABLED, isUsingXNSAccount);
    AzureBlobFileSystem fs = this.getFileSystem(nonExistingFsUrl);
    fs.getAbfsStore().setNamespaceEnabled(Trilean.UNKNOWN);
<<<<<<< HEAD
=======

    FileNotFoundException ex = intercept(FileNotFoundException.class, ()-> {
      fs.getFileStatus(new Path("/")); // Run a dummy FS call
    });

    String expectedExceptionMessage = getAbfsServiceType() == AbfsServiceType.DFS
        ? FILESYSTEM_NOT_FOUND_ERROR
        : CONTAINER_NOT_FOUND_ERROR;
>>>>>>> 90607299

    Assertions.assertThat(ex.getMessage()).describedAs(
            "Expecting FileNotFoundException with message: " + expectedExceptionMessage)
        .contains(expectedExceptionMessage);
  }

  @Test
  public void testEnsureGetAclCallIsMadeOnceWhenConfigIsInvalid()
      throws Exception {
    unsetConfAndEnsureGetAclCallIsMadeOnce();
    ensureGetAclCallIsMadeOnceForInvalidConf(" ");
    unsetConfAndEnsureGetAclCallIsMadeOnce();
    ensureGetAclCallIsMadeOnceForInvalidConf("Invalid conf");
    unsetConfAndEnsureGetAclCallIsMadeOnce();
  }

  @Test
  public void testEnsureGetAclCallIsNeverMadeWhenConfigIsValid()
      throws Exception {
    unsetConfAndEnsureGetAclCallIsMadeOnce();
    ensureGetAclCallIsNeverMadeForValidConf(FALSE_STR.toLowerCase());
    unsetConfAndEnsureGetAclCallIsMadeOnce();
    ensureGetAclCallIsNeverMadeForValidConf(FALSE_STR.toUpperCase());
    unsetConfAndEnsureGetAclCallIsMadeOnce();
    ensureGetAclCallIsNeverMadeForValidConf(TRUE_STR.toLowerCase());
    unsetConfAndEnsureGetAclCallIsMadeOnce();
    ensureGetAclCallIsNeverMadeForValidConf(TRUE_STR.toUpperCase());
    unsetConfAndEnsureGetAclCallIsMadeOnce();
  }

  @Test
  public void testEnsureGetAclCallIsMadeOnceWhenConfigIsNotPresent()
      throws IOException {
    unsetConfAndEnsureGetAclCallIsMadeOnce();
  }

  private void ensureGetAclCallIsMadeOnceForInvalidConf(String invalidConf)
      throws Exception {
    this.getFileSystem().getAbfsStore()
        .setNamespaceEnabled(Trilean.getTrilean(invalidConf));
    AbfsClient mockClient =
        callAbfsGetIsNamespaceEnabledAndReturnMockAbfsClient();
    verify(mockClient, times(1))
        .getAclStatus(anyString(), any(TracingContext.class));
  }

  private void ensureGetAclCallIsNeverMadeForValidConf(String validConf)
      throws Exception {
    this.getFileSystem().getAbfsStore()
        .setNamespaceEnabled(Trilean.getTrilean(validConf));
    AbfsClient mockClient =
        callAbfsGetIsNamespaceEnabledAndReturnMockAbfsClient();
    verify(mockClient, never())
        .getAclStatus(anyString(), any(TracingContext.class));
  }

  private void unsetConfAndEnsureGetAclCallIsMadeOnce() throws IOException {
    this.getFileSystem().getAbfsStore().setNamespaceEnabled(Trilean.UNKNOWN);
    AbfsClient mockClient =
        callAbfsGetIsNamespaceEnabledAndReturnMockAbfsClient();
    verify(mockClient, times(1))
        .getAclStatus(anyString(), any(TracingContext.class));
  }

  private AbfsClient callAbfsGetIsNamespaceEnabledAndReturnMockAbfsClient()
      throws IOException {
    final AzureBlobFileSystem abfs = this.getFileSystem();
    final AzureBlobFileSystemStore abfsStore = abfs.getAbfsStore();
    final AbfsDfsClient mockClient = mock(AbfsDfsClient.class);
    doReturn(mock(AbfsRestOperation.class)).when(mockClient)
        .getAclStatus(anyString(), any(TracingContext.class));
    abfsStore.setClient(mockClient);
    abfsStore.setClientHandler(getMockClientHandler(mockClient));
    getIsNamespaceEnabled(abfs);
    return mockClient;
  }

  private AbfsClientHandler getMockClientHandler(AbfsClient mockClient) {
    AbfsClientHandler handler = Mockito.mock(AbfsClientHandler.class);
    Mockito.doReturn(mockClient).when(handler).getDfsClient();
<<<<<<< HEAD
=======
    Mockito.doReturn(mockClient).when(handler).getClient(AbfsServiceType.DFS);
>>>>>>> 90607299
    return handler;
  }

}<|MERGE_RESOLUTION|>--- conflicted
+++ resolved
@@ -151,8 +151,6 @@
     config.setBoolean(FS_AZURE_ACCOUNT_IS_HNS_ENABLED, isUsingXNSAccount);
     AzureBlobFileSystem fs = this.getFileSystem(nonExistingFsUrl);
     fs.getAbfsStore().setNamespaceEnabled(Trilean.UNKNOWN);
-<<<<<<< HEAD
-=======
 
     FileNotFoundException ex = intercept(FileNotFoundException.class, ()-> {
       fs.getFileStatus(new Path("/")); // Run a dummy FS call
@@ -161,7 +159,6 @@
     String expectedExceptionMessage = getAbfsServiceType() == AbfsServiceType.DFS
         ? FILESYSTEM_NOT_FOUND_ERROR
         : CONTAINER_NOT_FOUND_ERROR;
->>>>>>> 90607299
 
     Assertions.assertThat(ex.getMessage()).describedAs(
             "Expecting FileNotFoundException with message: " + expectedExceptionMessage)
@@ -242,10 +239,7 @@
   private AbfsClientHandler getMockClientHandler(AbfsClient mockClient) {
     AbfsClientHandler handler = Mockito.mock(AbfsClientHandler.class);
     Mockito.doReturn(mockClient).when(handler).getDfsClient();
-<<<<<<< HEAD
-=======
     Mockito.doReturn(mockClient).when(handler).getClient(AbfsServiceType.DFS);
->>>>>>> 90607299
     return handler;
   }
 
