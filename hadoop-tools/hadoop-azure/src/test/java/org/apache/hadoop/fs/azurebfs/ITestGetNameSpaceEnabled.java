--- conflicted
+++ resolved
@@ -29,14 +29,10 @@
 import org.apache.hadoop.fs.CommonConfigurationKeysPublic;
 import org.apache.hadoop.fs.FileSystem;
 import org.apache.hadoop.fs.azurebfs.constants.AbfsServiceType;
-<<<<<<< HEAD
+import org.apache.hadoop.fs.azurebfs.contracts.exceptions.AbfsRestOperationException;
 import org.apache.hadoop.fs.azurebfs.services.AbfsBlobClient;
 import org.apache.hadoop.fs.azurebfs.services.AbfsClient;
 import org.apache.hadoop.fs.azurebfs.services.AbfsClientHandler;
-=======
-import org.apache.hadoop.fs.azurebfs.contracts.exceptions.AbfsRestOperationException;
-import org.apache.hadoop.fs.azurebfs.services.AbfsClient;
->>>>>>> 964e0897
 import org.apache.hadoop.fs.azurebfs.services.AbfsDfsClient;
 import org.apache.hadoop.fs.azurebfs.services.AbfsRestOperation;
 import org.apache.hadoop.conf.Configuration;
@@ -166,7 +162,6 @@
     config.setBoolean(FS_AZURE_ACCOUNT_IS_HNS_ENABLED, isUsingXNSAccount);
     AzureBlobFileSystem fs = this.getFileSystem(nonExistingFsUrl);
     fs.getAbfsStore().setNamespaceEnabled(Trilean.UNKNOWN);
-<<<<<<< HEAD
 
     FileNotFoundException ex = intercept(FileNotFoundException.class, ()-> {
       fs.getFileStatus(new Path("/")); // Run a dummy FS call
@@ -175,8 +170,6 @@
     String expectedExceptionMessage = getAbfsServiceType() == AbfsServiceType.DFS
         ? FILESYSTEM_NOT_FOUND_ERROR
         : CONTAINER_NOT_FOUND_ERROR;
-=======
->>>>>>> 964e0897
 
     Assertions.assertThat(ex.getMessage()).describedAs(
             "Expecting FileNotFoundException with message: " + expectedExceptionMessage)
@@ -245,25 +238,16 @@
       throws IOException {
     final AzureBlobFileSystem abfs = Mockito.spy(this.getFileSystem());
     final AzureBlobFileSystemStore abfsStore = Mockito.spy(abfs.getAbfsStore());
-<<<<<<< HEAD
     final AbfsDfsClient mockClient = mock(AbfsDfsClient.class);
     doReturn(abfsStore).when(abfs).getAbfsStore();
     doReturn(mockClient).when(abfsStore).getClient();
     doReturn(mockClient).when(abfsStore).getClient(any());
 
-=======
-    final AbfsClient mockClient = mock(AbfsDfsClient.class);
-    doReturn(abfsStore).when(abfs).getAbfsStore();
-    doReturn(mockClient).when(abfsStore).getClient();
-    doReturn(mockClient).when(abfsStore).getClient(any());
->>>>>>> 964e0897
     doReturn(mock(AbfsRestOperation.class)).when(mockClient)
         .getAclStatus(anyString(), any(TracingContext.class));
     getIsNamespaceEnabled(abfs);
     return mockClient;
   }
-<<<<<<< HEAD
-=======
 
   @Test
   public void ensureGetAclDetermineHnsStatusAccurately() throws Exception {
@@ -370,5 +354,4 @@
       throw e;
     }
   }
->>>>>>> 964e0897
 }