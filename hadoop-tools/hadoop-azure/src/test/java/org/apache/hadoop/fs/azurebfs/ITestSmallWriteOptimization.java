--- conflicted
+++ resolved
@@ -388,12 +388,7 @@
     long expectedBytesSent = fs.getInstrumentationMap()
         .get(BYTES_SENT.getStatName());
 
-<<<<<<< HEAD
-    AbfsClientHandler clientHandler = fs.getAbfsStore().getClientHandler();
-    AbfsClient client = clientHandler.getClient(fs.getAbfsStore().getAbfsConfiguration().getIngressServiceType());
-=======
     AbfsClient client = fs.getAbfsStore().getClient(fs.getAbfsStore().getAbfsConfiguration().getIngressServiceType());
->>>>>>> 7e198c20
 
     while (testIteration > 0) {
       // trigger recurringWriteSize appends over numOfWrites
