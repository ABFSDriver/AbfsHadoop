--- conflicted
+++ resolved
@@ -79,17 +79,14 @@
       case SASTokenProvider.LIST_OPERATION:
         sp = "l";
         break;
-<<<<<<< HEAD
       case SASTokenProvider.COPY_BLOB_DESTINATION:
         sp = "w";
         break;
       case SASTokenProvider.COPY_BLOB_SOURCE:
         sp = "r";
-=======
       case SASTokenProvider.LIST_BLOB_OPERATION:
         sp = "l";
         sr = "c";
->>>>>>> 7e198c20
         break;
       case SASTokenProvider.GET_PROPERTIES_OPERATION:
       case SASTokenProvider.READ_OPERATION:
