/**
 * Licensed to the Apache Software Foundation (ASF) under one
 * or more contributor license agreements.  See the NOTICE file
 * distributed with this work for additional information
 * regarding copyright ownership.  The ASF licenses this file
 * to you under the Apache License, Version 2.0 (the
 * "License"); you may not use this file except in compliance
 * with the License.  You may obtain a copy of the License at
 *
 *     http://www.apache.org/licenses/LICENSE-2.0
 *
 * Unless required by applicable law or agreed to in writing, software
 * distributed under the License is distributed on an "AS IS" BASIS,
 * WITHOUT WARRANTIES OR CONDITIONS OF ANY KIND, either express or implied.
 * See the License for the specific language governing permissions and
 * limitations under the License.
 */

package org.apache.hadoop.fs.azurebfs;

import java.io.FileNotFoundException;
import java.io.IOException;
import java.net.HttpURLConnection;
import java.net.SocketException;
import java.util.ArrayList;
import java.util.HashMap;
import java.util.List;
import java.util.Map;
import java.util.Random;
import java.util.concurrent.Callable;
import java.util.concurrent.ExecutorService;
import java.util.concurrent.Executors;
import java.util.concurrent.Future;
import java.util.concurrent.atomic.AtomicBoolean;
import java.util.concurrent.atomic.AtomicInteger;

import org.apache.hadoop.conf.Configuration;
import org.apache.hadoop.fs.FileSystem;

import org.assertj.core.api.Assertions;
import org.junit.Assert;
import org.junit.Assume;
import org.junit.Ignore;
import org.junit.Test;
import org.mockito.Mock;
import org.mockito.Mockito;

import org.apache.hadoop.fs.FSDataInputStream;
import org.apache.hadoop.fs.FSDataOutputStream;
import org.apache.hadoop.fs.FileStatus;
import org.apache.hadoop.fs.Path;
import org.apache.hadoop.fs.azurebfs.constants.HttpHeaderConfigurations;
import org.apache.hadoop.fs.azurebfs.contracts.exceptions.AbfsRestOperationException;
import org.apache.hadoop.fs.azurebfs.contracts.exceptions.AzureBlobFileSystemException;
import org.apache.hadoop.fs.azurebfs.contracts.services.AzureServiceErrorCode;
import org.apache.hadoop.fs.azurebfs.services.AbfsClient;
import org.apache.hadoop.fs.azurebfs.services.AbfsClientTestUtil;
import org.apache.hadoop.fs.azurebfs.services.AbfsHttpOpTestUtil;
import org.apache.hadoop.fs.azurebfs.services.AbfsHttpOperation;
import org.apache.hadoop.fs.azurebfs.services.AbfsOutputStream;
import org.apache.hadoop.fs.azurebfs.services.AbfsRestOperation;
import org.apache.hadoop.fs.azurebfs.services.AbfsRestOperationTestUtil;
import org.apache.hadoop.fs.azurebfs.services.RenameAtomicityUtils;
import org.apache.hadoop.fs.azurebfs.utils.TracingContext;
import org.apache.hadoop.fs.azurebfs.services.PrefixMode;

import static org.apache.hadoop.fs.azurebfs.constants.ConfigurationKeys.FS_AZURE_LEASE_CREATE_NON_RECURSIVE;
import static org.apache.hadoop.fs.azurebfs.constants.ConfigurationKeys.FS_AZURE_REDIRECT_RENAME;
import static org.apache.hadoop.fs.azurebfs.constants.AbfsHttpConstants.TRUE;
import static org.apache.hadoop.fs.azurebfs.constants.ConfigurationKeys.FS_AZURE_INGRESS_FALLBACK_TO_DFS;
import static org.apache.hadoop.fs.azurebfs.constants.FileSystemConfigurations.ONE_MB;
import static org.apache.hadoop.fs.azurebfs.constants.HttpHeaderConfigurations.X_MS_LEASE_ID;
import static org.apache.hadoop.fs.azurebfs.services.RenameAtomicityUtils.SUFFIX;
import static org.apache.hadoop.fs.azurebfs.constants.AbfsHttpConstants.COPY_STATUS_ABORTED;
import static org.apache.hadoop.fs.azurebfs.constants.AbfsHttpConstants.COPY_STATUS_FAILED;
import static org.apache.hadoop.fs.azurebfs.constants.AbfsHttpConstants.COPY_STATUS_PENDING;
import static org.apache.hadoop.fs.azurebfs.contracts.services.AzureServiceErrorCode.COPY_BLOB_ABORTED;
import static org.apache.hadoop.fs.azurebfs.contracts.services.AzureServiceErrorCode.COPY_BLOB_FAILED;
import static org.apache.hadoop.fs.contract.ContractTestUtils.assertIsFile;
import static org.apache.hadoop.fs.contract.ContractTestUtils.assertMkdirs;
import static org.apache.hadoop.fs.contract.ContractTestUtils.assertPathDoesNotExist;
import static org.apache.hadoop.fs.contract.ContractTestUtils.assertRenameOutcome;
import static org.apache.hadoop.test.LambdaTestUtils.intercept;

/**
 * Test rename operation.
 */
public class ITestAzureBlobFileSystemRename extends
    AbstractAbfsIntegrationTest {

  public ITestAzureBlobFileSystemRename() throws Exception {
    super();
  }

  @Test
  public void testEnsureFileIsRenamed() throws Exception {
    final AzureBlobFileSystem fs = getFileSystem();
    Path src = path("testEnsureFileIsRenamed-src");
    touch(src);
    Path dest = path("testEnsureFileIsRenamed-dest");
    fs.delete(dest, true);
    assertRenameOutcome(fs, src, dest, true);

    assertIsFile(fs, dest);
    assertPathDoesNotExist(fs, "expected renamed", src);
  }

  @Test
  public void testRenameWithPreExistingDestination() throws Exception {
    final AzureBlobFileSystem fs = getFileSystem();
    Path src = path("renameSrc");
    touch(src);
    Path dest = path("renameDest");
    touch(dest);
    assertRenameOutcome(fs, src, dest, false);
  }

  @Test
  public void testRenameFileUnderDir() throws Exception {
    final AzureBlobFileSystem fs = getFileSystem();
    Path sourceDir = new Path("/testSrc");
    assertMkdirs(fs, sourceDir);
    String filename = "file1";
    Path file1 = new Path(sourceDir, filename);
    touch(file1);

    Path destDir = new Path("/testDst");
    assertRenameOutcome(fs, sourceDir, destDir, true);
    FileStatus[] fileStatus = fs.listStatus(destDir);
    assertNotNull("Null file status", fileStatus);
    FileStatus status = fileStatus[0];
    assertEquals("Wrong filename in " + status,
        filename, status.getPath().getName());
  }

  @Test
  public void testRenameFileUnderDirRedirection() throws Exception {
    Configuration configuration = Mockito.spy(getRawConfiguration());

    // Set redirect to wasb rename true and assert rename.
    configuration.setBoolean(FS_AZURE_REDIRECT_RENAME, true);
    AzureBlobFileSystem fs1 = (AzureBlobFileSystem) FileSystem.newInstance(configuration);
    Path sourceDir = makeQualified(new Path("/testSrc"));
    assertMkdirs(fs1, sourceDir);
    String filename = "file1";
    Path file1 = new Path(sourceDir, filename);
    touch(file1);

    Path destDir = makeQualified(new Path("/testDst"));
    assertRenameOutcome(fs1, sourceDir, destDir, true);
    FileStatus[] fileStatus = fs1.listStatus(destDir);
    assertNotNull("Null file status", fileStatus);
    FileStatus status = fileStatus[0];
    assertEquals("Wrong filename in " + status,
            filename, status.getPath().getName());
  }

  @Test
  public void testRenameDirectory() throws Exception {
    final AzureBlobFileSystem fs = getFileSystem();
    fs.mkdirs(new Path("testDir"));
    Path test1 = new Path("testDir/test1");
    fs.mkdirs(test1);
    fs.mkdirs(new Path("testDir/test1/test2"));
    fs.mkdirs(new Path("testDir/test1/test2/test3"));

    assertRenameOutcome(fs, test1,
        new Path("testDir/test10"), true);
    assertPathDoesNotExist(fs, "rename source dir", test1);
  }

  @Test
  public void testRenameFirstLevelDirectory() throws Exception {
    final AzureBlobFileSystem fs = getFileSystem();
    final List<Future<Void>> tasks = new ArrayList<>();

    ExecutorService es = Executors.newFixedThreadPool(10);
    for (int i = 0; i < 1000; i++) {
      final Path fileName = new Path("/test/" + i);
      Callable<Void> callable = new Callable<Void>() {
        @Override
        public Void call() throws Exception {
          touch(fileName);
          return null;
        }
      };

      tasks.add(es.submit(callable));
    }

    for (Future<Void> task : tasks) {
      task.get();
    }

    es.shutdownNow();
    Path source = new Path("/test");
    Path dest = new Path("/renamedDir");
    assertRenameOutcome(fs, source, dest, true);

    FileStatus[] files = fs.listStatus(dest);
    assertEquals("Wrong number of files in listing", 1000, files.length);
    assertPathDoesNotExist(fs, "rename source dir", source);
  }

  @Test
  public void testRenameRoot() throws Exception {
    final AzureBlobFileSystem fs = getFileSystem();
    assertRenameOutcome(fs,
        new Path("/"),
        new Path("/testRenameRoot"),
        false);
    assertRenameOutcome(fs,
        new Path(fs.getUri().toString() + "/"),
        new Path(fs.getUri().toString() + "/s"),
        false);
  }

  @Test
  public void testPosixRenameDirectory() throws Exception {
    final AzureBlobFileSystem fs = this.getFileSystem();
    fs.mkdirs(new Path("testDir2/test1/test2/test3"));
    fs.mkdirs(new Path("testDir2/test4"));
    Assert.assertTrue(fs.rename(new Path("testDir2/test1/test2/test3"), new Path("testDir2/test4")));
    assertTrue(fs.exists(new Path("testDir2")));
    assertTrue(fs.exists(new Path("testDir2/test1/test2")));
    assertTrue(fs.exists(new Path("testDir2/test4")));
    assertTrue(fs.exists(new Path("testDir2/test4/test3")));
    assertFalse(fs.exists(new Path("testDir2/test1/test2/test3")));
  }

  @Test
  public void testRenameToRoot() throws Exception {
    AzureBlobFileSystem fs = getFileSystem();
    fs.mkdirs(new Path("/src1/src2"));
    Assert.assertTrue(fs.rename(new Path("/src1/src2"), new Path("/")));
    Assert.assertTrue(fs.exists(new Path("/src2")));
  }

  @Test
  public void testRenameNotFoundBlobToEmptyRoot() throws Exception {
    AzureBlobFileSystem fs = getFileSystem();
    Assert.assertFalse(fs.rename(new Path("/file"), new Path("/")));
  }

  @Test(expected = IOException.class)
  public void testRenameBlobToDstWithColonInPath() throws Exception{
    AzureBlobFileSystem fs = getFileSystem();
    assumeNonHnsAccountBlobEndpoint(fs);
    fs.create(new Path("/src"));
    fs.rename(new Path("/src"), new Path("/dst:file"));
  }

  @Test
  public void testRenameBlobInSameDirectoryWithNoMarker() throws Exception {
    AzureBlobFileSystem fs = getFileSystem();
    assumeNonHnsAccountBlobEndpoint(fs);
    fs.create(new Path("/srcDir/dir/file"));
    fs.getAbfsStore().getClient().deleteBlobPath(new Path("/srcDir/dir"), null,
        Mockito.mock(TracingContext.class));
    Assert.assertTrue(fs.rename(new Path("/srcDir/dir"), new Path("/srcDir")));
  }

  /**
   * <pre>
   * Test to check behaviour of rename API if the destination directory is already
   * there. The HNS call and the one for Blob endpoint should have same behaviour.
   *
   * /testDir2/test1/test2/test3 contains (/file)
   * There is another path that exists: /testDir2/test4/test3
   * On rename(/testDir2/test1/test2/test3, /testDir2/test4).
   * </pre>
   *
   * Expectation for HNS / Blob endpoint:<ol>
   * <li>Rename should fail</li>
   * <li>No file should be transferred to destination directory</li>
   * </ol>
   */
  @Test
  public void testPosixRenameDirectoryWhereDirectoryAlreadyThereOnDestination()
      throws Exception {
    final AzureBlobFileSystem fs = this.getFileSystem();
    fs.mkdirs(new Path("testDir2/test1/test2/test3"));
    fs.create(new Path("testDir2/test1/test2/test3/file"));
    fs.mkdirs(new Path("testDir2/test4/test3"));
    assertTrue(fs.exists(new Path("testDir2/test1/test2/test3/file")));
    Assert.assertFalse(fs.rename(new Path("testDir2/test1/test2/test3"),
        new Path("testDir2/test4")));
    assertTrue(fs.exists(new Path("testDir2")));
    assertTrue(fs.exists(new Path("testDir2/test1/test2")));
    assertTrue(fs.exists(new Path("testDir2/test4")));
    assertTrue(fs.exists(new Path("testDir2/test1/test2/test3")));
    if (getIsNamespaceEnabled(fs)
        || fs.getAbfsStore().getAbfsConfiguration().getPrefixMode()
        == PrefixMode.BLOB) {
      assertFalse(fs.exists(new Path("testDir2/test4/test3/file")));
      assertTrue(fs.exists(new Path("testDir2/test1/test2/test3/file")));
    } else {
      assertTrue(fs.exists(new Path("testDir2/test4/test3/file")));
      assertFalse(fs.exists(new Path("testDir2/test1/test2/test3/file")));
    }
  }

  @Test
  public void testPosixRenameDirectoryWherePartAlreadyThereOnDestination()
      throws Exception {
    final AzureBlobFileSystem fs = this.getFileSystem();
    fs.mkdirs(new Path("testDir2/test1/test2/test3"));
    fs.create(new Path("testDir2/test1/test2/test3/file"));
    fs.create(new Path("testDir2/test1/test2/test3/file1"));
    fs.mkdirs(new Path("testDir2/test4/"));
    fs.create(new Path("testDir2/test4/file1"));
    byte[] etag = fs.getXAttr(new Path("testDir2/test4/file1"), "ETag");
    assertTrue(fs.exists(new Path("testDir2/test1/test2/test3/file")));
    assertTrue(fs.exists(new Path("testDir2/test1/test2/test3/file1")));
    Assert.assertTrue(fs.rename(new Path("testDir2/test1/test2/test3"),
        new Path("testDir2/test4")));
    assertTrue(fs.exists(new Path("testDir2")));
    assertTrue(fs.exists(new Path("testDir2/test1/test2")));
    assertTrue(fs.exists(new Path("testDir2/test4")));
    assertFalse(fs.exists(new Path("testDir2/test1/test2/test3")));


    assertFalse(fs.exists(new Path("testDir2/test4/file")));
    assertTrue(fs.exists(new Path("testDir2/test4/file1")));
    assertTrue(fs.exists(new Path("testDir2/test4/test3/file")));
    assertTrue(fs.exists(new Path("testDir2/test4/test3/file1")));
    assertTrue(fs.exists(new Path("testDir2/test4/file1")));
    assertFalse(fs.exists(new Path("testDir2/test1/test2/test3/file")));
    assertFalse(fs.exists(new Path("testDir2/test1/test2/test3/file1")));
  }

  private void assumeNonHnsAccountBlobEndpoint(final AzureBlobFileSystem fs) {
    Assume.assumeTrue("To work on only on non-HNS Blob endpoint",
        fs.getAbfsStore().getAbfsConfiguration().getPrefixMode()
            == PrefixMode.BLOB);
  }

  /**
   * Test that after completing rename for a directory which is enabled for
   * AtomicRename, the RenamePending JSON file is deleted.
   */
  @Test
  public void testRenamePendingJsonIsRemovedPostSuccessfulRename()
      throws Exception {
    final AzureBlobFileSystem fs = this.getFileSystem();
    assumeNonHnsAccountBlobEndpoint(fs);
    fs.setWorkingDirectory(new Path("/"));
    fs.mkdirs(new Path("hbase/test1/test2/test3"));
    fs.create(new Path("hbase/test1/test2/test3/file"));
    fs.create(new Path("hbase/test1/test2/test3/file1"));
    fs.mkdirs(new Path("hbase/test4/"));
    fs.create(new Path("hbase/test4/file1"));
    final AzureBlobFileSystem spiedFs = Mockito.spy(fs);
    final Integer[] correctDeletePathCount = new Integer[1];
    correctDeletePathCount[0] = 0;

    Mockito.doAnswer(answer -> {
      final String correctDeletePath = "/hbase/test1/test2/test3" + SUFFIX;
      if (correctDeletePath.equals(
          ((Path) answer.getArgument(0)).toUri().getPath())) {
        correctDeletePathCount[0] = 1;
      }
      return null;
    }).when(spiedFs).delete(Mockito.any(Path.class), Mockito.anyBoolean());
    Assert.assertTrue(spiedFs.rename(new Path("hbase/test1/test2/test3"),
        new Path("hbase/test4")));
    Assert.assertTrue(correctDeletePathCount[0] == 1);
  }

  /**
   * Test for a directory in /hbase directory. To simulate the crash of process,
   * test will throw an exception with 503 on a copy of one of the blob.<br>
   * ListStatus API will be called on the directory. Expectation is that the ListStatus
   * API of {@link AzureBlobFileSystem} should recover the paused rename.
   */
  @Test
  public void testHBaseHandlingForFailedRename() throws Exception {
    final AzureBlobFileSystem fs = this.getFileSystem();
    assumeNonHnsAccountBlobEndpoint(fs);
    final String failedCopyPath = "hbase/test1/test2/test3/file1";
    fs.setWorkingDirectory(new Path("/"));
    fs.mkdirs(new Path("hbase/test1/test2/test3"));
    fs.create(new Path("hbase/test1/test2/test3/file"));
    fs.create(new Path(failedCopyPath));
    fs.mkdirs(new Path("hbase/test4/"));
    fs.create(new Path("hbase/test4/file1"));
    final AzureBlobFileSystem spiedFs = Mockito.spy(fs);
    final AzureBlobFileSystemStore spiedAbfsStore = Mockito.spy(
        spiedFs.getAbfsStore());
    Mockito.doReturn(spiedAbfsStore).when(spiedFs).getAbfsStore();
    AbfsClient spiedClient = Mockito.spy(spiedAbfsStore.getClient());
    spiedAbfsStore.setClient(spiedClient);
    Map<String, String> pathLeaseIdMap = new HashMap<>();
    Mockito.doAnswer(answer -> {
      AbfsRestOperation op = (AbfsRestOperation) answer.callRealMethod();
      String leaseId = op.getResult().getResponseHeader(X_MS_LEASE_ID);
      pathLeaseIdMap.put(answer.getArgument(0), leaseId);
      return op;
    }).when(spiedClient).acquireBlobLease(Mockito.anyString(), Mockito.anyInt(), Mockito.any(TracingContext.class));
    final Integer[] correctDeletePathCount = new Integer[1];
    correctDeletePathCount[0] = 0;

    //fail copy of /hbase/test1/test2/test3/file1.
    Mockito.doAnswer(answer -> {
          final Path srcPath = answer.getArgument(0);
          final Path dstPath = answer.getArgument(1);
          final String leaseId = answer.getArgument(2);
          final TracingContext tracingContext = answer.getArgument(3);
          if (("/" + failedCopyPath).equalsIgnoreCase(srcPath.toUri().getPath())) {
            throw new AbfsRestOperationException(HttpURLConnection.HTTP_UNAVAILABLE,
                AzureServiceErrorCode.INGRESS_OVER_ACCOUNT_LIMIT.getErrorCode(),
                "Ingress is over the account limit.", new Exception());
          }
          fs.getAbfsStore().copyBlob(srcPath, dstPath, leaseId, tracingContext);
          return null;
        })
        .when(spiedAbfsStore)
        .copyBlob(Mockito.any(Path.class), Mockito.any(Path.class),
            Mockito.nullable(String.class), Mockito.any(TracingContext.class));
    try {
      spiedFs.rename(new Path("hbase/test1/test2/test3"),
          new Path("hbase/test4"));
    } catch (Exception ex) {

    }
    Assert.assertTrue(fs.exists(new Path(failedCopyPath)));
    Assert.assertFalse(spiedFs.exists(new Path(
        failedCopyPath.replace("test1/test2/test3/", "test4/test3/"))));

    //call listPath API, it will recover the rename atomicity.
    final AzureBlobFileSystem spiedFsForListPath = Mockito.spy(fs);
    final int[] openRequiredFile = new int[1];
    openRequiredFile[0] = 0;
    Mockito.doAnswer(answer -> {
      final Path path = answer.getArgument(0);
      if (("/" + "hbase/test1/test2/test3" + SUFFIX).equalsIgnoreCase(
          path.toUri().getPath())) {
        openRequiredFile[0] = 1;
      }
      return fs.open(path);
    }).when(spiedFsForListPath).open(Mockito.any(Path.class));

    /*
     * Check if the fs.delete is on the renameJson file.
     */
    AtomicInteger deletedCount = new AtomicInteger(0);
    Mockito.doAnswer(answer -> {
          Path path = answer.getArgument(0);
          Boolean recursive = answer.getArgument(1);
          Assert.assertTrue(
              ("/" + "hbase/test1/test2/test3" + SUFFIX).equalsIgnoreCase(
                  path.toUri().getPath()));
          deletedCount.incrementAndGet();
          return fs.delete(path, recursive);
        })
        .when(spiedFsForListPath)
        .delete(Mockito.any(Path.class), Mockito.anyBoolean());

    /*
     * Check if the blob which will be retried is deleted from the renameBlob
     * method.
     */
    AbfsClient client = spiedFsForListPath.getAbfsClient();
    final AbfsClient spiedClientForListPath = Mockito.spy(client);
    spiedFsForListPath.getAbfsStore().setClient(spiedClientForListPath);
    Mockito.doAnswer(answer -> {
          Path path = answer.getArgument(0);
          String leaseId = answer.getArgument(1);
          TracingContext tracingContext = answer.getArgument(2);
          Assert.assertTrue(
              ("/" + failedCopyPath).equalsIgnoreCase(path.toUri().getPath())
                  || "/hbase/test1/test2/test3".equalsIgnoreCase(
                  path.toUri().getPath()));
          deletedCount.incrementAndGet();
          client.deleteBlobPath(path, leaseId, tracingContext);
          return null;
        })
        .when(spiedClientForListPath)
        .deleteBlobPath(Mockito.any(Path.class),
            Mockito.nullable(String.class), Mockito.any(TracingContext.class));

    for(Map.Entry<String, String> entry : pathLeaseIdMap.entrySet()) {
      try {
        fs.getAbfsClient()
            .releaseBlobLease(entry.getKey(), entry.getValue(),
                Mockito.mock(TracingContext.class));
      } catch (AbfsRestOperationException ex) {

      }
    }
    spiedFsForListPath.listStatus(new Path("hbase/test1/test2"));
    Assert.assertTrue(openRequiredFile[0] == 1);
    Assert.assertTrue(deletedCount.get() == 3);
    Assert.assertFalse(spiedFsForListPath.exists(new Path(failedCopyPath)));
    Assert.assertTrue(spiedFsForListPath.exists(new Path(
        failedCopyPath.replace("test1/test2/test3/", "test4/test3/"))));
  }

  /**
   * Test for a directory in /hbase directory. To simulate the crash of process,
   * test will throw an exception with 503 on a copy of one of the blob. The
   * source directory is a nested directory.<br>
   * ListStatus API will be called on the directory. Expectation is that the ListStatus
   * API of {@link AzureBlobFileSystem} should recover the paused rename.
   */
  @Test
  public void testHBaseHandlingForFailedRenameForNestedSourceThroughListFile()
      throws Exception {
    final AzureBlobFileSystem fs = this.getFileSystem();
    assumeNonHnsAccountBlobEndpoint(fs);
    final String failedCopyPath = "hbase/test1/test2/test3/file1";
    fs.setWorkingDirectory(new Path("/"));
    fs.mkdirs(new Path("hbase/test1/test2/test3"));
    fs.create(new Path("hbase/test1/test2/test3/file"));
    fs.create(new Path(failedCopyPath));
    fs.mkdirs(new Path("hbase/test4/"));
    fs.create(new Path("hbase/test4/file1"));
    final AzureBlobFileSystem spiedFs = Mockito.spy(fs);
    final AzureBlobFileSystemStore spiedAbfsStore = Mockito.spy(
        spiedFs.getAbfsStore());
    Mockito.doReturn(spiedAbfsStore).when(spiedFs).getAbfsStore();
    AbfsClient spiedClient = Mockito.spy(spiedAbfsStore.getClient());
    spiedAbfsStore.setClient(spiedClient);
    Map<String, String> pathLeaseIdMap = new HashMap<>();
    Mockito.doAnswer(answer -> {
      AbfsRestOperation op = (AbfsRestOperation) answer.callRealMethod();
      String leaseId = op.getResult().getResponseHeader(X_MS_LEASE_ID);
      pathLeaseIdMap.put(answer.getArgument(0), leaseId);
      return op;
    }).when(spiedClient).acquireBlobLease(Mockito.anyString(), Mockito.anyInt(), Mockito.any(TracingContext.class));
    final Integer[] correctDeletePathCount = new Integer[1];
    correctDeletePathCount[0] = 0;

    //fail copy of /hbase/test1/test2/test3/file1.
    Mockito.doAnswer(answer -> {
          final Path srcPath = answer.getArgument(0);
          final Path dstPath = answer.getArgument(1);
          final String leaseId = answer.getArgument(2);
          final TracingContext tracingContext = answer.getArgument(3);
          if (("/" + failedCopyPath).equalsIgnoreCase(srcPath.toUri().getPath())) {
            throw new AbfsRestOperationException(HttpURLConnection.HTTP_UNAVAILABLE,
                AzureServiceErrorCode.INGRESS_OVER_ACCOUNT_LIMIT.getErrorCode(),
                "Ingress is over the account limit.", new Exception());
          }
          fs.getAbfsStore().copyBlob(srcPath, dstPath, leaseId, tracingContext);
          return null;
        })
        .when(spiedAbfsStore)
        .copyBlob(Mockito.any(Path.class), Mockito.any(Path.class),
            Mockito.nullable(String.class), Mockito.any(TracingContext.class));
    try {
      spiedFs.rename(new Path("hbase/test1/test2"),
          new Path("hbase/test4"));
    } catch (Exception ex) {

    }
    Assert.assertTrue(fs.exists(new Path(failedCopyPath)));
    Assert.assertFalse(spiedFs.exists(new Path(
        failedCopyPath.replace("test1/test2/test3/", "test4/test3/"))));

    //call listPath API, it will recover the rename atomicity.
    final AzureBlobFileSystem spiedFsForListPath = Mockito.spy(fs);
    final int[] openRequiredFile = new int[1];
    openRequiredFile[0] = 0;
    Mockito.doAnswer(answer -> {
      final Path path = answer.getArgument(0);
      if (("/" + "hbase/test1/test2" + SUFFIX).equalsIgnoreCase(
          path.toUri().getPath())) {
        openRequiredFile[0] = 1;
      }
      return fs.open(path);
    }).when(spiedFsForListPath).open(Mockito.any(Path.class));

    /*
     * Check if the fs.delete is on the renameJson file.
     */
    AtomicInteger deletedCount = new AtomicInteger(0);
    Mockito.doAnswer(answer -> {
          Path path = answer.getArgument(0);
          Boolean recursive = answer.getArgument(1);
          Assert.assertTrue(("/" + "hbase/test1/test2" + SUFFIX).equalsIgnoreCase(
              path.toUri().getPath()));
          deletedCount.incrementAndGet();
          return fs.delete(path, recursive);
        })
        .when(spiedFsForListPath)
        .delete(Mockito.any(Path.class), Mockito.anyBoolean());

    /*
     * Check if the blob which will be retried is deleted from the renameBlob
     * method.
     */
    AbfsClient client = spiedFsForListPath.getAbfsClient();
    final AbfsClient spiedClientForListPath = Mockito.spy(client);
    spiedFsForListPath.getAbfsStore().setClient(spiedClientForListPath);
    Mockito.doAnswer(answer -> {
          Path path = answer.getArgument(0);
          String leaseId = answer.getArgument(1);
          TracingContext tracingContext = answer.getArgument(2);
          Assert.assertTrue(
              ("/" + failedCopyPath).equalsIgnoreCase(path.toUri().getPath())
                  || "/hbase/test1/test2".equalsIgnoreCase(path.toUri().getPath()));
          deletedCount.incrementAndGet();
          client.deleteBlobPath(path, leaseId, tracingContext);
          return null;
        })
        .when(spiedClientForListPath)
        .deleteBlobPath(Mockito.any(Path.class),
            Mockito.nullable(String.class), Mockito.any(TracingContext.class));

    /*
     * listFile on /hbase/test1 would give no result because
     * /hbase/test1/test2 would be totally moved to /hbase/test4.
     *
     */
    for(Map.Entry<String, String> entry : pathLeaseIdMap.entrySet()) {
      try {
        fs.getAbfsClient()
            .releaseBlobLease(entry.getKey(), entry.getValue(),
                Mockito.mock(TracingContext.class));
      } catch (AbfsRestOperationException ex) {

      }
    }
    final FileStatus[] listFileResult = spiedFsForListPath.listStatus(
        new Path("hbase/test1"));
    Assert.assertTrue(openRequiredFile[0] == 1);
    Assert.assertTrue(deletedCount.get() == 3);
    Assert.assertFalse(spiedFsForListPath.exists(new Path(failedCopyPath)));
    Assert.assertTrue(spiedFsForListPath.exists(new Path(
        failedCopyPath.replace("test1/test2/test3/", "test4/test2/test3/"))));
    Assert.assertTrue(listFileResult.length == 0);
  }

  /**
   * Test for a directory in /hbase directory. To simulate the crash of process,
   * test will throw an exception with 503 on a copy of one of the blob. The
   * source directory is a nested directory.<br>
   * GetFileStatus API will be called on the directory. Expectation is that the
   * GetFileStatus API of {@link AzureBlobFileSystem} should recover the paused
   * rename.
   */
  @Test
  public void testHBaseHandlingForFailedRenameForNestedSourceThroughGetPathStatus()
      throws Exception {
    final AzureBlobFileSystem fs = this.getFileSystem();
    assumeNonHnsAccountBlobEndpoint(fs);
    final String failedCopyPath = "hbase/test1/test2/test3/file1";
    fs.setWorkingDirectory(new Path("/"));
    fs.mkdirs(new Path("hbase/test1/test2/test3"));
    fs.create(new Path("hbase/test1/test2/test3/file"));
    fs.create(new Path(failedCopyPath));
    fs.mkdirs(new Path("hbase/test4/"));
    fs.create(new Path("hbase/test4/file1"));
    final AzureBlobFileSystem spiedFs = Mockito.spy(fs);
    final AzureBlobFileSystemStore spiedAbfsStore = Mockito.spy(
        spiedFs.getAbfsStore());
    Mockito.doReturn(spiedAbfsStore).when(spiedFs).getAbfsStore();
    AbfsClient spiedClient = Mockito.spy(spiedAbfsStore.getClient());
    spiedAbfsStore.setClient(spiedClient);
    Map<String, String> pathLeaseIdMap = new HashMap<>();
    Mockito.doAnswer(answer -> {
      AbfsRestOperation op = (AbfsRestOperation) answer.callRealMethod();
      String leaseId = op.getResult().getResponseHeader(X_MS_LEASE_ID);
      pathLeaseIdMap.put(answer.getArgument(0), leaseId);
      return op;
    }).when(spiedClient).acquireBlobLease(Mockito.anyString(), Mockito.anyInt(), Mockito.any(TracingContext.class));
    final Integer[] correctDeletePathCount = new Integer[1];
    correctDeletePathCount[0] = 0;

    //fail copy of /hbase/test1/test2/test3/file1.
    Mockito.doAnswer(answer -> {
          final Path srcPath = answer.getArgument(0);
          final Path dstPath = answer.getArgument(1);
          final String leaseId = answer.getArgument(2);
          final TracingContext tracingContext = answer.getArgument(3);
          if (("/" + failedCopyPath).equalsIgnoreCase(srcPath.toUri().getPath())) {
            throw new AbfsRestOperationException(HttpURLConnection.HTTP_UNAVAILABLE,
                AzureServiceErrorCode.INGRESS_OVER_ACCOUNT_LIMIT.getErrorCode(),
                "Ingress is over the account limit.", new Exception());
          }
          fs.getAbfsStore().copyBlob(srcPath, dstPath, leaseId, tracingContext);
          return null;
        })
        .when(spiedAbfsStore)
        .copyBlob(Mockito.any(Path.class), Mockito.any(Path.class),
            Mockito.nullable(String.class), Mockito.any(TracingContext.class));
    try {
      spiedFs.rename(new Path("hbase/test1/test2"),
          new Path("hbase/test4"));
    } catch (Exception ex) {

    }
    Assert.assertTrue(fs.exists(new Path(failedCopyPath)));
    Assert.assertFalse(spiedFs.exists(new Path(
        failedCopyPath.replace("test1/test2/test3/", "test4/test3/"))));

    //call listPath API, it will recover the rename atomicity.
    final AzureBlobFileSystem spiedFsForListPath = Mockito.spy(fs);
    final int[] openRequiredFile = new int[1];
    openRequiredFile[0] = 0;
    Mockito.doAnswer(answer -> {
      final Path path = answer.getArgument(0);
      if (("/" + "hbase/test1/test2" + SUFFIX).equalsIgnoreCase(
          path.toUri().getPath())) {
        openRequiredFile[0] = 1;
      }
      return fs.open(path);
    }).when(spiedFsForListPath).open(Mockito.any(Path.class));

    /*
     * Check if the fs.delete is on the renameJson file.
     */
    AtomicInteger deletedCount = new AtomicInteger(0);
    Mockito.doAnswer(answer -> {
          Path path = answer.getArgument(0);
          Boolean recursive = answer.getArgument(1);
          Assert.assertTrue(("/" + "hbase/test1/test2" + SUFFIX).equalsIgnoreCase(
              path.toUri().getPath()));
          deletedCount.incrementAndGet();
          return fs.delete(path, recursive);
        })
        .when(spiedFsForListPath)
        .delete(Mockito.any(Path.class), Mockito.anyBoolean());

    /*
     * Check if the blob which will be retried is deleted from the renameBlob
     * method.
     */
    AbfsClient client = spiedFsForListPath.getAbfsClient();
    final AbfsClient spiedClientForListPath = Mockito.spy(client);
    spiedFsForListPath.getAbfsStore().setClient(spiedClientForListPath);
    Mockito.doAnswer(answer -> {
          Path path = answer.getArgument(0);
          String leaseId = answer.getArgument(1);
          TracingContext tracingContext = answer.getArgument(2);
          Assert.assertTrue(
              ("/" + failedCopyPath).equalsIgnoreCase(path.toUri().getPath()) || "/hbase/test1/test2".equalsIgnoreCase(path.toUri().getPath()));
          deletedCount.incrementAndGet();
          client.deleteBlobPath(path, leaseId, tracingContext);
          return null;
        })
        .when(spiedClientForListPath)
        .deleteBlobPath(Mockito.any(Path.class),
            Mockito.nullable(String.class), Mockito.any(TracingContext.class));

    /*
     * getFileStatus on /hbase/test2 should give NOT_FOUND exception, since,
     * /hbase/test1/test2 was partially renamed. On the invocation of getFileStatus
     * on the directory, the remaining rename will be made. And as the directory is renamed,
     * the method should give NOT_FOUND exception.
     */
    for(Map.Entry<String, String> entry : pathLeaseIdMap.entrySet()) {
      try {
        fs.getAbfsClient().releaseBlobLease(entry.getKey(), entry.getValue(), Mockito.mock(TracingContext.class));
      } catch (AbfsRestOperationException ex) {

      }
    }
    FileStatus fileStatus = null;
    Boolean notFoundExceptionReceived = false;
    try {
      fileStatus = spiedFsForListPath.getFileStatus(
          new Path("hbase/test1/test2"));
    } catch (FileNotFoundException ex) {
      notFoundExceptionReceived = true;

    }
    Assert.assertTrue(notFoundExceptionReceived);
    Assert.assertNull(fileStatus);
    Assert.assertTrue(openRequiredFile[0] == 1);
    Assert.assertTrue(deletedCount.get() == 3);
    Assert.assertFalse(spiedFsForListPath.exists(new Path(failedCopyPath)));
    Assert.assertTrue(spiedFsForListPath.exists(new Path(
        failedCopyPath.replace("test1/test2/test3/", "test4/test2/test3/"))));
  }

  /**
   * Simulates a scenario where HMaster in Hbase starts up and executes listStatus
   * API on the directory that has to be renamed by some other executor-machine.
   * The scenario is that RenamePending JSON is created but before it could be
   * appended, it has been opened by the HMaster. The HMaster will delete it. The
   * machine doing rename would have to recreate the JSON file.
   * ref: <a href="https://issues.apache.org/jira/browse/HADOOP-12678">issue</a>
   */
  @Test
  public void testHbaseListStatusBeforeRenamePendingFileAppendedWithIngressOnBlob()
      throws Exception {
    final AzureBlobFileSystem fs = this.getFileSystem();
    assumeNonHnsAccountBlobEndpoint(fs);
    fs.setWorkingDirectory(new Path("/"));
    testHbaseListStatusBeforeRenamePendingFileAppended(fs);
  }

  @Test
  public void testHbaseListStatusBeforeRenamePendingFileAppendedWithIngressOnDFS()
      throws Exception {
    AzureBlobFileSystem fs = this.getFileSystem();
    assumeNonHnsAccountBlobEndpoint(fs);


    Configuration configuration = Mockito.spy(fs.getAbfsStore().getAbfsConfiguration().getRawConfiguration());
    configuration.set(FS_AZURE_INGRESS_FALLBACK_TO_DFS, TRUE);
    fs = (AzureBlobFileSystem) FileSystem.newInstance(configuration);
    fs.setWorkingDirectory(new Path("/"));
    testHbaseListStatusBeforeRenamePendingFileAppended(fs);
  }

  private void testHbaseListStatusBeforeRenamePendingFileAppended(final AzureBlobFileSystem fs) throws IOException {
    final String failedCopyPath = "hbase/test1/test2/test3/file1";
    fs.mkdirs(new Path("hbase/test1/test2/test3"));
    fs.create(new Path("hbase/test1/test2/test3/file"));
    fs.create(new Path(failedCopyPath));
    fs.mkdirs(new Path("hbase/test4/"));
    fs.create(new Path("hbase/test4/file1"));
    final AzureBlobFileSystem spiedFs = Mockito.spy(fs);
    final AzureBlobFileSystemStore spiedAbfsStore = Mockito.spy(
        spiedFs.getAbfsStore());
    Mockito.doReturn(spiedAbfsStore).when(spiedFs).getAbfsStore();
    final Integer[] correctDeletePathCount = new Integer[1];
    correctDeletePathCount[0] = 0;

    Boolean[] renamePendingJsonCreated = new Boolean[1];
    renamePendingJsonCreated[0] = false;
    Boolean[] parallelListStatusCalledOnTheDirBeingRenamed = new Boolean[1];
    parallelListStatusCalledOnTheDirBeingRenamed[0] = false;
    Mockito.doAnswer(answer -> {
      Path path = answer.getArgument(0);
      Boolean recursive = answer.getArgument(1);
      FSDataOutputStream outputStream = fs.create(path, recursive);
      renamePendingJsonCreated[0] = true;
      while (!parallelListStatusCalledOnTheDirBeingRenamed[0]) {
        try {
          Thread.sleep(100);
        } catch (InterruptedException e) {
          throw new RuntimeException(e);
        }
      }
      return outputStream;
    }).when(spiedFs).create(Mockito.any(Path.class), Mockito.anyBoolean());

    try {
      new Thread(() -> {
        //wait for the renamePending created;
        while (!renamePendingJsonCreated[0]) {
          try {
            Thread.sleep(100);
          } catch (InterruptedException e) {
            throw new RuntimeException(e);
          }
        }
        try {
          spiedFs.listStatus(new Path("hbase/test1"));
          parallelListStatusCalledOnTheDirBeingRenamed[0] = true;
        } catch (IOException e) {
          throw new RuntimeException(e);
        }
      }).start();
      spiedFs.rename(new Path("hbase/test1/test2"),
          new Path("hbase/test4"));
    } catch (Exception ex) {

    }
    Assert.assertFalse(fs.exists(new Path(failedCopyPath)));
    Assert.assertTrue(
        spiedFs.exists(new Path(failedCopyPath.replace("test1/", "test4/"))));
  }

  @Test
  public void testHbaseEmptyRenamePendingJsonDeletedBeforeListStatusCanDelete()
      throws Exception {
    final AzureBlobFileSystem fs = this.getFileSystem();
    assumeNonHnsAccountBlobEndpoint(fs);
    final String failedCopyPath = "hbase/test1/test2/test3/file1";
    fs.setWorkingDirectory(new Path("/"));
    fs.mkdirs(new Path("hbase/test1/test2/test3"));
    fs.create(new Path("hbase/test1/test2/test3/file"));
    fs.create(new Path(failedCopyPath));
    fs.mkdirs(new Path("hbase/test4/"));
    fs.create(new Path("hbase/test4/file1"));
    final AzureBlobFileSystem spiedFs = Mockito.spy(fs);
    final AzureBlobFileSystemStore spiedStore = Mockito.spy(
        spiedFs.getAbfsStore());
    Mockito.doReturn(spiedStore).when(spiedFs).getAbfsStore();
    final Integer[] correctDeletePathCount = new Integer[1];
    correctDeletePathCount[0] = 0;

    AzureBlobFileSystem listFileFs = Mockito.spy(fs);


    Boolean[] renamePendingJsonCreated = new Boolean[1];
    renamePendingJsonCreated[0] = false;
    Boolean[] parallelListStatusCalledOnTheDirBeingRenamed = new Boolean[1];
    parallelListStatusCalledOnTheDirBeingRenamed[0] = false;
    Boolean[] parallelDeleteOfRenamePendingFileFromRenameFlow = new Boolean[1];
    parallelDeleteOfRenamePendingFileFromRenameFlow[0] = false;
    Mockito.doAnswer(answer -> {
      Path path = answer.getArgument(0);
      Boolean recursive = answer.getArgument(1);
      FSDataOutputStream outputStream = fs.create(path, recursive);
      renamePendingJsonCreated[0] = true;
      while (!parallelListStatusCalledOnTheDirBeingRenamed[0]) {
        try {
          Thread.sleep(100);
        } catch (InterruptedException e) {
          throw new RuntimeException(e);
        }
      }
      return outputStream;
    }).when(spiedFs).create(Mockito.any(Path.class), Mockito.anyBoolean());

    Mockito.doAnswer(answer -> {
      Path path = answer.getArgument(0);
      Boolean recursive = answer.getArgument(1);
      if (("/hbase/test1/test2" + SUFFIX).equalsIgnoreCase(
          path.toUri().getPath())) {
        while (!parallelListStatusCalledOnTheDirBeingRenamed[0]) {
          Thread.sleep(100);
        }
        parallelDeleteOfRenamePendingFileFromRenameFlow[0] = true;
        return fs.delete(path, recursive);
      }
      return fs.delete(path, recursive);
    }).when(spiedFs).delete(Mockito.any(Path.class), Mockito.anyBoolean());

    Mockito.doAnswer(answer -> {
      Path path = answer.getArgument(0);
      if (("/hbase/test1/test2" + SUFFIX).equalsIgnoreCase(
          path.toUri().getPath())) {
        FSDataInputStream inputStream = fs.open(path);
        parallelListStatusCalledOnTheDirBeingRenamed[0] = true;
        while (!parallelDeleteOfRenamePendingFileFromRenameFlow[0]) {
          Thread.sleep(100);
        }
        return inputStream;
      }
      return fs.open(path);
    }).when(listFileFs).open(Mockito.any(Path.class));

    try {
      new Thread(() -> {
        //wait for the renamePending created;
        while (!renamePendingJsonCreated[0]) {
          try {
            Thread.sleep(100);
          } catch (InterruptedException e) {
            throw new RuntimeException(e);
          }
        }
        try {
          listFileFs.listStatus(new Path("hbase/test1"));
          parallelListStatusCalledOnTheDirBeingRenamed[0] = true;
        } catch (IOException e) {
          throw new RuntimeException(e);
        }
      }).start();
      spiedFs.rename(new Path("hbase/test1/test2"),
          new Path("hbase/test4"));
    } catch (Exception ex) {

    }
    Assert.assertFalse(fs.exists(new Path(failedCopyPath)));
    Assert.assertTrue(
        spiedFs.exists(new Path(failedCopyPath.replace("test1/", "test4/"))));
  }

  @Test
  public void testInvalidJsonForRenamePendingFile() throws Exception {
    final AzureBlobFileSystem fs = this.getFileSystem();
    assumeNonHnsAccountBlobEndpoint(fs);
    fs.setWorkingDirectory(new Path("/"));
    fs.mkdirs(new Path("hbase/test1/test2/test3"));
    fs.create(new Path("hbase/test1/test2/test3/file"));
    fs.create(new Path("hbase/test1/test2/test3/file1"));
    FSDataOutputStream outputStream = fs.create(
        new Path("hbase/test1/test2/test3" + SUFFIX));
    outputStream.writeChars("{ some wrong json");
    outputStream.flush();
    outputStream.close();

    fs.listStatus(new Path("hbase/test1/test2"));
    Assert.assertFalse(fs.exists(new Path("hbase/test1/test2/test3" + SUFFIX)));
  }

  @Test
  public void testEmptyDirRenameResolveFromListStatus() throws Exception {
    final AzureBlobFileSystem fs = this.getFileSystem();
    assumeNonHnsAccountBlobEndpoint(fs);
    String srcDir = "/hbase/test1/test2/test3";
    fs.setWorkingDirectory(new Path("/"));
    fs.mkdirs(new Path(srcDir));
    fs.mkdirs(new Path("hbase/test4"));

    AzureBlobFileSystem spiedFs = Mockito.spy(fs);

    AzureBlobFileSystemStore spiedAbfsStore = Mockito.spy(
        spiedFs.getAbfsStore());
    Mockito.doReturn(spiedAbfsStore).when(spiedFs).getAbfsStore();
    AbfsClient spiedClient = Mockito.spy(spiedAbfsStore.getClient());
    spiedAbfsStore.setClient(spiedClient);
    Map<String, String> pathLeaseIdMap = new HashMap<>();
    Mockito.doAnswer(answer -> {
      AbfsRestOperation op = (AbfsRestOperation) answer.callRealMethod();
      String leaseId = op.getResult().getResponseHeader(X_MS_LEASE_ID);
      pathLeaseIdMap.put(answer.getArgument(0), leaseId);
      return op;
    }).when(spiedClient).acquireBlobLease(Mockito.anyString(), Mockito.anyInt(), Mockito.any(TracingContext.class));
    Mockito.doAnswer(answer -> {
          final Path srcPath = answer.getArgument(0);
          final Path dstPath = answer.getArgument(1);
          final String leaseId = answer.getArgument(2);
          final TracingContext tracingContext = answer.getArgument(3);

          if (srcDir.equalsIgnoreCase(srcPath.toUri().getPath())) {
            throw new AbfsRestOperationException(HttpURLConnection.HTTP_UNAVAILABLE,
                AzureServiceErrorCode.INGRESS_OVER_ACCOUNT_LIMIT.getErrorCode(),
                "Ingress is over the account limit.", new Exception());
          }
          fs.getAbfsStore().copyBlob(srcPath, dstPath, leaseId, tracingContext);
          return null;
        })
        .when(spiedAbfsStore)
        .copyBlob(Mockito.any(Path.class), Mockito.any(Path.class),
            Mockito.nullable(String.class), Mockito.any(TracingContext.class));
    try {
      spiedFs.rename(new Path(srcDir),
          new Path("hbase/test4"));
    } catch (Exception ex) {

    }

    Assert.assertFalse(spiedFs.exists(
        new Path(srcDir.replace("test1/test2/test3", "test4/test3/"))));

    //call listPath API, it will recover the rename atomicity.
    for(Map.Entry<String, String> entry : pathLeaseIdMap.entrySet()) {
      fs.getAbfsClient().releaseBlobLease(entry.getKey(), entry.getValue(), Mockito.mock(TracingContext.class));
    }

    final AzureBlobFileSystem spiedFsForListPath = Mockito.spy(fs);
    final int[] openRequiredFile = new int[1];
    openRequiredFile[0] = 0;
    Mockito.doAnswer(answer -> {
      final Path path = answer.getArgument(0);
      if ((srcDir + SUFFIX).equalsIgnoreCase(path.toUri().getPath())) {
        openRequiredFile[0] = 1;
      }
      return fs.open(path);
    }).when(spiedFsForListPath).open(Mockito.any(Path.class));

    /*
     * Check if the fs.delete is on the renameJson file.
     */
    AtomicInteger deletedCount = new AtomicInteger(0);
    Mockito.doAnswer(answer -> {
          Path path = answer.getArgument(0);
          Boolean recursive = answer.getArgument(1);
          Assert.assertTrue(
              (srcDir + SUFFIX).equalsIgnoreCase(path.toUri().getPath()));
          deletedCount.incrementAndGet();
          return fs.delete(path, recursive);
        })
        .when(spiedFsForListPath)
        .delete(Mockito.any(Path.class), Mockito.anyBoolean());

    /*
     * Check if the blob which will be retried is deleted from the renameBlob
     * method.
     */
    AbfsClient client = spiedFsForListPath.getAbfsClient();
    final AbfsClient spiedClientForListPath = Mockito.spy(client);
    spiedFsForListPath.getAbfsStore().setClient(spiedClientForListPath);
    Mockito.doAnswer(answer -> {
          Path path = answer.getArgument(0);
          String leaseId = answer.getArgument(1);
          TracingContext tracingContext = answer.getArgument(2);
          Assert.assertTrue((srcDir).equalsIgnoreCase(path.toUri().getPath()));
          deletedCount.incrementAndGet();
          client.deleteBlobPath(path, leaseId, tracingContext);
          return null;
        })
        .when(spiedClientForListPath)
        .deleteBlobPath(Mockito.any(Path.class),
            Mockito.nullable(String.class), Mockito.any(TracingContext.class));

    /*
     * getFileStatus on /hbase/test2 should give NOT_FOUND exception, since,
     * /hbase/test1/test2 was partially renamed. On the invocation of getFileStatus
     * on the directory, the remaining rename will be made. And as the directory is renamed,
     * the method should give NOT_FOUND exception.
     */
    FileStatus fileStatus = null;
    Boolean notFoundExceptionReceived = false;
    try {
      fileStatus = spiedFsForListPath.getFileStatus(new Path(srcDir));
    } catch (FileNotFoundException ex) {
      notFoundExceptionReceived = true;

    }
    Assert.assertTrue(notFoundExceptionReceived);
    Assert.assertNull(fileStatus);
    Assert.assertTrue(openRequiredFile[0] == 1);
    Assert.assertTrue(deletedCount.get() == 2);
    Assert.assertFalse(spiedFsForListPath.exists(new Path(srcDir)));
    Assert.assertTrue(spiedFsForListPath.getFileStatus(
            new Path(srcDir.replace("test1/test2/test3", "test4/test3/")))
        .isDirectory());
  }

  @Test
  public void testRenameBlobIdempotency() throws Exception {
    final AzureBlobFileSystem fs = this.getFileSystem();
    assumeNonHnsAccountBlobEndpoint(fs);
    String srcDir = "/test1/test2/test3";
    fs.mkdirs(new Path(srcDir));
    fs.create(new Path(srcDir, "file1"));
    fs.create(new Path(srcDir, "file2"));

    fs.mkdirs(new Path("/test4"));

    final AzureBlobFileSystem spiedFs = Mockito.spy(fs);
    final AzureBlobFileSystemStore spiedStore = Mockito.spy(fs.getAbfsStore());
    Mockito.doReturn(spiedStore).when(spiedFs).getAbfsStore();
    final AbfsClient spiedClient = Mockito.spy(fs.getAbfsClient());
    spiedStore.setClient(spiedClient);

    /*
     * First call to copyBlob for file1 will fail with connection-reset, but the
     * backend has got the call. Retry of that API would give 409 error.
     */
    boolean[] hasBeenCalled = new boolean[1];
    hasBeenCalled[0] = false;

    boolean[] connectionResetThrown = new boolean[1];
    connectionResetThrown[0] = false;

    AbfsClientTestUtil.setMockAbfsRestOperationForCopyBlobOperation(spiedClient,
        (spiedRestOp, actualCallMakerOp) -> {

          Mockito.doAnswer(answer -> {
            if (spiedRestOp.getUrl().toString().contains("file1")
                && !hasBeenCalled[0]) {
              hasBeenCalled[0] = true;
              actualCallMakerOp.execute(answer.getArgument(0));
              AbfsRestOperationTestUtil.addAbfsHttpOpProcessResponseMock(
                  spiedRestOp, (mockAbfsHttpOp, actualAbfsHttpOp) -> {
                    Mockito.doAnswer(sendRequestAnswer -> {
                          if (!connectionResetThrown[0]) {
                            connectionResetThrown[0] = true;
                            throw new SocketException("connection-reset");
                          }
                          spiedRestOp.signRequest(actualAbfsHttpOp,
                              sendRequestAnswer.getArgument(2));
                          actualAbfsHttpOp.sendRequest(
                              sendRequestAnswer.getArgument(0),
                              sendRequestAnswer.getArgument(1),
                              sendRequestAnswer.getArgument(2));
                          AbfsHttpOpTestUtil.setConnection(mockAbfsHttpOp,
                              actualAbfsHttpOp);
                          return mockAbfsHttpOp;
                        }).when(mockAbfsHttpOp)
                        .sendRequest(Mockito.nullable(byte[].class),
                            Mockito.anyInt(), Mockito.anyInt());

                    return mockAbfsHttpOp;
                  });
              Mockito.doCallRealMethod()
                  .when(spiedRestOp)
                  .execute(Mockito.any(TracingContext.class));
              spiedRestOp.execute(answer.getArgument(0));
              return spiedRestOp;
            } else {
              actualCallMakerOp.execute(answer.getArgument(0));
              AbfsRestOperationTestUtil.setResult(spiedRestOp,
                  actualCallMakerOp.getResult());
              return actualCallMakerOp;
            }
          }).when(spiedRestOp).execute(Mockito.any(TracingContext.class));
          return spiedRestOp;
        });

    spiedFs.setWorkingDirectory(new Path("/"));

    Assert.assertTrue(spiedFs.rename(new Path(srcDir), new Path("/test4")));
    Assert.assertTrue(spiedFs.exists(new Path("test4/test3/file1")));
    Assert.assertTrue(spiedFs.exists(new Path("test4/test3/file2")));
    Assert.assertTrue(hasBeenCalled[0]);
    Assert.assertTrue(connectionResetThrown[0]);
  }

  @Test
  public void testRenameBlobIdempotencyWhereDstIsCreatedFromSomeOtherProcess()
      throws Exception {
    final AzureBlobFileSystem fs = this.getFileSystem();
    assumeNonHnsAccountBlobEndpoint(fs);
    String srcDir = "/test1/test2/test3";
    fs.mkdirs(new Path(srcDir));
    fs.create(new Path(srcDir, "file1"));
    fs.create(new Path(srcDir, "file2"));

    fs.mkdirs(new Path("/test4"));

    final AzureBlobFileSystem spiedFs = Mockito.spy(fs);
    final AzureBlobFileSystemStore spiedStore = Mockito.spy(fs.getAbfsStore());
    Mockito.doReturn(spiedStore).when(spiedFs).getAbfsStore();
    final AbfsClient spiedClient = Mockito.spy(fs.getAbfsClient());
    spiedStore.setClient(spiedClient);

    /*
     * First call to copyBlob for file1 will fail with connection-reset, but the
     * backend has got the call. Retry of that API would give 409 error.
     */
    boolean[] hasBeenCalled = new boolean[1];
    hasBeenCalled[0] = false;

    boolean[] connectionResetThrown = new boolean[1];
    connectionResetThrown[0] = false;

    AbfsClientTestUtil.setMockAbfsRestOperationForCopyBlobOperation(spiedClient,
        (spiedRestOp, actualCallMakerOp) -> {

          Mockito.doAnswer(answer -> {
            if (spiedRestOp.getUrl().toString().contains("file1")
                && !hasBeenCalled[0]) {
              hasBeenCalled[0] = true;
              fs.create(new Path("/test4/test3", "file1"));
              AbfsRestOperationTestUtil.addAbfsHttpOpProcessResponseMock(
                  spiedRestOp, (mockAbfsHttpOp, actualAbfsHttpOp) -> {
                    Mockito.doAnswer(sendRequestAnswer -> {
                          if (!connectionResetThrown[0]) {
                            connectionResetThrown[0] = true;
                            throw new SocketException("connection-reset");
                          }
                          spiedRestOp.signRequest(actualAbfsHttpOp,
                              sendRequestAnswer.getArgument(2));
                          actualAbfsHttpOp.sendRequest(
                              sendRequestAnswer.getArgument(0),
                              sendRequestAnswer.getArgument(1),
                              sendRequestAnswer.getArgument(2));
                          AbfsHttpOpTestUtil.setConnection(mockAbfsHttpOp,
                              actualAbfsHttpOp);
                          return mockAbfsHttpOp;
                        }).when(mockAbfsHttpOp)
                        .sendRequest(Mockito.nullable(byte[].class),
                            Mockito.anyInt(), Mockito.anyInt());

                    return mockAbfsHttpOp;
                  });
              Mockito.doCallRealMethod()
                  .when(spiedRestOp)
                  .execute(Mockito.any(TracingContext.class));
              spiedRestOp.execute(answer.getArgument(0));
              return spiedRestOp;
            } else {
              actualCallMakerOp.execute(answer.getArgument(0));
              AbfsRestOperationTestUtil.setResult(spiedRestOp,
                  actualCallMakerOp.getResult());
              return actualCallMakerOp;
            }
          }).when(spiedRestOp).execute(Mockito.any(TracingContext.class));
          return spiedRestOp;
        });

    spiedFs.setWorkingDirectory(new Path("/"));

    Boolean dstAlreadyThere = false;
    try {
      spiedFs.rename(new Path(srcDir), new Path("/test4"));
    } catch (RuntimeException ex) {
      if (ex.getMessage().contains(HttpURLConnection.HTTP_CONFLICT + "")) {
        dstAlreadyThere = true;
      }
    }
    Assert.assertTrue(dstAlreadyThere);
    Assert.assertTrue(hasBeenCalled[0]);
    Assert.assertTrue(connectionResetThrown[0]);
  }

  @Test
  public void testRenameBlobIdempotencyWhereDstIsCopiedFromSomeOtherProcess()
      throws Exception {
    final AzureBlobFileSystem fs = this.getFileSystem();
    assumeNonHnsAccountBlobEndpoint(fs);
    String srcDir = "/test1/test2/test3";
    fs.mkdirs(new Path(srcDir));
    fs.create(new Path(srcDir, "file1"));
    fs.create(new Path(srcDir, "file2"));

    fs.mkdirs(new Path("/test4"));

    final AzureBlobFileSystem spiedFs = Mockito.spy(fs);
    final AzureBlobFileSystemStore spiedStore = Mockito.spy(fs.getAbfsStore());
    Mockito.doReturn(spiedStore).when(spiedFs).getAbfsStore();
    final AbfsClient spiedClient = Mockito.spy(fs.getAbfsClient());
    spiedStore.setClient(spiedClient);

    /*
     * First call to copyBlob for file1 will fail with connection-reset, but the
     * backend has got the call. Retry of that API would give 409 error.
     */
    boolean[] hasBeenCalled = new boolean[1];
    hasBeenCalled[0] = false;

    boolean[] connectionResetThrown = new boolean[1];
    connectionResetThrown[0] = false;

    AbfsClientTestUtil.setMockAbfsRestOperationForCopyBlobOperation(spiedClient,
        (spiedRestOp, actualCallMakerOp) -> {

          Mockito.doAnswer(answer -> {
            if (spiedRestOp.getUrl().toString().contains("file1")
                && !hasBeenCalled[0]) {
              hasBeenCalled[0] = true;
              fs.create(new Path("/randomDir/test3/file1"));
              fs.rename(new Path("/randomDir/test3/file1"),
                  new Path("/test4/test3/file1"));
              AbfsRestOperationTestUtil.addAbfsHttpOpProcessResponseMock(
                  spiedRestOp, (mockAbfsHttpOp, actualAbfsHttpOp) -> {
                    Mockito.doAnswer(sendRequestAnswer -> {
                          if (!connectionResetThrown[0]) {
                            connectionResetThrown[0] = true;
                            throw new SocketException("connection-reset");
                          }
                          spiedRestOp.signRequest(actualAbfsHttpOp,
                              sendRequestAnswer.getArgument(2));
                          actualAbfsHttpOp.sendRequest(
                              sendRequestAnswer.getArgument(0),
                              sendRequestAnswer.getArgument(1),
                              sendRequestAnswer.getArgument(2));
                          AbfsHttpOpTestUtil.setConnection(mockAbfsHttpOp,
                              actualAbfsHttpOp);
                          return mockAbfsHttpOp;
                        }).when(mockAbfsHttpOp)
                        .sendRequest(Mockito.nullable(byte[].class),
                            Mockito.anyInt(), Mockito.anyInt());

                    return mockAbfsHttpOp;
                  });
              Mockito.doCallRealMethod()
                  .when(spiedRestOp)
                  .execute(Mockito.any(TracingContext.class));
              spiedRestOp.execute(answer.getArgument(0));
              return spiedRestOp;
            } else {
              actualCallMakerOp.execute(answer.getArgument(0));
              AbfsRestOperationTestUtil.setResult(spiedRestOp,
                  actualCallMakerOp.getResult());
              return actualCallMakerOp;
            }
          }).when(spiedRestOp).execute(Mockito.any(TracingContext.class));
          return spiedRestOp;
        });

    spiedFs.setWorkingDirectory(new Path("/"));

    Boolean dstAlreadyThere = false;
    try {
      spiedFs.rename(new Path(srcDir), new Path("/test4"));
    } catch (RuntimeException ex) {
      if (ex.getMessage().contains(HttpURLConnection.HTTP_CONFLICT + "")) {
        dstAlreadyThere = true;
      }
    }
    Assert.assertTrue(dstAlreadyThere);
    Assert.assertTrue(hasBeenCalled[0]);
    Assert.assertTrue(connectionResetThrown[0]);
  }

  @Test
  public void testRenameLargeNestedDir() throws Exception {
    AzureBlobFileSystem fs = getFileSystem();
    assumeNonHnsAccountBlobEndpoint(fs);
    String dir = "/";
    for (int i = 0; i < 100; i++) {
      dir += ("dir" + i + "/");
      fs.mkdirs(new Path(dir));
    }
    fs.mkdirs(new Path("/dst"));
    fs.rename(new Path("/dir0"), new Path("/dst"));
    dir = "";
    for (int i = 0; i < 100; i++) {
      dir += ("dir" + i + "/");
      Assert.assertTrue("" + i, fs.exists(new Path("/dst/" + dir)));
    }
  }

  @Test
  public void testRenameDirWhenMarkerBlobIsAbsent() throws Exception {
    AzureBlobFileSystem fs = getFileSystem();
    assumeNonHnsAccountBlobEndpoint(fs);
    fs.mkdirs(new Path("/test1"));
    fs.mkdirs(new Path("/test1/test2"));
    fs.mkdirs(new Path("/test1/test2/test3"));
    fs.create(new Path("/test1/test2/test3/file"));

    fs.getAbfsClient()
        .deleteBlobPath(new Path("/test1/test2"),
            null, Mockito.mock(TracingContext.class));
    fs.mkdirs(new Path("/test4/test5"));
    fs.rename(new Path("/test4"), new Path("/test1/test2"));

    Assert.assertTrue(fs.exists(new Path("/test1/test2/test4/test5")));

    fs.mkdirs(new Path("/test6"));
    fs.rename(new Path("/test6"), new Path("/test1/test2/test4/test5"));
    Assert.assertTrue(fs.exists(new Path("/test1/test2/test4/test5/test6")));

    fs.getAbfsClient()
        .deleteBlobPath(new Path("/test1/test2/test4/test5/test6"),
            null, Mockito.mock(TracingContext.class));
    fs.mkdirs(new Path("/test7"));
    fs.create(new Path("/test7/file"));
    fs.rename(new Path("/test7"), new Path("/test1/test2/test4/test5/test6"));
    Assert.assertTrue(
        fs.exists(new Path("/test1/test2/test4/test5/test6/file")));
  }

  @Test
  public void testBlobRenameSrcDirHasNoMarker() throws Exception {
    AzureBlobFileSystem fs = getFileSystem();
    assumeNonHnsAccountBlobEndpoint(fs);
    fs.create(new Path("/test1/test2/file1"));
    fs.getAbfsStore()
        .getClient()
        .deleteBlobPath(new Path("/test1"), null, Mockito.mock(TracingContext.class));
    intercept(AbfsRestOperationException.class, () -> {
      fs.getAbfsStore().getBlobProperty(new Path("/test1"),
              Mockito.mock(TracingContext.class));
    });
    fs.mkdirs(new Path("/test2"));
    fs.rename(new Path("/test1"), new Path("/test2"));
    Assert.assertTrue(fs.getAbfsStore()
        .getBlobProperty(new Path("/test2/test1"),
            Mockito.mock(TracingContext.class)).getIsDirectory());
  }

  @Test
  public void testCopyBlobTakeTime() throws Exception {
    AzureBlobFileSystem fileSystem = Mockito.spy(getFileSystem());
    assumeNonHnsAccountBlobEndpoint(fileSystem);
    AzureBlobFileSystemStore store = Mockito.spy(fileSystem.getAbfsStore());
    Mockito.doReturn(store).when(fileSystem).getAbfsStore();
    AbfsClient client = store.getClient();
    AbfsClient spiedClient = Mockito.spy(client);
    store.setClient(spiedClient);

    Mockito.doAnswer(answer -> {
      AbfsRestOperation op = Mockito.spy((AbfsRestOperation) answer.callRealMethod());
      AbfsHttpOperation httpOp = Mockito.spy(op.getResult());
      Mockito.doReturn(COPY_STATUS_PENDING).when(httpOp).getResponseHeader(
          HttpHeaderConfigurations.X_MS_COPY_STATUS);
      Mockito.doReturn(httpOp).when(op).getResult();
      return op;
    }).when(spiedClient).copyBlob(Mockito.any(Path.class), Mockito.any(Path.class),
        Mockito.nullable(String.class), Mockito.any(TracingContext.class));
    fileSystem.create(new Path("/test1/file"));
    fileSystem.rename(new Path("/test1/file"), new Path("/test1/file2"));
    Assert.assertTrue(fileSystem.exists(new Path("/test1/file2")));
    Mockito.verify(store, Mockito.times(1))
        .handleCopyInProgress(Mockito.any(Path.class),
            Mockito.any(TracingContext.class), Mockito.any(String.class));
  }

  @Test
  public void testCopyBlobTakeTimeAndEventuallyFail() throws Exception {
    AzureBlobFileSystem fileSystem = Mockito.spy(getFileSystem());
    assumeNonHnsAccountBlobEndpoint(fileSystem);
    AzureBlobFileSystemStore store = Mockito.spy(fileSystem.getAbfsStore());
    Mockito.doReturn(store).when(fileSystem).getAbfsStore();
    AbfsClient client = store.getClient();
    AbfsClient spiedClient = Mockito.spy(client);
    store.setClient(spiedClient);

    Mockito.doAnswer(answer -> {
      AbfsRestOperation op = Mockito.spy((AbfsRestOperation) answer.callRealMethod());
      AbfsHttpOperation httpOp = Mockito.spy(op.getResult());
      Mockito.doReturn(COPY_STATUS_PENDING).when(httpOp).getResponseHeader(
          HttpHeaderConfigurations.X_MS_COPY_STATUS);
      Mockito.doReturn(httpOp).when(op).getResult();
      return op;
    }).when(spiedClient).copyBlob(Mockito.any(Path.class), Mockito.any(Path.class),
        Mockito.nullable(String.class), Mockito.any(TracingContext.class));
    Mockito.doAnswer(answer -> {
      AbfsRestOperation op = Mockito.spy((AbfsRestOperation) answer.callRealMethod());
      AbfsHttpOperation httpOp = Mockito.spy(op.getResult());
      Mockito.doReturn(COPY_STATUS_FAILED).when(httpOp).getResponseHeader(
          HttpHeaderConfigurations.X_MS_COPY_STATUS);
      Mockito.doReturn(httpOp).when(op).getResult();
      return op;
    }).when(spiedClient).getBlobProperty(Mockito.any(Path.class), Mockito.any(TracingContext.class));

    fileSystem.create(new Path("/test1/file"));
    Boolean copyBlobFailureCaught = false;
    try {
      fileSystem.rename(new Path("/test1/file"), new Path("/test1/file2"));
    } catch (AbfsRestOperationException e) {
      if (COPY_BLOB_FAILED.equals(e.getErrorCode())) {
        copyBlobFailureCaught = true;
      }
    }
    Assert.assertTrue(copyBlobFailureCaught);
    Assert.assertTrue(fileSystem.exists(new Path("/test1/file")));
    Mockito.verify(store, Mockito.times(1))
        .handleCopyInProgress(Mockito.any(Path.class),
            Mockito.any(TracingContext.class), Mockito.any(String.class));
  }

  @Test
  public void testCopyBlobTakeTimeAndEventuallyAborted() throws Exception {
    AzureBlobFileSystem fileSystem = Mockito.spy(getFileSystem());
    assumeNonHnsAccountBlobEndpoint(fileSystem);
    AzureBlobFileSystemStore store = Mockito.spy(fileSystem.getAbfsStore());
    Mockito.doReturn(store).when(fileSystem).getAbfsStore();
    AbfsClient client = store.getClient();
    AbfsClient spiedClient = Mockito.spy(client);
    store.setClient(spiedClient);

    Mockito.doAnswer(answer -> {
      AbfsRestOperation op = Mockito.spy((AbfsRestOperation) answer.callRealMethod());
      AbfsHttpOperation httpOp = Mockito.spy(op.getResult());
      Mockito.doReturn(COPY_STATUS_PENDING).when(httpOp).getResponseHeader(
          HttpHeaderConfigurations.X_MS_COPY_STATUS);
      Mockito.doReturn(httpOp).when(op).getResult();
      return op;
    }).when(spiedClient).copyBlob(Mockito.any(Path.class), Mockito.any(Path.class),
        Mockito.nullable(String.class), Mockito.any(TracingContext.class));
    Mockito.doAnswer(answer -> {
      AbfsRestOperation op = Mockito.spy((AbfsRestOperation) answer.callRealMethod());
      AbfsHttpOperation httpOp = Mockito.spy(op.getResult());
      Mockito.doReturn(COPY_STATUS_ABORTED).when(httpOp).getResponseHeader(
          HttpHeaderConfigurations.X_MS_COPY_STATUS);
      Mockito.doReturn(httpOp).when(op).getResult();
      return op;
    }).when(spiedClient).getBlobProperty(Mockito.any(Path.class), Mockito.any(TracingContext.class));

    fileSystem.create(new Path("/test1/file"));
    Boolean copyBlobFailureCaught = false;
    try {
      fileSystem.rename(new Path("/test1/file"), new Path("/test1/file2"));
    } catch (AbfsRestOperationException e) {
      if (COPY_BLOB_ABORTED.equals(e.getErrorCode())) {
        copyBlobFailureCaught = true;
      }
    }
    Assert.assertTrue(copyBlobFailureCaught);
    Assert.assertTrue(fileSystem.exists(new Path("/test1/file")));
    Mockito.verify(store, Mockito.times(1))
        .handleCopyInProgress(Mockito.any(Path.class),
            Mockito.any(TracingContext.class), Mockito.any(String.class));
  }

  @Test
  public void testCopyBlobTakeTimeAndBlobIsDeleted() throws Exception {
    AzureBlobFileSystem fileSystem = Mockito.spy(getFileSystem());
    assumeNonHnsAccountBlobEndpoint(fileSystem);
    AzureBlobFileSystemStore store = Mockito.spy(fileSystem.getAbfsStore());
    String srcFile = "/test1/file";
    String dstFile = "/test1/file2";
    Mockito.doReturn(store).when(fileSystem).getAbfsStore();
    AbfsClient client = store.getClient();
    AbfsClient spiedClient = Mockito.spy(client);
    store.setClient(spiedClient);

    Mockito.doAnswer(answer -> {
      AbfsRestOperation op = Mockito.spy((AbfsRestOperation) answer.callRealMethod());
      fileSystem.delete(new Path(dstFile), false);
      AbfsHttpOperation httpOp = Mockito.spy(op.getResult());
      Mockito.doReturn(COPY_STATUS_PENDING).when(httpOp).getResponseHeader(
          HttpHeaderConfigurations.X_MS_COPY_STATUS);
      Mockito.doReturn(httpOp).when(op).getResult();
      return op;
    }).when(spiedClient).copyBlob(Mockito.any(Path.class), Mockito.any(Path.class),
        Mockito.nullable(String.class), Mockito.any(TracingContext.class));

    fileSystem.create(new Path(srcFile));


    intercept(FileNotFoundException.class, () -> {
      fileSystem.rename(new Path(srcFile), new Path(dstFile));
    });
    Assert.assertFalse(fileSystem.exists(new Path(dstFile)));
  }

  @Test
  public void testParallelCopy() throws Exception {
    AzureBlobFileSystem fs = getFileSystem();
    assumeNonHnsAccountBlobEndpoint(fs);
    fs.create(new Path("/src"));
    boolean[] dstBlobAlreadyThereExceptionReceived = new boolean[1];
    dstBlobAlreadyThereExceptionReceived[0] = false;
    AtomicInteger threadsCompleted = new AtomicInteger(0);
    new Thread(() -> {
      parallelCopyRunnable(fs, dstBlobAlreadyThereExceptionReceived,
          threadsCompleted);
    }).start();
    new Thread(() -> {
      parallelCopyRunnable(fs, dstBlobAlreadyThereExceptionReceived,
          threadsCompleted);
    }).start();
    while (threadsCompleted.get() < 2) ;
    Assert.assertTrue(dstBlobAlreadyThereExceptionReceived[0]);
  }

  private void parallelCopyRunnable(final AzureBlobFileSystem fs,
      final boolean[] dstBlobAlreadyThereExceptionReceived,
      final AtomicInteger threadsCompleted) {
    try {
      fs.getAbfsClient().copyBlob(new Path("/src"),
          new Path("/dst"), null, Mockito.mock(TracingContext.class));
    } catch (AbfsRestOperationException ex) {
      if (ex.getStatusCode() == HttpURLConnection.HTTP_CONFLICT) {
        dstBlobAlreadyThereExceptionReceived[0] = true;
      }
    } catch (
        AzureBlobFileSystemException e) {
    }
    threadsCompleted.incrementAndGet();
  }

  @Test
  public void testCopyAfterSourceHasBeenDeleted() throws Exception {
    AzureBlobFileSystem fs = getFileSystem();
    assumeNonHnsAccountBlobEndpoint(fs);
    fs.create(new Path("/src"));
    fs.getAbfsStore()
        .getClient()
        .deleteBlobPath(new Path("/src"), null, Mockito.mock(TracingContext.class));
    Boolean srcBlobNotFoundExReceived = false;
    try {
      fs.getAbfsStore()
          .copyBlob(new Path("/src"), new Path("/dst"),
              null, Mockito.mock(TracingContext.class));
    } catch (AbfsRestOperationException ex) {
      if (ex.getStatusCode() == HttpURLConnection.HTTP_NOT_FOUND) {
        srcBlobNotFoundExReceived = true;
      }
    }
    Assert.assertTrue(srcBlobNotFoundExReceived);
  }

  @Test
  public void testIfTracingContextPrimaryIdIsSameInAllTheStepsOfBlobRename() throws Exception {
    assumeNonHnsAccountBlobEndpoint(getFileSystem());
    AzureBlobFileSystem fs = Mockito.spy(getFileSystem());
    fs.mkdirs(new Path("/dir"));
    fs.create(new Path("/dir/file1"));
    fs.create(new Path("/dir/file2"));

    AzureBlobFileSystemStore store = fs.getAbfsStore();
    AzureBlobFileSystemStore spiedStore = Mockito.spy(store);
    AbfsClient client = Mockito.spy(store.getClient());
    spiedStore.setClient(client);

    Mockito.doAnswer(answer -> {
          final TracingContext context = answer.getArgument(3);
          Mockito.doAnswer(listAnswer -> {
                TracingContext listContext = listAnswer.getArgument(3);
                Assert.assertEquals(listContext.getPrimaryRequestId(),
                    context.getPrimaryRequestId());
                return listAnswer.callRealMethod();
              })
              .when(client)
              .getListBlobs(Mockito.nullable(String.class),
                  Mockito.nullable(String.class), Mockito.nullable(Integer.class),
                  Mockito.any(TracingContext.class));

          Mockito.doAnswer(copyAnswer -> {
                TracingContext copyContext = copyAnswer.getArgument(2);
                Assert.assertEquals(copyContext.getPrimaryRequestId(),
                    context.getPrimaryRequestId());
                return copyAnswer.callRealMethod();
              })
              .when(client)
              .copyBlob(Mockito.any(Path.class), Mockito.any(Path.class), Mockito.nullable(String.class),
                  Mockito.any(TracingContext.class));

          Mockito.doAnswer(deleteAnswer -> {
                TracingContext deleteContext = deleteAnswer.getArgument(1);
                Assert.assertEquals(deleteContext.getPrimaryRequestId(),
                    context.getPrimaryRequestId());
                return deleteAnswer.callRealMethod();
              })
              .when(client)
              .deleteBlobPath(Mockito.any(Path.class), Mockito.nullable(String.class),
                  Mockito.any(TracingContext.class));

          return answer.callRealMethod();
        })
        .when(spiedStore)
        .rename(Mockito.any(Path.class), Mockito.any(Path.class),
            Mockito.any(
                RenameAtomicityUtils.class), Mockito.any(TracingContext.class));

    Mockito.doReturn(spiedStore).when(fs).getAbfsStore();
    fs.rename(new Path("/dir"), new Path("/dir1"));
  }

  @Test
  public void testParallelRenameForAtomicDirShouldFail() throws Exception {
    AzureBlobFileSystem fs = Mockito.spy(getFileSystem());
    assumeNonHnsAccountBlobEndpoint(fs);
    fs.setWorkingDirectory(new Path("/"));
    fs.mkdirs(new Path("/hbase/dir1"));
    fs.create(new Path("/hbase/dir1/file1"));
    AzureBlobFileSystemStore store = Mockito.spy(fs.getAbfsStore());
    Mockito.doReturn(store).when(fs).getAbfsStore();
    AbfsClient client = Mockito.spy(fs.getAbfsClient());
    store.setClient(client);
    AtomicBoolean leaseAcquired = new AtomicBoolean(false);
    AtomicBoolean exceptionOnParallelRename = new AtomicBoolean(false);
    AtomicBoolean parallelThreadDone = new AtomicBoolean(false);
    Mockito.doAnswer(answer -> {
          AbfsRestOperation op = (AbfsRestOperation) answer.callRealMethod();
          leaseAcquired.set(true);
          while (!parallelThreadDone.get()) ;
          return op;
        })
        .when(client)
        .acquireBlobLease(Mockito.anyString(), Mockito.anyInt(),
            Mockito.any(TracingContext.class));

    new Thread(() -> {
      while (!leaseAcquired.get()) ;
      try {
        fs.rename(new Path("/hbase/dir1/file1"), new Path("/hbase/dir2/"));
      } catch (Exception e) {
        if (e.getCause() instanceof AbfsRestOperationException
            && ((AbfsRestOperationException) e.getCause()).getStatusCode()
            == HttpURLConnection.HTTP_CONFLICT) {
          exceptionOnParallelRename.set(true);
        }
      } finally {
        parallelThreadDone.set(true);
      }
    }).start();
    fs.rename(new Path("/hbase/dir1/file1"), new Path("/hbase/dir2/"));
    while (!parallelThreadDone.get()) ;
    Assert.assertTrue(exceptionOnParallelRename.get());
  }

  @Test
  public void testParallelAppendToFileBeingCopiedInAtomicDirectory()
      throws Exception {
    AzureBlobFileSystem fs = Mockito.spy(getFileSystem());
    assumeNonHnsAccountBlobEndpoint(fs);
    fs.setWorkingDirectory(new Path("/"));
    fs.mkdirs(new Path("/hbase/dir1"));
    fs.create(new Path("/hbase/dir1/file1"));
    AzureBlobFileSystemStore store = Mockito.spy(fs.getAbfsStore());
    Mockito.doReturn(store).when(fs).getAbfsStore();
    AbfsClient client = Mockito.spy(fs.getAbfsClient());
    store.setClient(client);
    AtomicBoolean copyOfSrcFile = new AtomicBoolean(false);
    AtomicBoolean parallelAppendDone = new AtomicBoolean(false);
    AtomicBoolean exceptionCaught = new AtomicBoolean(false);

    Mockito.doAnswer(answer -> {
          answer.callRealMethod();
          if ("/hbase/dir1/file1".equalsIgnoreCase(
              ((Path) answer.getArgument(0)).toUri().getPath())) {
            copyOfSrcFile.set(true);
            while (!parallelAppendDone.get()) ;
          }
          return null;
        })
        .when(store)
        .copyBlob(Mockito.any(Path.class), Mockito.any(Path.class),
            Mockito.nullable(String.class), Mockito.any(TracingContext.class));

    FSDataOutputStream outputStream = fs.append(new Path("/hbase/dir1/file1"));

    new Thread(() -> {
      while (!copyOfSrcFile.get()) ;
      try {
        byte[] bytes = new byte[4 * ONE_MB];
        new Random().nextBytes(bytes);
        outputStream.write(bytes);
        outputStream.hsync();
      } catch (Exception e) {
        if (e.getCause() instanceof AbfsRestOperationException
            && ((AbfsRestOperationException) e.getCause()).getStatusCode()
            == HttpURLConnection.HTTP_PRECON_FAILED) {
          exceptionCaught.set(true);
        }
      } finally {
        parallelAppendDone.set(true);
      }
    }).start();

    fs.rename(new Path("/hbase/dir1"), new Path("/hbase/dir2"));

    while (!parallelAppendDone.get()) ;
    Assert.assertTrue(exceptionCaught.get());
  }

  @Test
  public void testParallelCreateNonRecursiveToFilePartOfAtomicDirectoryInRename()
      throws Exception {
    Configuration configuration = Mockito.spy(getRawConfiguration());
    configuration.set(FS_AZURE_LEASE_CREATE_NON_RECURSIVE, "true");
    FileSystem fsCreate = FileSystem.newInstance(configuration);
    AzureBlobFileSystem fs = (AzureBlobFileSystem) FileSystem.newInstance(configuration);
    assumeNonHnsAccountBlobEndpoint(fs);
    fs.setWorkingDirectory(new Path("/"));
    fs.mkdirs(new Path("/hbase/dir1"));
    fs.create(new Path("/hbase/dir1/file1"));
    AbfsClient client = Mockito.spy(fs.getAbfsClient());
    fs.getAbfsStore().setClient(client);
    AtomicBoolean leaseAcquired = new AtomicBoolean(false);
    AtomicBoolean parallelCreateDone = new AtomicBoolean(false);
    AtomicBoolean exceptionCaught = new AtomicBoolean(false);
    AtomicBoolean parallelRenameDone = new AtomicBoolean(false);

    Mockito.doAnswer(answer -> {
          AbfsRestOperation op = (AbfsRestOperation) answer.callRealMethod();
          leaseAcquired.set(true);
          while(!parallelCreateDone.get());
          return op;
        })
        .when(client)
        .acquireBlobLease(Mockito.anyString(), Mockito.anyInt(),
            Mockito.any(TracingContext.class));

    new Thread(() -> {
      try {
        fs.rename(new Path("/hbase/dir1"), new Path("/hbase/dir2"));
      } catch (Exception e) {} finally {
        parallelRenameDone.set(true);
      }
    }).start();

    Path createNewFilePath = new Path("/hbase/dir1/file2");
      while (!leaseAcquired.get()) ;
      try {
        fsCreate.createFile(createNewFilePath)
            .overwrite(false)
            .replication((short) 1)
            .bufferSize(1024)
            .blockSize(1024)
            .build();
      } catch (AbfsRestOperationException e) {
        if (e.getStatusCode()
            == HttpURLConnection.HTTP_CONFLICT) {
          exceptionCaught.set(true);
        }
      } finally {
        parallelCreateDone.set(true);
      }


    while (!parallelRenameDone.get()) ;
    Assert.assertTrue(exceptionCaught.get());
  }
<<<<<<< HEAD
=======

  @Test
  public void testBlobRenameOfDirectoryHavingNeighborWithSamePrefix() throws Exception {
    AzureBlobFileSystem fs = getFileSystem();
    assumeNonHnsAccountBlobEndpoint(fs);
    fs.mkdirs(new Path("/testDir/dir"));
    fs.mkdirs(new Path("/testDir/dirSamePrefix"));
    fs.create(new Path("/testDir/dir/file1"));
    fs.create(new Path("/testDir/dir/file2"));

    fs.create(new Path("/testDir/dirSamePrefix/file1"));
    fs.create(new Path("/testDir/dirSamePrefix/file2"));

    fs.rename(new Path("/testDir/dir"), new Path("/testDir/dir2"));

    Assertions.assertThat(fs.exists(new Path("/testDir/dirSamePrefix/file1")))
        .isTrue();
    Assertions.assertThat(fs.exists(new Path("/testDir/dir/file1")))
        .isFalse();
    Assertions.assertThat(fs.exists(new Path("/testDir/dir/file2")))
        .isFalse();
    Assertions.assertThat(fs.exists(new Path("/testDir/dir/")))
        .isFalse();
  }
>>>>>>> 89b0aced
}<|MERGE_RESOLUTION|>--- conflicted
+++ resolved
@@ -1661,8 +1661,8 @@
               })
               .when(client)
               .getListBlobs(Mockito.nullable(String.class),
-                  Mockito.nullable(String.class), Mockito.nullable(Integer.class),
-                  Mockito.any(TracingContext.class));
+                  Mockito.nullable(String.class), Mockito.nullable(String.class),
+                  Mockito.nullable(Integer.class), Mockito.any(TracingContext.class));
 
           Mockito.doAnswer(copyAnswer -> {
                 TracingContext copyContext = copyAnswer.getArgument(2);
@@ -1851,8 +1851,6 @@
     while (!parallelRenameDone.get()) ;
     Assert.assertTrue(exceptionCaught.get());
   }
-<<<<<<< HEAD
-=======
 
   @Test
   public void testBlobRenameOfDirectoryHavingNeighborWithSamePrefix() throws Exception {
@@ -1877,5 +1875,4 @@
     Assertions.assertThat(fs.exists(new Path("/testDir/dir/")))
         .isFalse();
   }
->>>>>>> 89b0aced
 }