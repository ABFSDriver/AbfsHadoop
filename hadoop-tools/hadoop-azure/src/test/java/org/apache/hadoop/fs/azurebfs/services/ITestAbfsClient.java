--- conflicted
+++ resolved
@@ -366,10 +366,6 @@
         (currentAuthType == AuthType.SharedKey)
         || (currentAuthType == AuthType.OAuth));
 
-<<<<<<< HEAD
-=======
-    // Todo: [FnsOverBlob] Update later to work with Blob Endpoint as well.
->>>>>>> bdc3f667
     AbfsClient client = mock(AbfsDfsClient.class);
     AbfsPerfTracker tracker = new AbfsPerfTracker(
         "test",
