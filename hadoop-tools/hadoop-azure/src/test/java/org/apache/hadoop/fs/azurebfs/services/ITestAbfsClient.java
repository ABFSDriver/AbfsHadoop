--- conflicted
+++ resolved
@@ -136,16 +136,10 @@
   }
 
   private String getUserAgentString(AbfsConfiguration config,
-<<<<<<< HEAD
-      boolean includeSSLProvider) throws IOException {
-    AbfsClientContext abfsClientContext = new AbfsClientContextBuilder().build();
-    AbfsClient client = new AbfsDfsClient(new URL("https://azure.com"), null,
-=======
       boolean includeSSLProvider) throws IOException, URISyntaxException {
     AbfsCounters abfsCounters = Mockito.spy(new AbfsCountersImpl(new URI("abcd")));
     AbfsClientContext abfsClientContext = new AbfsClientContextBuilder().withAbfsCounters(abfsCounters).build();
-    AbfsClient client = new AbfsClient(new URL("https://azure.com"), null,
->>>>>>> 167d4c84
+    AbfsClient client = new AbfsDfsClient(new URL("https://azure.com"), null,
         config, (AccessTokenProvider) null, null, abfsClientContext);
     String sslProviderName = null;
     if (includeSSLProvider) {
