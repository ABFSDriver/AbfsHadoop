/**
 * Licensed to the Apache Software Foundation (ASF) under one
 * or more contributor license agreements.  See the NOTICE file
 * distributed with this work for additional information
 * regarding copyright ownership.  The ASF licenses this file
 * to you under the Apache License, Version 2.0 (the
 * "License"); you may not use this file except in compliance
 * with the License.  You may obtain a copy of the License at
 *
 *     http://www.apache.org/licenses/LICENSE-2.0
 *
 * Unless required by applicable law or agreed to in writing, software
 * distributed under the License is distributed on an "AS IS" BASIS,
 * WITHOUT WARRANTIES OR CONDITIONS OF ANY KIND, either express or implied.
 * See the License for the specific language governing permissions and
 * limitations under the License.
 */

package org.apache.hadoop.fs.azurebfs.services;

import java.io.IOException;
import java.lang.reflect.Field;
import java.net.HttpURLConnection;
import java.net.ProtocolException;
import java.net.URI;
import java.net.URISyntaxException;
import java.net.URL;
import java.util.List;
import java.util.Random;
import java.util.regex.Pattern;

import org.apache.hadoop.fs.azurebfs.AbfsCountersImpl;
import org.assertj.core.api.Assertions;
import org.junit.Test;
import org.mockito.Mockito;

import org.apache.hadoop.fs.Path;
import org.apache.hadoop.fs.azurebfs.AbfsConfiguration;
import org.apache.hadoop.fs.azurebfs.AbstractAbfsIntegrationTest;
import org.apache.hadoop.fs.azurebfs.AzureBlobFileSystem;
import org.apache.hadoop.fs.azurebfs.TestAbfsConfigurationFieldsValidation;
import org.apache.hadoop.fs.azurebfs.constants.FSOperationType;
import org.apache.hadoop.fs.azurebfs.contracts.exceptions.AzureBlobFileSystemException;
import org.apache.hadoop.fs.azurebfs.contracts.services.AppendRequestParameters;
import org.apache.hadoop.fs.azurebfs.oauth2.AccessTokenProvider;
import org.apache.hadoop.conf.Configuration;
import org.apache.hadoop.fs.azurebfs.constants.ConfigurationKeys;
import org.apache.hadoop.fs.azurebfs.utils.TracingContext;
import org.apache.hadoop.fs.azurebfs.utils.TracingHeaderFormat;
import org.apache.hadoop.security.ssl.DelegatingSSLSocketFactory;

import static java.net.HttpURLConnection.HTTP_NOT_FOUND;
import static org.apache.hadoop.fs.azurebfs.constants.AbfsHttpConstants.APPEND_ACTION;
import static org.apache.hadoop.fs.azurebfs.constants.AbfsHttpConstants.EXPECT_100_JDK_ERROR;
import static org.apache.hadoop.fs.azurebfs.constants.AbfsHttpConstants.HTTP_METHOD_PATCH;
import static org.apache.hadoop.fs.azurebfs.constants.AbfsHttpConstants.HTTP_METHOD_PUT;
import static org.apache.hadoop.fs.azurebfs.constants.AbfsHttpConstants.HUNDRED_CONTINUE;
import static org.apache.hadoop.fs.azurebfs.constants.FileSystemConfigurations.*;
import static org.apache.hadoop.fs.azurebfs.constants.HttpHeaderConfigurations.EXPECT;
import static org.apache.hadoop.fs.azurebfs.constants.HttpHeaderConfigurations.X_HTTP_METHOD_OVERRIDE;
import static org.apache.hadoop.fs.azurebfs.constants.HttpQueryParams.QUERY_PARAM_ACTION;
import static org.apache.hadoop.fs.azurebfs.constants.HttpQueryParams.QUERY_PARAM_POSITION;
import static org.apache.hadoop.fs.azurebfs.constants.TestConfigurationKeys.FS_AZURE_ABFS_ACCOUNT_NAME;
import static org.apache.hadoop.test.LambdaTestUtils.intercept;
import static org.mockito.ArgumentMatchers.any;
import static org.mockito.ArgumentMatchers.eq;
import static org.mockito.Mockito.mock;
import static org.mockito.Mockito.when;

import static org.apache.hadoop.fs.azurebfs.constants.AbfsHttpConstants.APN_VERSION;
import static org.apache.hadoop.fs.azurebfs.constants.AbfsHttpConstants.CLIENT_VERSION;
import static org.apache.hadoop.fs.azurebfs.constants.AbfsHttpConstants.DOT;
import static org.apache.hadoop.fs.azurebfs.constants.AbfsHttpConstants.EMPTY_STRING;
import static org.apache.hadoop.fs.azurebfs.constants.AbfsHttpConstants.FORWARD_SLASH;
import static org.apache.hadoop.fs.azurebfs.constants.AbfsHttpConstants.JAVA_VENDOR;
import static org.apache.hadoop.fs.azurebfs.constants.AbfsHttpConstants.JAVA_VERSION;
import static org.apache.hadoop.fs.azurebfs.constants.AbfsHttpConstants.OS_ARCH;
import static org.apache.hadoop.fs.azurebfs.constants.AbfsHttpConstants.OS_NAME;
import static org.apache.hadoop.fs.azurebfs.constants.AbfsHttpConstants.OS_VERSION;
import static org.apache.hadoop.fs.azurebfs.constants.AbfsHttpConstants.SEMICOLON;
import static org.apache.hadoop.fs.azurebfs.constants.AbfsHttpConstants.SINGLE_WHITE_SPACE;
import static org.apache.hadoop.fs.azurebfs.constants.ConfigurationKeys.FS_AZURE_CLUSTER_NAME;
import static org.apache.hadoop.fs.azurebfs.constants.ConfigurationKeys.FS_AZURE_CLUSTER_TYPE;
import static org.apache.hadoop.fs.azurebfs.constants.TestConfigurationKeys.TEST_CONFIGURATION_FILE_NAME;

/**
 * Test useragent of abfs client.
 *
 */
public final class ITestAbfsClient extends AbstractAbfsIntegrationTest {

  private static final String ACCOUNT_NAME = "bogusAccountName.dfs.core.windows.net";
  private static final String FS_AZURE_USER_AGENT_PREFIX = "Partner Service";
  private static final String HUNDRED_CONTINUE_USER_AGENT = SINGLE_WHITE_SPACE + HUNDRED_CONTINUE + SEMICOLON;
  private static final String TEST_PATH = "/testfile";
  public static final int REDUCED_RETRY_COUNT = 2;
  public static final int REDUCED_BACKOFF_INTERVAL = 100;
  public static final int BUFFER_LENGTH = 5;
  public static final int BUFFER_OFFSET = 0;

  private final Pattern userAgentStringPattern;

  public ITestAbfsClient() throws Exception {
    StringBuilder regEx = new StringBuilder();
    regEx.append("^");
    regEx.append(APN_VERSION);
    regEx.append(SINGLE_WHITE_SPACE);
    regEx.append(CLIENT_VERSION);
    regEx.append(SINGLE_WHITE_SPACE);
    regEx.append("\\(");
    regEx.append(System.getProperty(JAVA_VENDOR)
        .replaceAll(SINGLE_WHITE_SPACE, EMPTY_STRING));
    regEx.append(SINGLE_WHITE_SPACE);
    regEx.append("JavaJRE");
    regEx.append(SINGLE_WHITE_SPACE);
    regEx.append(System.getProperty(JAVA_VERSION));
    regEx.append(SEMICOLON);
    regEx.append(SINGLE_WHITE_SPACE);
    regEx.append(System.getProperty(OS_NAME)
        .replaceAll(SINGLE_WHITE_SPACE, EMPTY_STRING));
    regEx.append(SINGLE_WHITE_SPACE);
    regEx.append(System.getProperty(OS_VERSION));
    regEx.append(FORWARD_SLASH);
    regEx.append(System.getProperty(OS_ARCH));
    regEx.append(SEMICOLON);
    regEx.append("([a-zA-Z].*; )?");      // Regex for sslProviderName
    regEx.append("([a-zA-Z].*; )?");      // Regex for tokenProvider
    regEx.append(" ?");
    regEx.append(".+");                   // cluster name
    regEx.append(FORWARD_SLASH);
    regEx.append(".+");            // cluster type
    regEx.append("\\)");
    regEx.append("( .*)?");        //  Regex for user agent prefix
    regEx.append("$");
    this.userAgentStringPattern = Pattern.compile(regEx.toString());
  }

  private String getUserAgentString(AbfsConfiguration config,
      boolean includeSSLProvider) throws IOException, URISyntaxException {
    AbfsCounters abfsCounters = Mockito.spy(new AbfsCountersImpl(new URI("abcd")));
    AbfsClientContext abfsClientContext = new AbfsClientContextBuilder().withAbfsCounters(abfsCounters).build();
<<<<<<< HEAD
=======
    // Todo : [FnsOverBlob] Update later to work with Blob Endpoint as well.
>>>>>>> 2e3a9e41
    AbfsClient client = new AbfsDfsClient(new URL("https://azure.com"), null,
        config, (AccessTokenProvider) null, null, abfsClientContext);
    String sslProviderName = null;
    if (includeSSLProvider) {
      sslProviderName = DelegatingSSLSocketFactory.getDefaultFactory()
          .getProviderName();
    }
    return client.initializeUserAgent(config, sslProviderName);
  }

  @Test
  public void verifyBasicInfo() throws Exception {
    final Configuration configuration = new Configuration();
    configuration.addResource(TEST_CONFIGURATION_FILE_NAME);
    AbfsConfiguration abfsConfiguration = new AbfsConfiguration(configuration,
        ACCOUNT_NAME);
    verifyBasicInfo(getUserAgentString(abfsConfiguration, false));
  }

  private void verifyBasicInfo(String userAgentStr) {
    Assertions.assertThat(userAgentStr)
        .describedAs("User-Agent string [" + userAgentStr
            + "] should be of the pattern: " + this.userAgentStringPattern.pattern())
        .matches(this.userAgentStringPattern)
        .describedAs("User-Agent string should contain java vendor")
        .contains(System.getProperty(JAVA_VENDOR)
            .replaceAll(SINGLE_WHITE_SPACE, EMPTY_STRING))
        .describedAs("User-Agent string should contain java version")
        .contains(System.getProperty(JAVA_VERSION))
        .describedAs("User-Agent string should contain  OS name")
        .contains(System.getProperty(OS_NAME)
            .replaceAll(SINGLE_WHITE_SPACE, EMPTY_STRING))
        .describedAs("User-Agent string should contain OS version")
        .contains(System.getProperty(OS_VERSION))
        .describedAs("User-Agent string should contain OS arch")
        .contains(System.getProperty(OS_ARCH));
  }

  @Test
  public void verifyUserAgentPrefix()
          throws IOException, IllegalAccessException, URISyntaxException {
    final Configuration configuration = new Configuration();
    configuration.addResource(TEST_CONFIGURATION_FILE_NAME);
    configuration.set(ConfigurationKeys.FS_AZURE_USER_AGENT_PREFIX_KEY, FS_AZURE_USER_AGENT_PREFIX);
    AbfsConfiguration abfsConfiguration = new AbfsConfiguration(configuration,
        ACCOUNT_NAME);
    String userAgentStr = getUserAgentString(abfsConfiguration, false);

    verifyBasicInfo(userAgentStr);
    Assertions.assertThat(userAgentStr)
      .describedAs("User-Agent string should contain " + FS_AZURE_USER_AGENT_PREFIX)
      .contains(FS_AZURE_USER_AGENT_PREFIX);

    configuration.unset(ConfigurationKeys.FS_AZURE_USER_AGENT_PREFIX_KEY);
    abfsConfiguration = new AbfsConfiguration(configuration,
        ACCOUNT_NAME);
    userAgentStr = getUserAgentString(abfsConfiguration, false);

    verifyBasicInfo(userAgentStr);
    Assertions.assertThat(userAgentStr)
      .describedAs("User-Agent string should not contain " + FS_AZURE_USER_AGENT_PREFIX)
      .doesNotContain(FS_AZURE_USER_AGENT_PREFIX);
  }

  /**
   * This method represents a unit test for verifying the behavior of the User-Agent header
   * with respect to the "Expect: 100-continue" header setting in the Azure Blob File System (ABFS) configuration.
   *
   * The test ensures that the User-Agent string includes or excludes specific information based on whether the
   * "Expect: 100-continue" header is enabled or disabled in the configuration.
   *
   */
  @Test
  public void verifyUserAgentExpectHeader()
          throws IOException, IllegalAccessException, URISyntaxException {
    final Configuration configuration = new Configuration();
    configuration.addResource(TEST_CONFIGURATION_FILE_NAME);
    configuration.set(ConfigurationKeys.FS_AZURE_USER_AGENT_PREFIX_KEY, FS_AZURE_USER_AGENT_PREFIX);
    configuration.setBoolean(ConfigurationKeys.FS_AZURE_ACCOUNT_IS_EXPECT_HEADER_ENABLED, true);
    AbfsConfiguration abfsConfiguration = new AbfsConfiguration(configuration,
            ACCOUNT_NAME);
    String userAgentStr = getUserAgentString(abfsConfiguration, false);

    verifyBasicInfo(userAgentStr);
    Assertions.assertThat(userAgentStr)
            .describedAs("User-Agent string should contain " + HUNDRED_CONTINUE_USER_AGENT)
            .contains(HUNDRED_CONTINUE_USER_AGENT);

    configuration.setBoolean(ConfigurationKeys.FS_AZURE_ACCOUNT_IS_EXPECT_HEADER_ENABLED, false);
    abfsConfiguration = new AbfsConfiguration(configuration,
            ACCOUNT_NAME);
    userAgentStr = getUserAgentString(abfsConfiguration, false);

    verifyBasicInfo(userAgentStr);
    Assertions.assertThat(userAgentStr)
            .describedAs("User-Agent string should not contain " + HUNDRED_CONTINUE_USER_AGENT)
            .doesNotContain(HUNDRED_CONTINUE_USER_AGENT);
  }

  @Test
  public void verifyUserAgentWithoutSSLProvider() throws Exception {
    final Configuration configuration = new Configuration();
    configuration.addResource(TEST_CONFIGURATION_FILE_NAME);
    configuration.set(ConfigurationKeys.FS_AZURE_SSL_CHANNEL_MODE_KEY,
        DelegatingSSLSocketFactory.SSLChannelMode.Default_JSSE.name());
    AbfsConfiguration abfsConfiguration = new AbfsConfiguration(configuration,
        ACCOUNT_NAME);
    String userAgentStr = getUserAgentString(abfsConfiguration, true);

    verifyBasicInfo(userAgentStr);
    Assertions.assertThat(userAgentStr)
      .describedAs("User-Agent string should contain sslProvider")
      .contains(DelegatingSSLSocketFactory.getDefaultFactory().getProviderName());

    userAgentStr = getUserAgentString(abfsConfiguration, false);

    verifyBasicInfo(userAgentStr);
    Assertions.assertThat(userAgentStr)
      .describedAs("User-Agent string should not contain sslProvider")
      .doesNotContain(DelegatingSSLSocketFactory.getDefaultFactory().getProviderName());
  }

  @Test
  public void verifyUserAgentClusterName() throws Exception {
    final String clusterName = "testClusterName";
    final Configuration configuration = new Configuration();
    configuration.addResource(TEST_CONFIGURATION_FILE_NAME);
    configuration.set(FS_AZURE_CLUSTER_NAME, clusterName);
    AbfsConfiguration abfsConfiguration = new AbfsConfiguration(configuration,
        ACCOUNT_NAME);
    String userAgentStr = getUserAgentString(abfsConfiguration, false);

    verifyBasicInfo(userAgentStr);
    Assertions.assertThat(userAgentStr)
      .describedAs("User-Agent string should contain cluster name")
      .contains(clusterName);

    configuration.unset(FS_AZURE_CLUSTER_NAME);
    abfsConfiguration = new AbfsConfiguration(configuration,
        ACCOUNT_NAME);
    userAgentStr = getUserAgentString(abfsConfiguration, false);

    verifyBasicInfo(userAgentStr);
    Assertions.assertThat(userAgentStr)
      .describedAs("User-Agent string should not contain cluster name")
      .doesNotContain(clusterName)
      .describedAs("User-Agent string should contain UNKNOWN as cluster name config is absent")
      .contains(DEFAULT_VALUE_UNKNOWN);
  }

  @Test
  public void verifyUserAgentClusterType() throws Exception {
    final String clusterType = "testClusterType";
    final Configuration configuration = new Configuration();
    configuration.addResource(TEST_CONFIGURATION_FILE_NAME);
    configuration.set(FS_AZURE_CLUSTER_TYPE, clusterType);
    AbfsConfiguration abfsConfiguration = new AbfsConfiguration(configuration,
        ACCOUNT_NAME);
    String userAgentStr = getUserAgentString(abfsConfiguration, false);

    verifyBasicInfo(userAgentStr);
    Assertions.assertThat(userAgentStr)
      .describedAs("User-Agent string should contain cluster type")
      .contains(clusterType);

    configuration.unset(FS_AZURE_CLUSTER_TYPE);
    abfsConfiguration = new AbfsConfiguration(configuration,
        ACCOUNT_NAME);
    userAgentStr = getUserAgentString(abfsConfiguration, false);

    verifyBasicInfo(userAgentStr);
    Assertions.assertThat(userAgentStr)
      .describedAs("User-Agent string should not contain cluster type")
      .doesNotContain(clusterType)
      .describedAs("User-Agent string should contain UNKNOWN as cluster type config is absent")
      .contains(DEFAULT_VALUE_UNKNOWN);
  }

  public static AbfsClient createTestClientFromCurrentContext(
      AbfsClient baseAbfsClientInstance,
      AbfsConfiguration abfsConfig) throws IOException, URISyntaxException {
    AuthType currentAuthType = abfsConfig.getAuthType(
        abfsConfig.getAccountName());

    AbfsPerfTracker tracker = new AbfsPerfTracker("test",
        abfsConfig.getAccountName(),
        abfsConfig);
    AbfsCounters abfsCounters = Mockito.spy(new AbfsCountersImpl(new URI("abcd")));

    AbfsClientContext abfsClientContext =
        new AbfsClientContextBuilder().withAbfsPerfTracker(tracker)
                                .withExponentialRetryPolicy(
                                    new ExponentialRetryPolicy(abfsConfig.getMaxIoRetries()))
                                .withAbfsCounters(abfsCounters)
                                .build();

    // Create test AbfsClient
    // Todo: [FnsOverBlob] Update later to work with Blob Endpoint as well.
    AbfsClient testClient = new AbfsDfsClient(
        baseAbfsClientInstance.getBaseUrl(),
        (currentAuthType == AuthType.SharedKey
            ? new SharedKeyCredentials(
            abfsConfig.getAccountName().substring(0,
                abfsConfig.getAccountName().indexOf(DOT)),
            abfsConfig.getStorageAccountKey())
            : null),
        abfsConfig,
        (currentAuthType == AuthType.OAuth
            ? abfsConfig.getTokenProvider()
            : null),
            null,
        abfsClientContext);

    return testClient;
  }

  public static AbfsClient getMockAbfsClient(AbfsClient baseAbfsClientInstance,
      AbfsConfiguration abfsConfig) throws Exception {
    AuthType currentAuthType = abfsConfig.getAuthType(
        abfsConfig.getAccountName());
    AbfsCounters abfsCounters = Mockito.spy(new AbfsCountersImpl(new URI("abcd")));

    org.junit.Assume.assumeTrue(
        (currentAuthType == AuthType.SharedKey)
        || (currentAuthType == AuthType.OAuth));

<<<<<<< HEAD
=======
    // Todo: [FnsOverBlob] Update later to work with Blob Endpoint as well.
>>>>>>> 2e3a9e41
    AbfsClient client = mock(AbfsDfsClient.class);
    AbfsPerfTracker tracker = new AbfsPerfTracker(
        "test",
        abfsConfig.getAccountName(),
        abfsConfig);

    when(client.getAbfsPerfTracker()).thenReturn(tracker);
    when(client.getAuthType()).thenReturn(currentAuthType);
    when(client.getExponentialRetryPolicy()).thenReturn(
        new ExponentialRetryPolicy(1));
    when(client.getRetryPolicy(any())).thenReturn(
        new ExponentialRetryPolicy(1));

    when(client.createDefaultUriQueryBuilder()).thenCallRealMethod();
    when(client.createRequestUrl(any(), any())).thenCallRealMethod();
    when(client.createRequestUrl(any(), any(), any())).thenCallRealMethod();
    when(client.getAccessToken()).thenCallRealMethod();
    when(client.getSharedKeyCredentials()).thenCallRealMethod();
    when(client.createDefaultHeaders()).thenCallRealMethod();
    when(client.getAbfsConfiguration()).thenReturn(abfsConfig);

    when(client.getIntercept()).thenReturn(
        AbfsThrottlingInterceptFactory.getInstance(
            abfsConfig.getAccountName().substring(0,
                abfsConfig.getAccountName().indexOf(DOT)), abfsConfig));
    when(client.getAbfsCounters()).thenReturn(abfsCounters);

    // override baseurl
    client = ITestAbfsClient.setAbfsClientField(client, "abfsConfiguration",
        abfsConfig);

    // override baseurl
    client = ITestAbfsClient.setAbfsClientField(client, "baseUrl",
        baseAbfsClientInstance.getBaseUrl());

    // override xMsVersion
    client = ITestAbfsClient.setAbfsClientField(client, "xMsVersion",
        baseAbfsClientInstance.getxMsVersion());

    // override auth provider
    if (currentAuthType == AuthType.SharedKey) {
      client = ITestAbfsClient.setAbfsClientField(client, "sharedKeyCredentials",
          new SharedKeyCredentials(
              abfsConfig.getAccountName().substring(0,
                  abfsConfig.getAccountName().indexOf(DOT)),
              abfsConfig.getStorageAccountKey()));
    } else {
      client = ITestAbfsClient.setAbfsClientField(client, "tokenProvider",
          abfsConfig.getTokenProvider());
    }

    // override user agent
    String userAgent = "APN/1.0 Azure Blob FS/3.5.0-SNAPSHOT (PrivateBuild "
        + "JavaJRE 1.8.0_252; Linux 5.3.0-59-generic/amd64; openssl-1.0; "
        + "UNKNOWN/UNKNOWN) MSFT";
    client = ITestAbfsClient.setAbfsClientField(client, "userAgent", userAgent);

    return client;
  }

  static AbfsClient setAbfsClientField(
      final AbfsClient client,
      final String fieldName,
      Object fieldObject) throws Exception {

    Field field = AbfsClient.class.getDeclaredField(fieldName);
    field.setAccessible(true);
    Field modifiersField = Field.class.getDeclaredField("modifiers");
    modifiersField.setAccessible(true);
    modifiersField.setInt(field,
        field.getModifiers() & ~java.lang.reflect.Modifier.FINAL);
    field.set(client, fieldObject);
    return client;
  }

  /**
   * Test helper method to access private createRequestUrl method.
   * @param client test AbfsClient instace
   * @param path path to generate Url
   * @return return store path url
   * @throws AzureBlobFileSystemException
   */
  public static URL getTestUrl(AbfsClient client, String path) throws
      AzureBlobFileSystemException {
    final AbfsUriQueryBuilder abfsUriQueryBuilder
        = client.createDefaultUriQueryBuilder();
    return client.createRequestUrl(path, abfsUriQueryBuilder.toString());
  }

  /**
   * Test helper method to access private createDefaultHeaders method.
   * @param client test AbfsClient instance
   * @return List of AbfsHttpHeaders
   */
  public static List<AbfsHttpHeader> getTestRequestHeaders(AbfsClient client) {
    return client.createDefaultHeaders();
  }

  /**
   * Test helper method to create an AbfsRestOperation instance.
   * @param type RestOpType
   * @param client AbfsClient
   * @param method HttpMethod
   * @param url Test path url
   * @param requestHeaders request headers
   * @return instance of AbfsRestOperation
   */
  public static AbfsRestOperation getRestOp(AbfsRestOperationType type,
      AbfsClient client,
      String method,
      URL url,
      List<AbfsHttpHeader> requestHeaders) {
    return new AbfsRestOperation(
        type,
        client,
        method,
        url,
        requestHeaders);
  }

  public static AccessTokenProvider getAccessTokenProvider(AbfsClient client) {
    return client.getTokenProvider();
  }

  /**
   * Test helper method to get random bytes array.
   * @param length The length of byte buffer.
   * @return byte buffer.
   */
  private byte[] getRandomBytesArray(int length) {
    final byte[] b = new byte[length];
    new Random().nextBytes(b);
    return b;
  }

  /**
   * Test to verify that client retries append request without
   * expect header enabled if append with expect header enabled fails
   * with 4xx kind of error.
   * @throws Exception
   */
  @Test
  public void testExpectHundredContinue() throws Exception {
    // Get the filesystem.
    final AzureBlobFileSystem fs = getFileSystem();

    final Configuration configuration = new Configuration();
    configuration.addResource(TEST_CONFIGURATION_FILE_NAME);
    AbfsClient abfsClient = fs.getAbfsStore().getClient();

    AbfsConfiguration abfsConfiguration = new AbfsConfiguration(configuration,
        configuration.get(FS_AZURE_ABFS_ACCOUNT_NAME));

    // Update the configuration with reduced retry count and reduced backoff interval.
    AbfsConfiguration abfsConfig
        = TestAbfsConfigurationFieldsValidation.updateRetryConfigs(
        abfsConfiguration,
        REDUCED_RETRY_COUNT, REDUCED_BACKOFF_INTERVAL);

    // Gets the client.
    AbfsClient testClient = Mockito.spy(
        ITestAbfsClient.createTestClientFromCurrentContext(
            abfsClient,
            abfsConfig));

    // Create the append request params with expect header enabled initially.
    AppendRequestParameters appendRequestParameters
        = new AppendRequestParameters(
        BUFFER_OFFSET, BUFFER_OFFSET, BUFFER_LENGTH,
        AppendRequestParameters.Mode.APPEND_MODE, false, null, true);

    byte[] buffer = getRandomBytesArray(BUFFER_LENGTH);

    // Create a test container to upload the data.
    Path testPath = path(TEST_PATH);
    fs.create(testPath);
    String finalTestPath = testPath.toString()
        .substring(testPath.toString().lastIndexOf("/"));

    // Creates a list of request headers.
    final List<AbfsHttpHeader> requestHeaders
        = ITestAbfsClient.getTestRequestHeaders(testClient);
    requestHeaders.add(
        new AbfsHttpHeader(X_HTTP_METHOD_OVERRIDE, HTTP_METHOD_PATCH));
    if (appendRequestParameters.isExpectHeaderEnabled()) {
      requestHeaders.add(new AbfsHttpHeader(EXPECT, HUNDRED_CONTINUE));
    }

    // Updates the query parameters.
    final AbfsUriQueryBuilder abfsUriQueryBuilder
        = testClient.createDefaultUriQueryBuilder();
    abfsUriQueryBuilder.addQuery(QUERY_PARAM_ACTION, APPEND_ACTION);
    abfsUriQueryBuilder.addQuery(QUERY_PARAM_POSITION,
        Long.toString(appendRequestParameters.getPosition()));

    // Creates the url for the specified path.
    URL url = testClient.createRequestUrl(finalTestPath, abfsUriQueryBuilder.toString());

    // Create a mock of the AbfsRestOperation to set the urlConnection in the corresponding httpOperation.
    AbfsRestOperation op = Mockito.spy(new AbfsRestOperation(
        AbfsRestOperationType.Append,
        testClient,
        HTTP_METHOD_PUT,
        url,
        requestHeaders, buffer,
        appendRequestParameters.getoffset(),
        appendRequestParameters.getLength(), null));

    AbfsHttpOperation abfsHttpOperation = Mockito.spy(new AbfsHttpOperation(url,
        HTTP_METHOD_PUT, requestHeaders, DEFAULT_HTTP_CONNECTION_TIMEOUT, DEFAULT_HTTP_READ_TIMEOUT));

    // Sets the expect request property if expect header is enabled.
    if (appendRequestParameters.isExpectHeaderEnabled()) {
      Mockito.doReturn(HUNDRED_CONTINUE).when(abfsHttpOperation)
          .getConnProperty(EXPECT);
    }

    HttpURLConnection urlConnection = mock(HttpURLConnection.class);
    Mockito.doNothing().when(urlConnection).setRequestProperty(Mockito
        .any(), Mockito.any());
    Mockito.doReturn(HTTP_METHOD_PUT).when(urlConnection).getRequestMethod();
    Mockito.doReturn(url).when(urlConnection).getURL();
    Mockito.doReturn(urlConnection).when(abfsHttpOperation).getConnection();

    Mockito.doNothing().when(abfsHttpOperation).setRequestProperty(Mockito
        .any(), Mockito.any());
    Mockito.doReturn(url).when(abfsHttpOperation).getConnUrl();

    // Give user error code 404 when processResponse is called.
    Mockito.doReturn(HTTP_METHOD_PUT).when(abfsHttpOperation).getConnRequestMethod();
    Mockito.doReturn(HTTP_NOT_FOUND).when(abfsHttpOperation).getConnResponseCode();
    Mockito.doReturn("Resource Not Found")
        .when(abfsHttpOperation)
        .getConnResponseMessage();

    // Make the getOutputStream throw IOException to see it returns from the sendRequest correctly.
    Mockito.doThrow(new ProtocolException(EXPECT_100_JDK_ERROR))
        .when(abfsHttpOperation)
        .getConnOutputStream();

    // Sets the httpOperation for the rest operation.
    Mockito.doReturn(abfsHttpOperation)
        .when(op)
        .createHttpOperation();

    // Mock the restOperation for the client.
    Mockito.doReturn(op)
        .when(testClient)
        .getAbfsRestOperation(eq(AbfsRestOperationType.Append),
            Mockito.any(), Mockito.any(), Mockito.any(), Mockito.any(),
            Mockito.nullable(int.class), Mockito.nullable(int.class),
            Mockito.any());

    TracingContext tracingContext = Mockito.spy(new TracingContext("abcd",
        "abcde", FSOperationType.APPEND,
        TracingHeaderFormat.ALL_ID_FORMAT, null));

    // Check that expect header is enabled before the append call.
    Assertions.assertThat(appendRequestParameters.isExpectHeaderEnabled())
            .describedAs("The expect header is not true before the append call")
            .isTrue();

    intercept(AzureBlobFileSystemException.class,
        () -> testClient.append(finalTestPath, buffer, appendRequestParameters, null, null, tracingContext));

    // Verify that the request was not exponentially retried because of user error.
    Assertions.assertThat(tracingContext.getRetryCount())
        .describedAs("The retry count is incorrect")
        .isEqualTo(0);

    // Verify that the same request was retried with expect header disabled.
    Assertions.assertThat(appendRequestParameters.isExpectHeaderEnabled())
            .describedAs("The expect header is not false")
            .isFalse();
  }
}<|MERGE_RESOLUTION|>--- conflicted
+++ resolved
@@ -139,10 +139,7 @@
       boolean includeSSLProvider) throws IOException, URISyntaxException {
     AbfsCounters abfsCounters = Mockito.spy(new AbfsCountersImpl(new URI("abcd")));
     AbfsClientContext abfsClientContext = new AbfsClientContextBuilder().withAbfsCounters(abfsCounters).build();
-<<<<<<< HEAD
-=======
     // Todo : [FnsOverBlob] Update later to work with Blob Endpoint as well.
->>>>>>> 2e3a9e41
     AbfsClient client = new AbfsDfsClient(new URL("https://azure.com"), null,
         config, (AccessTokenProvider) null, null, abfsClientContext);
     String sslProviderName = null;
@@ -369,10 +366,6 @@
         (currentAuthType == AuthType.SharedKey)
         || (currentAuthType == AuthType.OAuth));
 
-<<<<<<< HEAD
-=======
-    // Todo: [FnsOverBlob] Update later to work with Blob Endpoint as well.
->>>>>>> 2e3a9e41
     AbfsClient client = mock(AbfsDfsClient.class);
     AbfsPerfTracker tracker = new AbfsPerfTracker(
         "test",
