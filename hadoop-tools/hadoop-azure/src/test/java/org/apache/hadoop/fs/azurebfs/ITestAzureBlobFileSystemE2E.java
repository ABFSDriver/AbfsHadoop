/**
 * Licensed to the Apache Software Foundation (ASF) under one
 * or more contributor license agreements.  See the NOTICE file
 * distributed with this work for additional information
 * regarding copyright ownership.  The ASF licenses this file
 * to you under the Apache License, Version 2.0 (the
 * "License"); you may not use this file except in compliance
 * with the License.  You may obtain a copy of the License at
 *
 *     http://www.apache.org/licenses/LICENSE-2.0
 *
 * Unless required by applicable law or agreed to in writing, software
 * distributed under the License is distributed on an "AS IS" BASIS,
 * WITHOUT WARRANTIES OR CONDITIONS OF ANY KIND, either express or implied.
 * See the License for the specific language governing permissions and
 * limitations under the License.
 */

package org.apache.hadoop.fs.azurebfs;

import java.io.FileNotFoundException;
import java.io.IOException;
import java.util.Arrays;
import java.util.Random;

import org.apache.hadoop.fs.azurebfs.constants.AbfsServiceType;
import org.apache.hadoop.fs.azurebfs.contracts.exceptions.InvalidAbfsRestOperationException;
import org.apache.hadoop.fs.azurebfs.services.AbfsClient;
import org.apache.hadoop.fs.azurebfs.services.AbfsDfsClient;
import org.apache.hadoop.fs.contract.ContractTestUtils;
import org.assertj.core.api.Assertions;
import org.junit.Test;

import org.apache.hadoop.conf.Configuration;
import org.apache.hadoop.fs.FSDataInputStream;
import org.apache.hadoop.fs.FSDataOutputStream;
import org.apache.hadoop.fs.FileStatus;
import org.apache.hadoop.fs.Path;
import org.apache.hadoop.fs.azurebfs.constants.ConfigurationKeys;

import static org.apache.hadoop.fs.azurebfs.constants.ConfigurationKeys.AZURE_CREATE_REMOTE_FILESYSTEM_DURING_INITIALIZATION;
import static org.apache.hadoop.fs.azurebfs.constants.ConfigurationKeys.AZURE_HTTP_CONNECTION_TIMEOUT;
import static org.apache.hadoop.fs.azurebfs.constants.ConfigurationKeys.AZURE_HTTP_READ_TIMEOUT;
import static org.apache.hadoop.fs.azurebfs.constants.ConfigurationKeys.AZURE_MAX_IO_RETRIES;
import static org.apache.hadoop.fs.azurebfs.constants.ConfigurationKeys.AZURE_TOLERATE_CONCURRENT_APPEND;
import static org.apache.hadoop.fs.azurebfs.constants.ConfigurationKeys.FS_AZURE_ACCOUNT_IS_HNS_ENABLED;
import static org.apache.hadoop.fs.contract.ContractTestUtils.assertPathDoesNotExist;
import static org.apache.hadoop.fs.contract.ContractTestUtils.assertPathExists;
import static org.apache.hadoop.test.LambdaTestUtils.intercept;

/**
 * Test end to end between ABFS client and ABFS server.
 */
public class ITestAzureBlobFileSystemE2E extends AbstractAbfsIntegrationTest {
  private static final int TEST_BYTE = 100;
  private static final int TEST_OFFSET = 100;
  private static final int TEST_DEFAULT_BUFFER_SIZE = 4 * 1024 * 1024;
  private static final int TEST_DEFAULT_READ_BUFFER_SIZE = 1023900;
  private static final int TEST_STABLE_DEFAULT_CONNECTION_TIMEOUT_MS = 500;
  private static final int TEST_STABLE_DEFAULT_READ_TIMEOUT_MS = 30000;
  private static final int TEST_UNSTABLE_READ_TIMEOUT_MS = 1;

  public ITestAzureBlobFileSystemE2E() throws Exception {
    super();
    AbfsConfiguration configuration = this.getConfiguration();
    configuration.set(ConfigurationKeys.FS_AZURE_READ_AHEAD_QUEUE_DEPTH, "0");
  }

  @Test
  public void testWriteOneByteToFile() throws Exception {
    final Path testFilePath = path(methodName.getMethodName());
    testWriteOneByteToFile(testFilePath);
  }

  @Test
  public void testReadWriteBytesToFile() throws Exception {
    final AzureBlobFileSystem fs = getFileSystem();
    final Path testFilePath = path(methodName.getMethodName());
    testWriteOneByteToFile(testFilePath);
    try(FSDataInputStream inputStream = fs.open(testFilePath,
        TEST_DEFAULT_BUFFER_SIZE)) {
      assertEquals(TEST_BYTE, inputStream.read());
    }
  }

  @Test (expected = IOException.class)
  public void testOOBWritesAndReadFail() throws Exception {
    Configuration conf = this.getRawConfiguration();
    conf.setBoolean(AZURE_TOLERATE_CONCURRENT_APPEND, false);
    final AzureBlobFileSystem fs = getFileSystem();
    int readBufferSize = fs.getAbfsStore().getAbfsConfiguration().getReadBufferSize();

    byte[] bytesToRead = new byte[readBufferSize];
    final byte[] b = new byte[2 * readBufferSize];
    new Random().nextBytes(b);

    final Path testFilePath = path(methodName.getMethodName());
    try(FSDataOutputStream writeStream = fs.create(testFilePath)) {
      writeStream.write(b);
      writeStream.flush();
    }

    try (FSDataInputStream readStream = fs.open(testFilePath)) {
      assertEquals(readBufferSize,
          readStream.read(bytesToRead, 0, readBufferSize));
      try (FSDataOutputStream writeStream = fs.create(testFilePath)) {
        writeStream.write(b);
        writeStream.flush();
      }

      assertEquals(readBufferSize,
          readStream.read(bytesToRead, 0, readBufferSize));
    }
  }

  @Test
  public void testOOBWritesAndReadSucceed() throws Exception {
    Configuration conf = this.getRawConfiguration();
    conf.setBoolean(AZURE_TOLERATE_CONCURRENT_APPEND, true);
    final AzureBlobFileSystem fs = getFileSystem(conf);
    int readBufferSize = fs.getAbfsStore().getAbfsConfiguration().getReadBufferSize();

    byte[] bytesToRead = new byte[readBufferSize];
    final byte[] b = new byte[2 * readBufferSize];
    new Random().nextBytes(b);
    final Path testFilePath = path(methodName.getMethodName());

    try (FSDataOutputStream writeStream = fs.create(testFilePath)) {
      writeStream.write(b);
      writeStream.flush();
    }

    try (FSDataInputStream readStream = fs.open(testFilePath)) {
      // Read
      assertEquals(readBufferSize, readStream.read(bytesToRead, 0, readBufferSize));
      // Concurrent write
      try (FSDataOutputStream writeStream = fs.create(testFilePath)) {
        writeStream.write(b);
        writeStream.flush();
      }

      assertEquals(readBufferSize, readStream.read(bytesToRead, 0, readBufferSize));
    }
  }

  @Test
  public void testWriteWithBufferOffset() throws Exception {
    final AzureBlobFileSystem fs = getFileSystem();
    final Path testFilePath = path(methodName.getMethodName());

    final byte[] b = new byte[1024 * 1000];
    new Random().nextBytes(b);
    try (FSDataOutputStream stream = fs.create(testFilePath)) {
      stream.write(b, TEST_OFFSET, b.length - TEST_OFFSET);
    }

    final byte[] r = new byte[TEST_DEFAULT_READ_BUFFER_SIZE];
    FSDataInputStream inputStream = fs.open(testFilePath, TEST_DEFAULT_BUFFER_SIZE);
    int result = inputStream.read(r);

    assertNotEquals(-1, result);
    assertArrayEquals(r, Arrays.copyOfRange(b, TEST_OFFSET, b.length));

    inputStream.close();
  }

  @Test
  public void testReadWriteHeavyBytesToFileWithSmallerChunks() throws Exception {
    final AzureBlobFileSystem fs = getFileSystem();
    final Path testFilePath = path(methodName.getMethodName());

    final byte[] writeBuffer = new byte[5 * 1000 * 1024];
    new Random().nextBytes(writeBuffer);
    write(testFilePath, writeBuffer);

    final byte[] readBuffer = new byte[5 * 1000 * 1024];
    FSDataInputStream inputStream = fs.open(testFilePath, TEST_DEFAULT_BUFFER_SIZE);
    int offset = 0;
    while (inputStream.read(readBuffer, offset, TEST_OFFSET) > 0) {
      offset += TEST_OFFSET;
    }

    assertArrayEquals(readBuffer, writeBuffer);
    inputStream.close();
  }

  @Test
  public void testReadWithFileNotFoundException() throws Exception {
    final AzureBlobFileSystem fs = getFileSystem();
    final Path testFilePath = path(methodName.getMethodName());
    testWriteOneByteToFile(testFilePath);

    try (FSDataInputStream inputStream = fs.open(testFilePath,
        TEST_DEFAULT_BUFFER_SIZE)) {
      fs.delete(testFilePath, true);
      assertPathDoesNotExist(fs, "This path should not exist", testFilePath);

      intercept(FileNotFoundException.class, () -> inputStream.read(new byte[1]));
    }
  }

  @Test
  public void testWriteWithFileNotFoundException() throws Exception {
    final AzureBlobFileSystem fs = getFileSystem();
    final Path testFilePath = path(methodName.getMethodName());
    AbfsClient client = fs.getAbfsStore().getClientHandler().getIngressClient();

    try (FSDataOutputStream stream = fs.create(testFilePath)) {
      assertPathExists(fs, "Path should exist", testFilePath);
      stream.write(TEST_BYTE);

      fs.delete(testFilePath, true);
      assertPathDoesNotExist(fs, "This path should not exist", testFilePath);

      if (client instanceof AbfsDfsClient) {
        intercept(FileNotFoundException.class, stream::close);
      } else {
        intercept(IOException.class, stream::close);
      }
    }
  }

  @Test
  public void testFlushWithFileNotFoundException() throws Exception {
    final AzureBlobFileSystem fs = getFileSystem();
    final Path testFilePath = path(methodName.getMethodName());
    AbfsClient client = fs.getAbfsStore().getClientHandler().getIngressClient();
    if (fs.getAbfsStore().isAppendBlobKey(fs.makeQualified(testFilePath).toString())) {
      return;
    }

    try (FSDataOutputStream stream = fs.create(testFilePath)) {
      assertPathExists(fs, "This path should exist", testFilePath);

      fs.delete(testFilePath, true);
      assertPathDoesNotExist(fs, "This path should not exist", testFilePath);

      if (client instanceof AbfsDfsClient) {
        intercept(FileNotFoundException.class, () -> stream.close());
      } else {
        stream.close();
      }
    }
  }

  private void testWriteOneByteToFile(Path testFilePath) throws Exception {
    final AzureBlobFileSystem fs = getFileSystem();
    try(FSDataOutputStream stream = fs.create(testFilePath)) {
      stream.write(TEST_BYTE);
    }

    FileStatus fileStatus = fs.getFileStatus(testFilePath);
    assertEquals(1, fileStatus.getLen());
  }

  @Test
  public void testHttpConnectionTimeout() throws Exception {
    // Not seeing connection failures while testing with 1 ms connection
    // timeout itself and on repeated TPCDS runs when cluster
    // and account are in same region, 10 ms is seen stable.
    // 500 ms is seen stable for cross region.
    testHttpTimeouts(TEST_STABLE_DEFAULT_CONNECTION_TIMEOUT_MS,
            TEST_STABLE_DEFAULT_READ_TIMEOUT_MS);
  }

  @Test(expected = InvalidAbfsRestOperationException.class)
  public void testHttpReadTimeout() throws Exception {
    // Small read timeout is bound to make the request fail.
    testHttpTimeouts(TEST_STABLE_DEFAULT_CONNECTION_TIMEOUT_MS,
            TEST_UNSTABLE_READ_TIMEOUT_MS);
  }

  public void testHttpTimeouts(int connectionTimeoutMs, int readTimeoutMs)
      throws Exception {
<<<<<<< HEAD
=======
    // This is to make sure File System creation goes through before network calls start failing.
    assumeValidTestConfigPresent(this.getRawConfiguration(), FS_AZURE_ACCOUNT_IS_HNS_ENABLED);

>>>>>>> 964e0897
    Configuration conf = this.getRawConfiguration();
    // set to small values that will cause timeouts
    conf.setInt(AZURE_HTTP_CONNECTION_TIMEOUT, connectionTimeoutMs);
    conf.setInt(AZURE_HTTP_READ_TIMEOUT, readTimeoutMs);
    conf.setBoolean(AZURE_CREATE_REMOTE_FILESYSTEM_DURING_INITIALIZATION,
        false);
    // Reduce retry count to reduce test run time
    conf.setInt(AZURE_MAX_IO_RETRIES, 1);
    final AzureBlobFileSystem fs = getFileSystem(conf);
    Assertions.assertThat(
            fs.getAbfsStore().getAbfsConfiguration().getHttpConnectionTimeout())
        .describedAs("HTTP connection time should be picked from config")
        .isEqualTo(connectionTimeoutMs);
    Assertions.assertThat(
            fs.getAbfsStore().getAbfsConfiguration().getHttpReadTimeout())
        .describedAs("HTTP Read time should be picked from config")
        .isEqualTo(readTimeoutMs);
    Path testPath = path(methodName.getMethodName());
    ContractTestUtils.createFile(fs, testPath, false, new byte[0]);
  }
}<|MERGE_RESOLUTION|>--- conflicted
+++ resolved
@@ -272,12 +272,9 @@
 
   public void testHttpTimeouts(int connectionTimeoutMs, int readTimeoutMs)
       throws Exception {
-<<<<<<< HEAD
-=======
     // This is to make sure File System creation goes through before network calls start failing.
     assumeValidTestConfigPresent(this.getRawConfiguration(), FS_AZURE_ACCOUNT_IS_HNS_ENABLED);
 
->>>>>>> 964e0897
     Configuration conf = this.getRawConfiguration();
     // set to small values that will cause timeouts
     conf.setInt(AZURE_HTTP_CONNECTION_TIMEOUT, connectionTimeoutMs);
