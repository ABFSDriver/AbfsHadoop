--- conflicted
+++ resolved
@@ -202,11 +202,7 @@
     final AzureBlobFileSystem fs = getFileSystem();
     final Path testFilePath = path(methodName.getMethodName());
     AbfsServiceType ingressServiceType = fs.getAbfsStore().getAbfsConfiguration().getIngressServiceType();
-<<<<<<< HEAD
-    AbfsClient client = fs.getAbfsStore().getClientHandler().getClient(ingressServiceType);
-=======
     AbfsClient client = fs.getAbfsStore().getClient(ingressServiceType);
->>>>>>> 7e198c20
 
     try (FSDataOutputStream stream = fs.create(testFilePath)) {
       assertPathExists(fs, "Path should exist", testFilePath);
@@ -228,11 +224,7 @@
     final AzureBlobFileSystem fs = getFileSystem();
     final Path testFilePath = path(methodName.getMethodName());
     AbfsServiceType ingressServiceType = fs.getAbfsStore().getAbfsConfiguration().getIngressServiceType();
-<<<<<<< HEAD
-    AbfsClient client = fs.getAbfsStore().getClientHandler().getClient(ingressServiceType);
-=======
     AbfsClient client = fs.getAbfsStore().getClient(ingressServiceType);
->>>>>>> 7e198c20
     if (fs.getAbfsStore().isAppendBlobKey(fs.makeQualified(testFilePath).toString())) {
       return;
     }
