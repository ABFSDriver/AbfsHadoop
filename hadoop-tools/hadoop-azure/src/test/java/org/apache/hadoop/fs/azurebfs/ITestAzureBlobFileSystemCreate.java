/**
 * Licensed to the Apache Software Foundation (ASF) under one
 * or more contributor license agreements.  See the NOTICE file
 * distributed with this work for additional information
 * regarding copyright ownership.  The ASF licenses this file
 * to you under the Apache License, Version 2.0 (the
 * "License"); you may not use this file except in compliance
 * with the License.  You may obtain a copy of the License at
 *
 *     http://www.apache.org/licenses/LICENSE-2.0
 *
 * Unless required by applicable law or agreed to in writing, software
 * distributed under the License is distributed on an "AS IS" BASIS,
 * WITHOUT WARRANTIES OR CONDITIONS OF ANY KIND, either express or implied.
 * See the License for the specific language governing permissions and
 * limitations under the License.
 */

package org.apache.hadoop.fs.azurebfs;

import java.io.FileNotFoundException;
import java.io.FilterOutputStream;
import java.io.IOException;
import java.lang.reflect.Field;
import java.util.ArrayList;
import java.util.EnumSet;
import java.util.List;
import java.util.UUID;
import java.util.concurrent.CompletableFuture;
import java.util.concurrent.CompletionException;
import java.util.concurrent.ExecutorService;
import java.util.concurrent.Executors;
import java.util.concurrent.atomic.AtomicBoolean;

import org.assertj.core.api.Assertions;
import org.junit.Assert;
import org.junit.Test;
import org.mockito.Mockito;

import org.apache.hadoop.conf.Configuration;
import org.apache.hadoop.fs.CreateFlag;
import org.apache.hadoop.fs.FileAlreadyExistsException;
import org.apache.hadoop.fs.FileStatus;
import org.apache.hadoop.fs.FileSystem;
import org.apache.hadoop.fs.FSDataOutputStream;
import org.apache.hadoop.fs.Path;
import org.apache.hadoop.fs.azurebfs.constants.AbfsHttpConstants;
import org.apache.hadoop.fs.azurebfs.security.ContextEncryptionAdapter;
import org.apache.hadoop.fs.azurebfs.services.AbfsBlobClient;
import org.apache.hadoop.fs.azurebfs.services.AbfsClientHandler;
import org.apache.hadoop.fs.azurebfs.services.AbfsClientUtils;
import org.apache.hadoop.fs.permission.FsAction;
import org.apache.hadoop.fs.permission.FsPermission;
import org.apache.hadoop.test.GenericTestUtils;

import org.apache.hadoop.fs.azurebfs.constants.FSOperationType;
import org.apache.hadoop.fs.azurebfs.contracts.exceptions.AbfsRestOperationException;
import org.apache.hadoop.fs.azurebfs.contracts.exceptions.ConcurrentWriteOperationDetectedException;
import org.apache.hadoop.fs.azurebfs.services.AbfsClient;
import org.apache.hadoop.fs.azurebfs.services.AbfsHttpOperation;
import org.apache.hadoop.fs.azurebfs.services.AbfsRestOperation;
import org.apache.hadoop.fs.azurebfs.services.ITestAbfsClient;
import org.apache.hadoop.fs.azurebfs.utils.TracingContext;
import org.apache.hadoop.fs.azurebfs.utils.TracingHeaderValidator;

import static java.net.HttpURLConnection.HTTP_CONFLICT;
import static java.net.HttpURLConnection.HTTP_INTERNAL_ERROR;
import static java.net.HttpURLConnection.HTTP_NOT_FOUND;
import static java.net.HttpURLConnection.HTTP_OK;
import static java.net.HttpURLConnection.HTTP_PRECON_FAILED;

import static org.apache.hadoop.fs.azurebfs.constants.ConfigurationKeys.FS_AZURE_ENABLE_MKDIR_OVERWRITE;
import static org.mockito.ArgumentMatchers.any;
import static org.mockito.ArgumentMatchers.eq;
import static org.mockito.ArgumentMatchers.nullable;
import static org.mockito.Mockito.doThrow;
import static org.mockito.Mockito.mock;
import static org.mockito.Mockito.when;

import static org.apache.hadoop.fs.contract.ContractTestUtils.assertIsFile;
import static org.apache.hadoop.test.LambdaTestUtils.intercept;
import static org.apache.hadoop.fs.azurebfs.AbfsStatistic.CONNECTIONS_MADE;

/**
 * Test create operation.
 */
public class ITestAzureBlobFileSystemCreate extends
    AbstractAbfsIntegrationTest {
  private static final Path TEST_FILE_PATH = new Path("testfile");
  private static final String TEST_FOLDER_PATH = "testFolder";
  private static final String TEST_CHILD_FILE = "childFile";

  public ITestAzureBlobFileSystemCreate() throws Exception {
    super();
  }

  @Test
  public void testEnsureFileCreatedImmediately() throws Exception {
    final AzureBlobFileSystem fs = getFileSystem();
    FSDataOutputStream out = fs.create(TEST_FILE_PATH);
    try {
      assertIsFile(fs, TEST_FILE_PATH);
    } finally {
      out.close();
    }
    assertIsFile(fs, TEST_FILE_PATH);
  }

  @Test
  @SuppressWarnings("deprecation")
  public void testCreateNonRecursive() throws Exception {
    final AzureBlobFileSystem fs = getFileSystem();
    Path testFolderPath = path(TEST_FOLDER_PATH);
    Path testFile = new Path(testFolderPath, TEST_CHILD_FILE);
    try {
      fs.createNonRecursive(testFile, true, 1024, (short) 1, 1024, null);
      fail("Should've thrown");
    } catch (FileNotFoundException expected) {
    }
    fs.registerListener(new TracingHeaderValidator(
        fs.getAbfsStore().getAbfsConfiguration().getClientCorrelationId(),
        fs.getFileSystemId(), FSOperationType.MKDIR, false, 0));
    fs.mkdirs(testFolderPath);
    fs.registerListener(null);

    fs.createNonRecursive(testFile, true, 1024, (short) 1, 1024, null)
        .close();
    assertIsFile(fs, testFile);
  }

  @Test
  @SuppressWarnings("deprecation")
  public void testCreateNonRecursive1() throws Exception {
    final AzureBlobFileSystem fs = getFileSystem();
    Path testFolderPath = path(TEST_FOLDER_PATH);
    Path testFile = new Path(testFolderPath, TEST_CHILD_FILE);
    try {
      fs.createNonRecursive(testFile, FsPermission.getDefault(), EnumSet.of(CreateFlag.CREATE, CreateFlag.OVERWRITE), 1024, (short) 1, 1024, null);
      fail("Should've thrown");
    } catch (FileNotFoundException expected) {
    }
    fs.mkdirs(testFolderPath);
    fs.createNonRecursive(testFile, true, 1024, (short) 1, 1024, null)
        .close();
    assertIsFile(fs, testFile);

  }

  @Test
  @SuppressWarnings("deprecation")
  public void testCreateNonRecursive2() throws Exception {
    final AzureBlobFileSystem fs = getFileSystem();

    Path testFolderPath = path(TEST_FOLDER_PATH);
    Path testFile = new Path(testFolderPath, TEST_CHILD_FILE);
    try {
      fs.createNonRecursive(testFile, FsPermission.getDefault(), false, 1024, (short) 1, 1024, null);
      fail("Should've thrown");
    } catch (FileNotFoundException e) {
    }
    fs.mkdirs(testFolderPath);
    fs.createNonRecursive(testFile, true, 1024, (short) 1, 1024, null)
        .close();
    assertIsFile(fs, testFile);
  }

  @Test
  public void testCreateOnRoot() throws Exception {
    final AzureBlobFileSystem fs = getFileSystem();
    Path testFile = path(AbfsHttpConstants.ROOT_PATH);
    AbfsRestOperationException ex = intercept(AbfsRestOperationException.class, () ->
        fs.create(testFile, true));
    if (ex.getStatusCode() != HTTP_CONFLICT) {
      // Request should fail with 409.
      throw ex;
    }

    ex = intercept(AbfsRestOperationException.class, () ->
        fs.createNonRecursive(testFile, FsPermission.getDefault(),
            false, 1024, (short) 1, 1024, null));
    if (ex.getStatusCode() != HTTP_CONFLICT) {
      // Request should fail with 409.
      throw ex;
    }
  }

  /**
   * Attempts to use to the ABFS stream after it is closed.
   */
  @Test
  public void testWriteAfterClose() throws Throwable {
    final AzureBlobFileSystem fs = getFileSystem();
    Path testFolderPath = path(TEST_FOLDER_PATH);
    Path testPath = new Path(testFolderPath, TEST_CHILD_FILE);
    FSDataOutputStream out = fs.create(testPath);
    out.close();
    intercept(IOException.class, () -> out.write('a'));
    intercept(IOException.class, () -> out.write(new byte[]{'a'}));
    // hsync is not ignored on a closed stream
    // out.hsync();
    out.flush();
    out.close();
  }

  /**
   * Attempts to double close an ABFS output stream from within a
   * FilterOutputStream.
   * That class handles a double failure on close badly if the second
   * exception rethrows the first.
   */
  @Test
  public void testTryWithResources() throws Throwable {
    final AzureBlobFileSystem fs = getFileSystem();
    Path testFolderPath = path(TEST_FOLDER_PATH);
    Path testPath = new Path(testFolderPath, TEST_CHILD_FILE);
    try (FSDataOutputStream out = fs.create(testPath)) {
      out.write('1');
      out.hsync();
      // this will cause the next write to failAll
      fs.delete(testPath, false);
      out.write('2');
      out.hsync();
      fail("Expected a failure");
    } catch (IOException fnfe) {
      //appendblob outputStream does not generate suppressed exception on close as it is
      //single threaded code
      if (!fs.getAbfsStore().isAppendBlobKey(fs.makeQualified(testPath).toString())) {
        // the exception raised in close() must be in the caught exception's
        // suppressed list
        Throwable[] suppressed = fnfe.getSuppressed();
        Assertions.assertThat(suppressed.length)
            .describedAs("suppressed count should be 1").isEqualTo(1);
        Throwable inner = suppressed[0];
        if (!(inner instanceof IOException)) {
          throw inner;
        }
        GenericTestUtils.assertExceptionContains(fnfe.getMessage(), inner);
      }
    }
  }

  /**
   * Attempts to write to the azure stream after it is closed will raise
   * an IOException.
   */
  @Test
  public void testFilterFSWriteAfterClose() throws Throwable {
    final AzureBlobFileSystem fs = getFileSystem();
    Path testPath = new Path(TEST_FOLDER_PATH, TEST_CHILD_FILE);
    FSDataOutputStream out = fs.create(testPath);
    intercept(IOException.class,
        () -> {
          try (FilterOutputStream fos = new FilterOutputStream(out)) {
            fos.write('a');
            fos.flush();
            out.hsync();
            fs.delete(testPath, false);
            // trigger the first failure
            throw intercept(IOException.class,
                () -> {
              fos.write('b');
              out.hsync();
              return "hsync didn't raise an IOE";
            });
          }
        });
  }

  /**
   * Tests if the number of connections made for:
   * 1. create overwrite=false of a file that doesnt pre-exist
   * 2. create overwrite=false of a file that pre-exists
   * 3. create overwrite=true of a file that doesnt pre-exist
   * 4. create overwrite=true of a file that pre-exists
   * matches the expectation when run against both combinations of
   * fs.azure.enable.conditional.create.overwrite=true and
   * fs.azure.enable.conditional.create.overwrite=false
   * @throws Throwable
   */
  @Test
  public void testDefaultCreateOverwriteFileTest() throws Throwable {
    testCreateFileOverwrite(true);
    testCreateFileOverwrite(false);
  }

  public void testCreateFileOverwrite(boolean enableConditionalCreateOverwrite)
      throws Throwable {
    final AzureBlobFileSystem currentFs = getFileSystem();
    Configuration config = new Configuration(this.getRawConfiguration());
    config.set("fs.azure.enable.conditional.create.overwrite",
        Boolean.toString(enableConditionalCreateOverwrite));
    AbfsClientHandler clientHandler = currentFs.getAbfsStore().getClientHandler();
    AbfsClient client = clientHandler.getClient(currentFs.getAbfsStore().getAbfsConfiguration().getIngressServiceType());

    final AzureBlobFileSystem fs =
        (AzureBlobFileSystem) FileSystem.newInstance(currentFs.getUri(),
            config);

    long totalConnectionMadeBeforeTest = fs.getInstrumentationMap()
        .get(CONNECTIONS_MADE.getStatName());

    int createRequestCount = 0;
    final Path nonOverwriteFile = new Path("/NonOverwriteTest_FileName_"
        + UUID.randomUUID().toString());

    // Case 1: Not Overwrite - File does not pre-exist
    // create should be successful
    fs.create(nonOverwriteFile, false);

    // One request to server to create path should be issued
    // two calls added for -
    // 1. getFileStatus on DFS endpoint : 1
    //    getFileStatus on Blob endpoint: 2 (Additional List blob call)
    // 2. actual create call: 1
<<<<<<< HEAD
    createRequestCount += (client instanceof AbfsBlobClient ? 3: 2);
=======
    createRequestCount += (client instanceof AbfsBlobClient ? 4: 2);
>>>>>>> 27a70e60

    assertAbfsStatistics(
        CONNECTIONS_MADE,
        totalConnectionMadeBeforeTest + createRequestCount,
        fs.getInstrumentationMap());


    // Case 2: Not Overwrite - File pre-exists
    fs.registerListener(new TracingHeaderValidator(
        fs.getAbfsStore().getAbfsConfiguration().getClientCorrelationId(),
        fs.getFileSystemId(), FSOperationType.CREATE, false, 0));
    intercept(FileAlreadyExistsException.class,
        () -> fs.create(nonOverwriteFile, false));
    fs.registerListener(null);

    // One request to server to create path should be issued
    // Only single tryGetFileStatus should happen
    // 1. getFileStatus on DFS endpoint : 1
    //    getFileStatus on Blob endpoint: 1 (No Additional List blob call as file exists)

    createRequestCount += (client instanceof AbfsBlobClient ? 2: 1);

    assertAbfsStatistics(
        CONNECTIONS_MADE,
        totalConnectionMadeBeforeTest + createRequestCount,
        fs.getInstrumentationMap());

    final Path overwriteFilePath = new Path("/OverwriteTest_FileName_"
        + UUID.randomUUID().toString());

    // Case 3: Overwrite - File does not pre-exist
    // create should be successful
    fs.create(overwriteFilePath, true);

    /// One request to server to create path should be issued
    // two calls added for -
    // 1. getFileStatus on DFS endpoint : 1
    //    getFileStatus on Blob endpoint: 2 (Additional List blob call for non-existing path)
    // 2. actual create call: 1
<<<<<<< HEAD
    createRequestCount += (client instanceof AbfsBlobClient ? 3: 1);
=======
    createRequestCount += (client instanceof AbfsBlobClient ? 4: 1);
>>>>>>> 27a70e60

    assertAbfsStatistics(
        CONNECTIONS_MADE,
        totalConnectionMadeBeforeTest + createRequestCount,
        fs.getInstrumentationMap());

    // Case 4: Overwrite - File pre-exists
    fs.registerListener(new TracingHeaderValidator(
        fs.getAbfsStore().getAbfsConfiguration().getClientCorrelationId(),
        fs.getFileSystemId(), FSOperationType.CREATE, true, 0));
    fs.create(overwriteFilePath, true);
    fs.registerListener(null);

    createRequestCount += (client instanceof AbfsBlobClient ? 1: 0);

    // Second actual create call will hap
    if (enableConditionalCreateOverwrite) {
      // Three requests will be sent to server to create path,
      // 1. create without overwrite
      // 2. GetFileStatus to get eTag
      // 3. create with overwrite
      createRequestCount += (client instanceof AbfsBlobClient ? 4: 3);
    } else {
      createRequestCount++;
    }

    assertAbfsStatistics(
        CONNECTIONS_MADE,
        totalConnectionMadeBeforeTest + createRequestCount,
        fs.getInstrumentationMap());
  }

  /**
   * Test negative scenarios with Create overwrite=false as default
   * With create overwrite=true ending in 3 calls:
   * A. Create overwrite=false
   * B. GFS
   * C. Create overwrite=true
   *
   * Scn1: A fails with HTTP409, leading to B which fails with HTTP404,
   *        detect parallel access
   * Scn2: A fails with HTTP409, leading to B which fails with HTTP500,
   *        fail create with HTTP500
   * Scn3: A fails with HTTP409, leading to B and then C,
   *        which fails with HTTP412, detect parallel access
   * Scn4: A fails with HTTP409, leading to B and then C,
   *        which fails with HTTP500, fail create with HTTP500
   * Scn5: A fails with HTTP500, fail create with HTTP500
   */
  @Test
  public void testNegativeScenariosForCreateOverwriteDisabled()
      throws Throwable {

    final AzureBlobFileSystem currentFs = getFileSystem();
    Configuration config = new Configuration(this.getRawConfiguration());
    config.set("fs.azure.enable.conditional.create.overwrite",
        Boolean.toString(true));

    final AzureBlobFileSystem fs =
        (AzureBlobFileSystem) FileSystem.newInstance(currentFs.getUri(),
            config);

    // Get mock AbfsClient with current config
    AbfsClient
        mockClient
        = ITestAbfsClient.getMockAbfsClient(
        fs.getAbfsStore().getClient(),
        fs.getAbfsStore().getAbfsConfiguration());
    AbfsClientHandler clientHandler = Mockito.mock(AbfsClientHandler.class);
    when(clientHandler.getClient(Mockito.any())).thenReturn(mockClient);

    AzureBlobFileSystemStore abfsStore = fs.getAbfsStore();
    abfsStore = setAzureBlobSystemStoreField(abfsStore, "clientHandler", clientHandler);
    abfsStore = setAzureBlobSystemStoreField(abfsStore, "client", mockClient);
    boolean isNamespaceEnabled = abfsStore
        .getIsNamespaceEnabled(getTestTracingContext(fs, false));

    AbfsRestOperation successOp = mock(
        AbfsRestOperation.class);
    AbfsHttpOperation http200Op = mock(
        AbfsHttpOperation.class);
    when(http200Op.getStatusCode()).thenReturn(HTTP_OK);
    when(successOp.getResult()).thenReturn(http200Op);

    AbfsRestOperationException conflictResponseEx
        = getMockAbfsRestOperationException(HTTP_CONFLICT);
    AbfsRestOperationException serverErrorResponseEx
        = getMockAbfsRestOperationException(HTTP_INTERNAL_ERROR);
    AbfsRestOperationException fileNotFoundResponseEx
        = getMockAbfsRestOperationException(HTTP_NOT_FOUND);
    AbfsRestOperationException preConditionResponseEx
        = getMockAbfsRestOperationException(HTTP_PRECON_FAILED);

    // mock for overwrite=false
    doThrow(conflictResponseEx) // Scn1: GFS fails with Http404
        .doThrow(conflictResponseEx) // Scn2: GFS fails with Http500
        .doThrow(
            conflictResponseEx) // Scn3: create overwrite=true fails with Http412
        .doThrow(
            conflictResponseEx) // Scn4: create overwrite=true fails with Http500
        .doThrow(
            serverErrorResponseEx) // Scn5: create overwrite=false fails with Http500
        .when(mockClient)
        .createPath(any(String.class), eq(true), eq(false),
            any(AzureBlobFileSystemStore.Permissions.class), any(boolean.class), eq(null), any(),
            any(TracingContext.class));

    doThrow(fileNotFoundResponseEx) // Scn1: GFS fails with Http404
        .doThrow(serverErrorResponseEx) // Scn2: GFS fails with Http500
        .doReturn(successOp) // Scn3: create overwrite=true fails with Http412
        .doReturn(successOp) // Scn4: create overwrite=true fails with Http500
        .when(mockClient)
        .getPathStatus(any(String.class), eq(false), any(TracingContext.class), nullable(
            ContextEncryptionAdapter.class));

    // mock for overwrite=true
    doThrow(
        preConditionResponseEx) // Scn3: create overwrite=true fails with Http412
        .doThrow(
            serverErrorResponseEx) // Scn4: create overwrite=true fails with Http500
        .when(mockClient)
        .createPath(any(String.class), eq(true), eq(true),
            any(AzureBlobFileSystemStore.Permissions.class), any(boolean.class), eq(null), any(),
            any(TracingContext.class));

    // Scn1: GFS fails with Http404
    // Sequence of events expected:
    // 1. create overwrite=false - fail with conflict
    // 2. GFS - fail with File Not found
    // Create will fail with ConcurrentWriteOperationDetectedException
    validateCreateFileException(ConcurrentWriteOperationDetectedException.class,
        abfsStore);

    // Scn2: GFS fails with Http500
    // Sequence of events expected:
    // 1. create overwrite=false - fail with conflict
    // 2. GFS - fail with Server error
    // Create will fail with 500
    validateCreateFileException(AbfsRestOperationException.class, abfsStore);

    // Scn3: create overwrite=true fails with Http412
    // Sequence of events expected:
    // 1. create overwrite=false - fail with conflict
    // 2. GFS - pass
    // 3. create overwrite=true - fail with Pre-Condition
    // Create will fail with ConcurrentWriteOperationDetectedException
    validateCreateFileException(ConcurrentWriteOperationDetectedException.class,
        abfsStore);

    // Scn4: create overwrite=true fails with Http500
    // Sequence of events expected:
    // 1. create overwrite=false - fail with conflict
    // 2. GFS - pass
    // 3. create overwrite=true - fail with Server error
    // Create will fail with 500
    validateCreateFileException(AbfsRestOperationException.class, abfsStore);

    // Scn5: create overwrite=false fails with Http500
    // Sequence of events expected:
    // 1. create overwrite=false - fail with server error
    // Create will fail with 500
    validateCreateFileException(AbfsRestOperationException.class, abfsStore);
  }

  private AzureBlobFileSystemStore setAzureBlobSystemStoreField(
      final AzureBlobFileSystemStore abfsStore,
      final String fieldName,
      Object fieldObject) throws Exception {

    Field abfsClientField = AzureBlobFileSystemStore.class.getDeclaredField(
        fieldName);
    abfsClientField.setAccessible(true);
    Field modifiersField = Field.class.getDeclaredField("modifiers");
    modifiersField.setAccessible(true);
    modifiersField.setInt(abfsClientField,
        abfsClientField.getModifiers() & ~java.lang.reflect.Modifier.FINAL);
    abfsClientField.set(abfsStore, fieldObject);
    return abfsStore;
  }

  private <E extends Throwable> void validateCreateFileException(final Class<E> exceptionClass, final AzureBlobFileSystemStore abfsStore)
      throws Exception {
    FsPermission permission = new FsPermission(FsAction.ALL, FsAction.ALL,
        FsAction.ALL);
    FsPermission umask = new FsPermission(FsAction.NONE, FsAction.NONE,
        FsAction.NONE);
    Path testPath = new Path("/testFile");
    intercept(
        exceptionClass,
        () -> abfsStore.createFile(testPath, null, true, permission, umask,
            getTestTracingContext(getFileSystem(), true)));
  }

  private AbfsRestOperationException getMockAbfsRestOperationException(int status) {
    return new AbfsRestOperationException(status, "", "", new Exception());
  }

  /**
   * Creating subdirectory on existing file path should fail.
   * @throws Exception
   */
  @Test
  public void testMkdirsFailsForSubdirectoryOfExistingFile() throws Exception {
    final AzureBlobFileSystem fs = getFileSystem();
    fs.create(new Path("a/b/c"));
    fs.mkdirs(new Path("a/b/d"));
    intercept(IOException.class, () -> fs.mkdirs(new Path("a/b/c/d/e")));

    assertTrue(fs.exists(new Path("a/b/c")));
    assertTrue(fs.exists(new Path("a/b/d")));
    // Asserting directory created still exists as explicit.
    FileStatus status = fs.getAbfsStore().getFileStatus(fs.makeQualified(new Path("a/b/d")),
        new TracingContext(getTestTracingContext(fs, true)));
    Assert.assertTrue("Path is not an explicit directory", status.isDirectory());
  }

  /**
   * Try creating file same as an existing directory.
   * @throws Exception
   */
  @Test
  public void testCreateDirectoryAndFile() throws Exception {
    final AzureBlobFileSystem fs = getFileSystem();
    fs.mkdirs(new Path("a/b/c"));
    assertTrue(fs.exists(new Path("a/b/c")));
    intercept(IOException.class, () -> fs.create(new Path("a/b/c")));
    // Asserting that directory still exists as explicit
    FileStatus status = fs.getAbfsStore().getFileStatus(fs.makeQualified(new Path("a/b/c")),
        new TracingContext(getTestTracingContext(fs, true)));
    Assert.assertTrue("Path is not an explicit directory", status.isDirectory());
  }

  /**
   * Creating same file without specifying overwrite.
   * @throws Exception
   */
  @Test
  public void testCreateSameFile() throws Exception {
    final AzureBlobFileSystem fs = getFileSystem();
    fs.create(new Path("a/b/c"));
    fs.create(new Path("a/b/c"));
    assertTrue("File does not exist", fs.exists(new Path("a/b/c")));
  }

  /**
   * Creating same file with overwrite flag set to false.
   * @throws Exception
   */
  @Test
  public void testCreateSameFileWithOverwriteFalse() throws Exception {
    final AzureBlobFileSystem fs = getFileSystem();
    fs.create(new Path("a/b/c"));
    assertTrue(fs.exists(new Path("a/b/c")));
    intercept(IOException.class, () -> fs.create(new Path("a/b/c"), false));
  }

  /**
   * Creation of already existing subpath should fail.
   * @throws Exception
   */
  @Test
  public void testCreateSubPath() throws Exception {
    final AzureBlobFileSystem fs = getFileSystem();
    fs.create(new Path("a/b/c"));
    assertTrue(fs.exists(new Path("a/b/c")));
    intercept(IOException.class, () -> fs.create(new Path("a/b")));
  }

  /**
   * Creating path with parent explicit.
   */
  @Test
  public void testCreatePathParentExplicit() throws Exception {
    final AzureBlobFileSystem fs = getFileSystem();
    fs.mkdirs(new Path("a/b/c"));
    assertTrue(fs.exists(new Path("a/b/c")));
    fs.create(new Path("a/b/c/d"));
    assertTrue(fs.exists(new Path("a/b/c/d")));

    // asserting that parent stays explicit
    FileStatus status = fs.getAbfsStore().getFileStatus(fs.makeQualified(new Path("a/b/c")),
        new TracingContext(getTestTracingContext(fs, true)));
    Assert.assertTrue("Path is not an explicit directory", status.isDirectory());
  }

  /**
   * Tests create file when the parent is an existing file
   * should fail.
   * @throws Exception FileAlreadyExists for blob and IOException for dfs.
   */
  @Test
  public void testCreateFileParentFile() throws Exception {
    final AzureBlobFileSystem fs = getFileSystem();
    final AzureBlobFileSystemStore store = fs.getAbfsStore();

    String parentName = "/testParentFile";
    Path parent = new Path(parentName);
    fs.create(parent);

    String childName = "/testParentFile/testChildFile";
    Path child = new Path(childName);
    IOException e = intercept(IOException.class, () ->
        fs.create(child, false));

    // asserting that parent stays explicit
    FileStatus status = fs.getAbfsStore().getFileStatus(fs.makeQualified(new Path(parentName)),
        new TracingContext(getTestTracingContext(fs, true)));
    Assert.assertFalse("Path is not a file", status.isDirectory());
  }

  /**
   * Creating directory on existing file path should fail.
   * @throws Exception
   */
  @Test
  public void testCreateMkdirs() throws Exception {
    final AzureBlobFileSystem fs = getFileSystem();
    fs.create(new Path("a/b/c"));
    intercept(IOException.class, () -> fs.mkdirs(new Path("a/b/c/d")));
  }

  /**
   * Test mkdirs.
   * @throws Exception
   */
  @Test
  public void testMkdirs() throws Exception {
    final AzureBlobFileSystem fs = getFileSystem();
    fs.mkdirs(new Path("a/b"));
    fs.mkdirs(new Path("a/b/c/d"));
    fs.mkdirs(new Path("a/b/c/e"));

    assertTrue(fs.exists(new Path("a/b")));
    assertTrue(fs.exists(new Path("a/b/c/d")));
    assertTrue(fs.exists(new Path("a/b/c/e")));

    //Asserting that directories created as explicit
    FileStatus status = fs.getAbfsStore().getFileStatus(fs.makeQualified(new Path("a/b")),
        new TracingContext(getTestTracingContext(fs, true)));
    Assert.assertTrue("Path is not an explicit directory", status.isDirectory());
    FileStatus status1 = fs.getAbfsStore().getFileStatus(fs.makeQualified(new Path("a/b/c/d")),
        new TracingContext(getTestTracingContext(fs, true)));
    Assert.assertTrue("Path is not an explicit directory", status1.isDirectory());
    FileStatus status2 = fs.getAbfsStore().getFileStatus(fs.makeQualified(new Path("a/b/c/e")),
        new TracingContext(getTestTracingContext(fs, true)));
    Assert.assertTrue("Path is not an explicit directory", status2.isDirectory());
  }

  /**
   * Creating subpath of directory path should fail.
   * @throws Exception
   */
  @Test
  public void testMkdirsCreateSubPath() throws Exception {
    final AzureBlobFileSystem fs = getFileSystem();
    fs.mkdirs(new Path("a/b/c"));
    assertTrue(fs.exists(new Path("a/b/c")));
    intercept(IOException.class, () -> fs.create(new Path("a/b")));

    //Asserting that directories created as explicit
    FileStatus status2 = fs.getAbfsStore().getFileStatus(fs.makeQualified(new Path("a/b/c")),
        new TracingContext(getTestTracingContext(fs, true)));
    Assert.assertTrue("Path is not an explicit directory", status2.isDirectory());
  }

  /**
   * Test creation of directory by level.
   * @throws Exception
   */
  @Test
  public void testMkdirsByLevel() throws Exception {
    final AzureBlobFileSystem fs = getFileSystem();
    fs.mkdirs(new Path("a"));
    fs.mkdirs(new Path("a/b/c"));
    fs.mkdirs(new Path("a/b/c/d/e"));

    assertTrue(fs.exists(new Path("a")));
    assertTrue(fs.exists(new Path("a/b/c")));
    assertTrue(fs.exists(new Path("a/b/c/d/e")));

    //Asserting that directories created as explicit
    FileStatus status = fs.getAbfsStore().getFileStatus(fs.makeQualified(new Path("a/")),
        new TracingContext(getTestTracingContext(fs, true)));
    Assert.assertTrue("Path is not an explicit directory", status.isDirectory());
    FileStatus status1 = fs.getAbfsStore().getFileStatus(fs.makeQualified(new Path("a/b/c")),
        new TracingContext(getTestTracingContext(fs, true)));
    Assert.assertTrue("Path is not an explicit directory", status1.isDirectory());
    FileStatus status2 = fs.getAbfsStore().getFileStatus(fs.makeQualified(new Path("a/b/c/d/e")),
        new TracingContext(getTestTracingContext(fs, true)));
    Assert.assertTrue("Path is not an explicit directory", status2.isDirectory());
  }

  /*
    Delete part of a path and validate sub path exists.
   */
  @Test
  public void testMkdirsWithDelete() throws Exception {
    final AzureBlobFileSystem fs = getFileSystem();
    fs.mkdirs(new Path("a/b"));
    fs.mkdirs(new Path("a/b/c/d"));
    fs.delete(new Path("a/b/c/d"));
    fs.getFileStatus(new Path("a/b/c"));
    assertTrue(fs.exists(new Path("a/b/c")));
  }

  /**
   * Verify mkdir and rename of parent.
   */
  @Test
  public void testMkdirsWithRename() throws Exception {
    final AzureBlobFileSystem fs = getFileSystem();
    fs.mkdirs(new Path("a/b/c/d"));
    fs.create(new Path("e/file"));
    fs.delete(new Path("a/b/c/d"));
    assertTrue(fs.rename(new Path("e"), new Path("a/b/c/d")));
    assertTrue(fs.exists(new Path("a/b/c/d/file")));
  }

  /**
   * Create a file with name /dir1 and then mkdirs for /dir1/dir2 should fail.
   * @throws Exception
   */
  @Test
  public void testFileCreateMkdirsRoot() throws Exception {
    final AzureBlobFileSystem fs = getFileSystem();
    fs.setWorkingDirectory(new Path("/"));
    final Path p1 = new Path("dir1");
    fs.create(p1);
    intercept(IOException.class, () -> fs.mkdirs(new Path("dir1/dir2")));
  }

  /**
   * Create a file with name /dir1 and then mkdirs for /dir1/dir2 should fail.
   * @throws Exception
   */
  @Test
  public void testFileCreateMkdirsNonRoot() throws Exception {
    final AzureBlobFileSystem fs = getFileSystem();
    final Path p1 = new Path("dir1");
    fs.create(p1);
    intercept(IOException.class, () -> fs.mkdirs(new Path("dir1/dir2")));
  }

  /**
   * Creation of same directory without overwrite flag should pass.
   * @throws Exception
   */
  @Test
  public void testCreateSameDirectory() throws Exception {
    final AzureBlobFileSystem fs = getFileSystem();
    fs.mkdirs(new Path("a/b/c"));
    fs.mkdirs(new Path("a/b/c"));

    assertTrue(fs.exists(new Path("a/b/c")));
    //Asserting that directories created as explicit
    FileStatus status = fs.getAbfsStore().getFileStatus(fs.makeQualified(new Path("a/b/c")),
        new TracingContext(getTestTracingContext(fs, true)));
    Assert.assertTrue("Path is not an explicit directory", status.isDirectory());
  }

  /**
   * Creation of same directory without overwrite flag should pass.
   * @throws Exception
   */
  @Test
  public void testCreateSamePathDirectory() throws Exception {
    final AzureBlobFileSystem fs = getFileSystem();
    fs.create(new Path("a"));
    intercept(IOException.class, () -> fs.mkdirs(new Path("a")));
  }

  /**
   * Creation of directory with root as parent
   */
  @Test
  public void testMkdirOnRootAsParent() throws Exception {
    final AzureBlobFileSystem fs = getFileSystem();
    final Path path = new Path("a");
    fs.setWorkingDirectory(new Path("/"));
    fs.mkdirs(path);

    // Asserting that the directory created by mkdir exists as explicit.
    FileStatus status = fs.getAbfsStore().getFileStatus(fs.makeQualified(new Path("a")),
        new TracingContext(getTestTracingContext(fs, true)));
    Assert.assertTrue("Path is not an explicit directory", status.isDirectory());
  }

  /**
   * Creation of directory on root
   */
  @Test
  public void testMkdirOnRoot() throws Exception {
    final AzureBlobFileSystem fs = getFileSystem();
    final Path path = new Path("/");
    fs.setWorkingDirectory(new Path("/"));
    fs.mkdirs(path);

    FileStatus status = fs.getAbfsStore().getFileStatus(fs.makeQualified(new Path("/")),
        new TracingContext(getTestTracingContext(fs, true)));
    Assert.assertTrue("Path is not an explicit directory", status.isDirectory());
  }

  /**
   * Creation of directory on path with unicode chars
   */
  @Test
  public void testMkdirUnicode() throws Exception {
    final AzureBlobFileSystem fs = getFileSystem();
    final Path path = new Path("/dir\u0031");
    fs.mkdirs(path);

    // Asserting that the directory created by mkdir exists as explicit.
    FileStatus status = fs.getAbfsStore().getFileStatus(fs.makeQualified(path),
        new TracingContext(getTestTracingContext(fs, true)));
    Assert.assertTrue("Path is not an explicit directory", status.isDirectory());
  }

  /**
   * Creation of directory on same path with parallel threads.
   */
  @Test
  public void testMkdirParallelRequests() throws Exception {
    final AzureBlobFileSystem fs = getFileSystem();
    final Path path = new Path("/dir1");

    ExecutorService es = Executors.newFixedThreadPool(3);

    List<CompletableFuture<Void>> tasks = new ArrayList<>();

    for (int i = 0; i < 3; i++) {
      CompletableFuture<Void> future = CompletableFuture.runAsync(() -> {
        try {
          fs.mkdirs(path);
        } catch (IOException e) {
          throw new CompletionException(e);
        }
      }, es);
      tasks.add(future);
    }

    // Wait for all the tasks to complete
    CompletableFuture.allOf(tasks.toArray(new CompletableFuture[0])).join();

    // Assert that the directory created by mkdir exists as explicit
    FileStatus status = fs.getAbfsStore().getFileStatus(fs.makeQualified(path),
        new TracingContext(getTestTracingContext(fs, true)));
    Assert.assertTrue("Path is not an explicit directory", status.isDirectory());

  }


  /**
   * Creation of directory with overwrite set to false should not fail according to DFS code.
   * @throws Exception
   */
  @Test
  public void testCreateSameDirectoryOverwriteFalse() throws Exception {
    Configuration configuration = getRawConfiguration();
    configuration.setBoolean(FS_AZURE_ENABLE_MKDIR_OVERWRITE, false);
    AzureBlobFileSystem fs1 = (AzureBlobFileSystem) FileSystem.newInstance(configuration);
    fs1.mkdirs(new Path("a/b/c"));
    fs1.mkdirs(new Path("a/b/c"));

    //Asserting that directories created as explicit
    FileStatus status = fs1.getAbfsStore().getFileStatus(fs1.makeQualified(new Path("a/b/c")),
        new TracingContext(getTestTracingContext(fs1, true)));
    Assert.assertTrue("Path is not an explicit directory", status.isDirectory());
  }

  /**
   * Try creating directory same as an existing file.
   */
  @Test
  public void testCreateDirectoryAndFileRecreation() throws Exception {
    final AzureBlobFileSystem fs = getFileSystem();
    fs.mkdirs(new Path("a/b/c"));
    fs.create(new Path("a/b/c/d"));
    assertTrue(fs.exists(new Path("a/b/c")));
    assertTrue(fs.exists(new Path("a/b/c/d")));
    intercept(IOException.class, () -> fs.mkdirs(new Path("a/b/c/d")));
  }

  @Test
  public void testCreateNonRecursiveForAtomicDirectoryFile() throws Exception {
    AzureBlobFileSystem fileSystem = getFileSystem();
    fileSystem.setWorkingDirectory(new Path("/"));
    fileSystem.mkdirs(new Path("/hbase/dir"));
    fileSystem.createFile(new Path("/hbase/dir/file"))
        .overwrite(false)
        .replication((short) 1)
        .bufferSize(1024)
        .blockSize(1024)
        .build();
    Assert.assertTrue(fileSystem.exists(new Path("/hbase/dir/file")));
  }
}<|MERGE_RESOLUTION|>--- conflicted
+++ resolved
@@ -312,11 +312,7 @@
     // 1. getFileStatus on DFS endpoint : 1
     //    getFileStatus on Blob endpoint: 2 (Additional List blob call)
     // 2. actual create call: 1
-<<<<<<< HEAD
-    createRequestCount += (client instanceof AbfsBlobClient ? 3: 2);
-=======
     createRequestCount += (client instanceof AbfsBlobClient ? 4: 2);
->>>>>>> 27a70e60
 
     assertAbfsStatistics(
         CONNECTIONS_MADE,
@@ -356,11 +352,7 @@
     // 1. getFileStatus on DFS endpoint : 1
     //    getFileStatus on Blob endpoint: 2 (Additional List blob call for non-existing path)
     // 2. actual create call: 1
-<<<<<<< HEAD
-    createRequestCount += (client instanceof AbfsBlobClient ? 3: 1);
-=======
     createRequestCount += (client instanceof AbfsBlobClient ? 4: 1);
->>>>>>> 27a70e60
 
     assertAbfsStatistics(
         CONNECTIONS_MADE,
