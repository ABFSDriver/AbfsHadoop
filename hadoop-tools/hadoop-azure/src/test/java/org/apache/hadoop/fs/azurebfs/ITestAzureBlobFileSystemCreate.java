--- conflicted
+++ resolved
@@ -30,10 +30,6 @@
 import java.util.concurrent.CompletionException;
 import java.util.concurrent.ExecutorService;
 import java.util.concurrent.Executors;
-<<<<<<< HEAD
-=======
-import java.util.concurrent.atomic.AtomicBoolean;
->>>>>>> 7e198c20
 
 import org.assertj.core.api.Assertions;
 import org.junit.Assert;
@@ -291,13 +287,8 @@
     Configuration config = new Configuration(this.getRawConfiguration());
     config.set("fs.azure.enable.conditional.create.overwrite",
         Boolean.toString(enableConditionalCreateOverwrite));
-<<<<<<< HEAD
-    AbfsClientHandler clientHandler = currentFs.getAbfsStore().getClientHandler();
-    AbfsClient client = clientHandler.getClient(currentFs.getAbfsStore().getAbfsConfiguration().getIngressServiceType());
-=======
     AzureBlobFileSystemStore store = currentFs.getAbfsStore();
     AbfsClient client = store.getClient(store.getAbfsConfiguration().getIngressServiceType());
->>>>>>> 7e198c20
 
     final AzureBlobFileSystem fs =
         (AzureBlobFileSystem) FileSystem.newInstance(currentFs.getUri(),
@@ -319,11 +310,7 @@
     // 1. getFileStatus on DFS endpoint : 1
     //    getFileStatus on Blob endpoint: 2 (Additional List blob call)
     // 2. actual create call: 1
-<<<<<<< HEAD
-    createRequestCount += (client instanceof AbfsBlobClient ? 3: 1);
-=======
     createRequestCount += (client instanceof AbfsBlobClient ? 2: 1);
->>>>>>> 7e198c20
 
     assertAbfsStatistics(
         CONNECTIONS_MADE,
@@ -363,11 +350,7 @@
     // 1. getFileStatus on DFS endpoint : 1
     //    getFileStatus on Blob endpoint: 2 (Additional List blob call for non-existing path)
     // 2. actual create call: 1
-<<<<<<< HEAD
-    createRequestCount += (client instanceof AbfsBlobClient ? 3: 1);
-=======
     createRequestCount += (client instanceof AbfsBlobClient ? 2: 1);
->>>>>>> 7e198c20
 
     assertAbfsStatistics(
         CONNECTIONS_MADE,
