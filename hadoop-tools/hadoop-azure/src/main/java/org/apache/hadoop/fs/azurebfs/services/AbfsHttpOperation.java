--- conflicted
+++ resolved
@@ -24,20 +24,15 @@
 import java.net.URL;
 import java.time.Duration;
 import java.util.ArrayList;
-<<<<<<< HEAD
 import java.util.HashMap;
 import java.util.List;
 import java.util.Map;
+import java.util.Map;
 import java.util.Set;
 
 import org.apache.hadoop.classification.VisibleForTesting;
 import org.apache.hadoop.fs.azurebfs.contracts.services.StorageErrorResponseSchema;
 import org.apache.hadoop.fs.azurebfs.utils.UriUtils;
-=======
-import java.util.List;
-import java.util.Map;
->>>>>>> 964e0897
-
 import org.slf4j.Logger;
 import org.slf4j.LoggerFactory;
 
@@ -46,7 +41,6 @@
 import org.apache.hadoop.fs.azurebfs.constants.HttpHeaderConfigurations;
 import org.apache.hadoop.fs.azurebfs.contracts.services.AbfsPerfLoggable;
 import org.apache.hadoop.fs.azurebfs.contracts.services.ListResultSchema;
-<<<<<<< HEAD
 
 import static org.apache.hadoop.fs.azurebfs.constants.AbfsHttpConstants.BLOCKLIST;
 import static org.apache.hadoop.fs.azurebfs.constants.AbfsHttpConstants.EMPTY_STRING;
@@ -54,9 +48,6 @@
 import static org.apache.hadoop.fs.azurebfs.constants.AbfsHttpConstants.TRUE;
 import static org.apache.hadoop.fs.azurebfs.constants.HttpHeaderConfigurations.X_MS_META_HDI_ISFOLDER;
 import static org.apache.hadoop.fs.azurebfs.constants.HttpQueryParams.QUERY_PARAM_COMP;
-=======
-import org.apache.hadoop.fs.azurebfs.utils.UriUtils;
->>>>>>> 964e0897
 
 /**
  * Base Http operation class for orchestrating server IO calls. Child classes would
@@ -71,24 +62,16 @@
 
   private static final int CLEAN_UP_BUFFER_SIZE = 64 * 1024;
 
-<<<<<<< HEAD
   public static final int ONE_THOUSAND = 1000;
-=======
-  private static final int ONE_THOUSAND = 1000;
-
->>>>>>> 964e0897
   private static final int ONE_MILLION = ONE_THOUSAND * ONE_THOUSAND;
 
   private final String method;
   private final URL url;
   private String maskedUrl;
   private String maskedEncodedUrl;
-<<<<<<< HEAD
 
   private HttpURLConnection connection;
   private AbfsClient client;
-=======
->>>>>>> 964e0897
   private int statusCode;
   private String statusDescription;
   private String storageErrorCode = "";
@@ -141,21 +124,14 @@
       final String method,
       final List<AbfsHttpHeader> requestHeaders,
       final Duration connectionTimeout,
-<<<<<<< HEAD
       final Duration readTimeout, AbfsClient abfsClient) {
-=======
-      final Duration readTimeout) {
->>>>>>> 964e0897
     this.log = log;
     this.url = url;
     this.method = method;
     this.requestHeaders = requestHeaders;
     this.connectionTimeout = (int) connectionTimeout.toMillis();
     this.readTimeout = (int) readTimeout.toMillis();
-<<<<<<< HEAD
     this.client = abfsClient;
-=======
->>>>>>> 964e0897
   }
 
   /**
@@ -174,7 +150,6 @@
     this.requestHeaders = new ArrayList<>();
     this.connectionTimeout = 0;
     this.readTimeout = 0;
-<<<<<<< HEAD
   }
 
   int getConnectionTimeout() {
@@ -185,18 +160,6 @@
     return readTimeout;
   }
 
-=======
-  }
-
-  int getConnectionTimeout() {
-    return connectionTimeout;
-  }
-
-  int getReadTimeout() {
-    return readTimeout;
-  }
-
->>>>>>> 964e0897
   List<AbfsHttpHeader> getRequestHeaders() {
     return requestHeaders;
   }
@@ -268,11 +231,8 @@
    * @return header value.
    */
   public abstract String getResponseHeader(String httpHeader);
-<<<<<<< HEAD
 
   public abstract Map<String, List<String>> getResponseHeaders();
-=======
->>>>>>> 964e0897
 
   // Returns a trace message for the request
   @Override
@@ -383,7 +343,6 @@
   public abstract void processResponse(byte[] buffer,
       int offset,
       int length) throws IOException;
-<<<<<<< HEAD
 
   /**
    * Set request header.
@@ -394,18 +353,6 @@
   public abstract void setRequestProperty(String key, String value);
 
   /**
-=======
-
-  /**
-   * Set request header.
-   *
-   * @param key header key.
-   * @param value header value.
-   */
-  public abstract void setRequestProperty(String key, String value);
-
-  /**
->>>>>>> 964e0897
    * Parse response body from the connection.
    *
    * @param buffer byte array to store the response body.
@@ -448,18 +395,12 @@
 
         // this is a list operation and need to retrieve the data
         // need a better solution
-<<<<<<< HEAD
         if (AbfsHttpConstants.HTTP_METHOD_GET.equals(this.method) && buffer == null) {
           if (url.toString().contains(QUERY_PARAM_COMP + EQUAL + BLOCKLIST)) {
             parseBlockListResponse(stream);
           } else {
             parseListFilesResponse(stream);
           }
-=======
-        if (AbfsHttpConstants.HTTP_METHOD_GET.equals(this.method)
-            && buffer == null) {
-          parseListFilesResponse(stream);
->>>>>>> 964e0897
         } else {
           if (buffer != null) {
             while (totalBytesRead < length) {
@@ -501,6 +442,23 @@
    */
   protected abstract InputStream getContentInputStream() throws IOException;
 
+  /**
+   * When the request fails, this function is used to parse the responseAbfsHttpClient.LOG.debug("ExpectedError: ", ex);
+   * and extract the storageErrorCode and storageErrorMessage.  Any errors
+   * encountered while attempting to process the error response are logged,
+   * but otherwise ignored.
+   *
+   * For storage errors, the response body *usually* has the following format:
+   *
+   * {
+   *   "error":
+   *   {
+   *     "code": "string",
+   *     "message": "string"
+   *   }
+   * }
+   *
+   */
   private void processStorageErrorResponse() {
     try (InputStream stream = getErrorStream()) {
       if (stream == null) {
@@ -514,11 +472,7 @@
       // Ignore errors that occur while attempting to parse the storage
       // error, since the response may have been handled by the HTTP driver
       // or for other reasons have an unexpected
-<<<<<<< HEAD
       log.debug("Error parsing storage error response", e);
-=======
-      log.debug("ExpectedError: ", ex);
->>>>>>> 964e0897
     }
   }
 
@@ -534,17 +488,10 @@
    * @param stream InputStream contains the list results.
    * @throws IOException if the response cannot be deserialized.
    */
-<<<<<<< HEAD
   private void parseListFilesResponse(final InputStream stream) throws IOException {
     if (stream == null || listResultSchema != null) {
-=======
-  private void parseListFilesResponse(final InputStream stream)
-      throws IOException {
-    if (stream == null) {
->>>>>>> 964e0897
       return;
     }
-
     listResultSchema = client.parseListPathResults(stream);
   }
 
@@ -556,29 +503,11 @@
       return;
     }
 
-<<<<<<< HEAD
     blockIdList = client.parseBlockListResponse(stream);
   }
 
   public List<String> getBlockIdList() {
     return blockIdList;
-  }
-
-  /**
-   * Returns the elapsed time in milliseconds.
-   */
-  final long elapsedTimeMs(final long startTime) {
-    return (System.nanoTime() - startTime) / ONE_MILLION;
-=======
-    try {
-      final ObjectMapper objectMapper = new ObjectMapper();
-      this.listResultSchema = objectMapper.readValue(stream,
-          ListResultSchema.class);
-    } catch (IOException ex) {
-      log.error("Unable to deserialize list results", ex);
-      throw ex;
-    }
->>>>>>> 964e0897
   }
 
   /**
@@ -785,7 +714,6 @@
     }
 
     @Override
-<<<<<<< HEAD
     public Map<String, List<String>> getResponseHeaders() {
       return new HashMap<>();
     }
@@ -983,8 +911,6 @@
     }
 
     @Override
-=======
->>>>>>> 964e0897
     String getConnProperty(final String key) {
       return null;
     }
