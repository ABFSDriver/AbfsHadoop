--- conflicted
+++ resolved
@@ -27,15 +27,11 @@
 import java.util.HashMap;
 import java.util.List;
 import java.util.Map;
-import java.util.Map;
 import java.util.Set;
 
-<<<<<<< HEAD
 import org.apache.hadoop.classification.VisibleForTesting;
 import org.apache.hadoop.fs.azurebfs.contracts.services.StorageErrorResponseSchema;
 import org.apache.hadoop.fs.azurebfs.utils.UriUtils;
-=======
->>>>>>> 7e673584
 import org.slf4j.Logger;
 import org.slf4j.LoggerFactory;
 
@@ -44,18 +40,7 @@
 import org.apache.hadoop.fs.azurebfs.constants.HttpHeaderConfigurations;
 import org.apache.hadoop.fs.azurebfs.contracts.services.AbfsPerfLoggable;
 import org.apache.hadoop.fs.azurebfs.contracts.services.ListResultSchema;
-<<<<<<< HEAD
-
-import static org.apache.hadoop.fs.azurebfs.constants.AbfsHttpConstants.BLOCKLIST;
-import static org.apache.hadoop.fs.azurebfs.constants.AbfsHttpConstants.EMPTY_STRING;
-import static org.apache.hadoop.fs.azurebfs.constants.AbfsHttpConstants.EQUAL;
-import static org.apache.hadoop.fs.azurebfs.constants.AbfsHttpConstants.TRUE;
-import static org.apache.hadoop.fs.azurebfs.constants.HttpHeaderConfigurations.X_MS_META_HDI_ISFOLDER;
-import static org.apache.hadoop.fs.azurebfs.constants.HttpQueryParams.QUERY_PARAM_COMP;
-=======
-import org.apache.hadoop.fs.azurebfs.contracts.services.StorageErrorResponseSchema;
 import org.apache.hadoop.fs.azurebfs.utils.UriUtils;
->>>>>>> 7e673584
 
 import static org.apache.hadoop.fs.azurebfs.constants.AbfsHttpConstants.BLOCKLIST;
 import static org.apache.hadoop.fs.azurebfs.constants.AbfsHttpConstants.EMPTY_STRING;
@@ -85,9 +70,7 @@
   private String maskedUrl;
   private AbfsClient client;
   private String maskedEncodedUrl;
-
   private HttpURLConnection connection;
-  private AbfsClient client;
   private int statusCode;
   private String statusDescription;
   private String storageErrorCode = "";
@@ -484,15 +467,11 @@
       storageErrorCode = storageErrorResponse.getStorageErrorCode();
       storageErrorMessage = storageErrorResponse.getStorageErrorMessage();
       expectedAppendPos = storageErrorResponse.getExpectedAppendPos();
-<<<<<<< HEAD
-    } catch (IOException e) {
-=======
     } catch (IOException ex) {
->>>>>>> 7e673584
       // Ignore errors that occur while attempting to parse the storage
       // error, since the response may have been handled by the HTTP driver
       // or for other reasons have an unexpected
-      log.debug("Error parsing storage error response", e);
+      log.debug("Error parsing storage error response", ex);
     }
   }
 
@@ -505,6 +484,7 @@
 
   /**
    * Parse the list file response
+   *
    * @param stream InputStream contains the list results.
    * @throws IOException if the response cannot be deserialized.
    */
@@ -515,12 +495,6 @@
     listResultSchema = client.parseListPathResults(stream);
   }
 
-<<<<<<< HEAD
-  /**
-   *
-   */
-=======
->>>>>>> 7e673584
   private void parseBlockListResponse(final InputStream stream) throws IOException {
     if (stream == null || blockIdList != null) {
       return;
@@ -528,12 +502,6 @@
     blockIdList = client.parseBlockListResponse(stream);
   }
 
-<<<<<<< HEAD
-    blockIdList = client.parseBlockListResponse(stream);
-  }
-
-=======
->>>>>>> 7e673584
   public List<String> getBlockIdList() {
     return blockIdList;
   }
@@ -742,48 +710,48 @@
     }
 
     @Override
+    String getConnProperty(final String key) {
+      return null;
+    }
+
+    @Override
+    URL getConnUrl() {
+      return null;
+    }
+
+    @Override
+    Integer getConnResponseCode() throws IOException {
+      return null;
+    }
+
+    @Override
+    String getConnResponseMessage() throws IOException {
+      return null;
+    }
+
+    @Override
+    Map<String, List<String>> getRequestProperties() {
+      return null;
+    }
+
+    @Override
+    String getRequestProperty(final String headerName) {
+      return null;
+    }
+
+    @Override
+    public String getTracingContextSuffix() {
+      return null;
+    }
+
+    @Override
+    public String getResponseHeader(final String httpHeader) {
+      return "";
+    }
+
+    @Override
     public Map<String, List<String>> getResponseHeaders() {
       return new HashMap<>();
-    }
-
-    @Override
-    String getConnProperty(final String key) {
-      return null;
-    }
-
-    @Override
-    URL getConnUrl() {
-      return null;
-    }
-
-    @Override
-    Integer getConnResponseCode() throws IOException {
-      return null;
-    }
-
-    @Override
-    String getConnResponseMessage() throws IOException {
-      return null;
-    }
-
-    @Override
-    Map<String, List<String>> getRequestProperties() {
-      return null;
-    }
-
-    @Override
-    String getRequestProperty(final String headerName) {
-      return null;
-    }
-
-    @Override
-    public String getTracingContextSuffix() {
-      return null;
-    }
-
-    @Override
-    public String getResponseHeader(final String httpHeader) {
-      return "";
     }
 
     @Override
@@ -801,11 +769,6 @@
    * on client side is needed to make sure HDFS compatibility holds.
    */
   public static class AbfsHttpOperationWithFixedResultForGetFileStatus extends AbfsHttpOperation {
-
-    @Override
-    public Map<String, List<String>> getResponseHeaders() {
-      return new HashMap<>();
-    }
 
     public AbfsHttpOperationWithFixedResultForGetFileStatus(final URL url,
         final String method,
@@ -823,6 +786,11 @@
     }
 
     @Override
+    public Map<String, List<String>> getResponseHeaders() {
+      return new HashMap<>();
+    }
+
+    @Override
     public void processResponse(final byte[] buffer,
         final int offset,
         final int length)
@@ -896,11 +864,6 @@
    */
   public static class AbfsHttpOperationWithFixedResultForGetListStatus extends AbfsHttpOperation {
     private final ListResultSchema hardSetListResultSchema;
-
-    @Override
-    public Map<String, List<String>> getResponseHeaders() {
-      return new HashMap<>();
-    }
 
     public AbfsHttpOperationWithFixedResultForGetListStatus(final URL url,
         final String method,
@@ -988,198 +951,6 @@
         final int offset,
         final int length)
         throws IOException {
-
-    }
-  }
-
-  /**
-   * Dummy Result to be returned for getFileStatus for implicit directory paths.
-   * Blob Endpoint is not capable of understanding implicit paths and handling
-   * on client side is needed to make sure HDFS compatibility holds.
-   */
-  public static class AbfsHttpOperationWithFixedResultForGetFileStatus extends AbfsHttpOperation {
-
-    public AbfsHttpOperationWithFixedResultForGetFileStatus(final URL url,
-        final String method,
-        final int httpStatus) {
-      super(url, method, httpStatus);
-    }
-
-    @Override
-    public String getResponseHeader(final String httpHeader) {
-      // Directories on FNS-Blob are identified by a special metadata header.
-      if (httpHeader.equals(X_MS_META_HDI_ISFOLDER)) {
-        return TRUE;
-      }
-      return EMPTY_STRING;
-    }
-
-    @Override
-    public Map<String, List<String>> getResponseHeaders() {
-      return new HashMap<>();
-    }
-
-    @Override
-    public void processResponse(final byte[] buffer,
-        final int offset,
-        final int length)
-        throws IOException {
-
-    }
-
-    @Override
-    public void setRequestProperty(final String key, final String value) {
-
-    }
-
-    @Override
-    protected InputStream getContentInputStream() throws IOException {
-      return null;
-    }
-
-    @Override
-    protected InputStream getErrorStream() throws IOException {
-      return null;
-    }
-
-    @Override
-    String getConnProperty(final String key) {
-      return null;
-    }
-
-    @Override
-    URL getConnUrl() {
-      return null;
-    }
-
-    @Override
-    Integer getConnResponseCode() throws IOException {
-      return null;
-    }
-
-    @Override
-    String getConnResponseMessage() throws IOException {
-      return null;
-    }
-
-    @Override
-    Map<String, List<String>> getRequestProperties() {
-      return null;
-    }
-
-    @Override
-    String getRequestProperty(final String headerName) {
-      return null;
-    }
-
-    @Override
-    public String getTracingContextSuffix() {
-      return null;
-    }
-
-    @Override
-    public void sendPayload(final byte[] buffer,
-        final int offset,
-        final int length)
-        throws IOException {
-
-    }
-  }
-
-  /**
-   * Dummy Result to be returned for listBlobs for paths existing as files.
-   * Blob Endpoint listing returns empty results and client handling
-   * is needed to make sure HDFS compatibility holds.
-   */
-  public static class AbfsHttpOperationWithFixedResultForGetListStatus extends AbfsHttpOperation {
-    private final ListResultSchema hardSetListResultSchema;
-
-    public AbfsHttpOperationWithFixedResultForGetListStatus(final URL url,
-        final String method,
-        final int httpStatus,
-        final ListResultSchema listResult) {
-      super(url, method, httpStatus);
-      hardSetListResultSchema = listResult;
-    }
-
-    @Override
-    public ListResultSchema getListResultSchema() {
-      return hardSetListResultSchema;
-    }
-
-    @Override
-    public void processResponse(final byte[] buffer,
-        final int offset,
-        final int length)
-        throws IOException {
-
-    }
-
-    @Override
-    public void setRequestProperty(final String key, final String value) {
-
-    }
-
-    @Override
-    protected InputStream getContentInputStream() throws IOException {
-      return null;
-    }
-
-    @Override
-    protected InputStream getErrorStream() throws IOException {
-      return null;
-    }
-
-    @Override
-    String getConnProperty(final String key) {
-      return null;
-    }
-
-    @Override
-    URL getConnUrl() {
-      return null;
-    }
-
-    @Override
-    Integer getConnResponseCode() throws IOException {
-      return null;
-    }
-
-    @Override
-    String getConnResponseMessage() throws IOException {
-      return null;
-    }
-
-    @Override
-    Map<String, List<String>> getRequestProperties() {
-      return null;
-    }
-
-    @Override
-    String getRequestProperty(final String headerName) {
-      return null;
-    }
-
-    @Override
-    public String getTracingContextSuffix() {
-      return null;
-    }
-
-    @Override
-    public String getResponseHeader(final String httpHeader) {
-      return "";
-    }
-
-    @Override
-    public Map<String, List<String>> getResponseHeaders() {
-      return new HashMap<>();
-    }
-
-    @Override
-    public void sendPayload(final byte[] buffer,
-        final int offset,
-        final int length)
-        throws IOException {
     }
   }
 }