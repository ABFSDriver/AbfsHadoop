/**
 * Licensed to the Apache Software Foundation (ASF) under one
 * or more contributor license agreements.  See the NOTICE file
 * distributed with this work for additional information
 * regarding copyright ownership.  The ASF licenses this file
 * to you under the Apache License, Version 2.0 (the
 * "License"); you may not use this file except in compliance
 * with the License.  You may obtain a copy of the License at
 *
 *     http://www.apache.org/licenses/LICENSE-2.0
 *
 * Unless required by applicable law or agreed to in writing, software
 * distributed under the License is distributed on an "AS IS" BASIS,
 * WITHOUT WARRANTIES OR CONDITIONS OF ANY KIND, either express or implied.
 * See the License for the specific language governing permissions and
 * limitations under the License.
 */

package org.apache.hadoop.fs.azurebfs.services;

import java.io.IOException;
import java.io.InputStream;
import java.io.OutputStream;
import java.net.HttpURLConnection;
import java.net.URL;
import java.util.ArrayList;
import java.util.List;

import javax.net.ssl.HttpsURLConnection;
import javax.net.ssl.SSLSocketFactory;
import javax.xml.parsers.ParserConfigurationException;
import javax.xml.parsers.SAXParser;
import javax.xml.parsers.SAXParserFactory;

<<<<<<< HEAD
import javax.xml.parsers.DocumentBuilder;
import javax.xml.parsers.DocumentBuilderFactory;
import javax.xml.parsers.ParserConfigurationException;
import javax.xml.parsers.SAXParser;

import org.apache.hadoop.classification.VisibleForTesting;
=======
>>>>>>> 9bb9e06f
import org.apache.hadoop.fs.azurebfs.BlobList;
import org.apache.hadoop.fs.azurebfs.BlobListXmlParser;
import org.apache.hadoop.fs.azurebfs.utils.UriUtils;
import org.apache.hadoop.security.ssl.DelegatingSSLSocketFactory;

<<<<<<< HEAD
import com.microsoft.azure.storage.core.Utility;
=======
>>>>>>> 9bb9e06f
import org.codehaus.jackson.JsonFactory;
import org.codehaus.jackson.JsonParser;
import org.codehaus.jackson.JsonToken;
import org.codehaus.jackson.map.ObjectMapper;

import org.slf4j.Logger;
import org.slf4j.LoggerFactory;
import org.xml.sax.SAXException;

import org.apache.hadoop.fs.azurebfs.constants.AbfsHttpConstants;
import org.apache.hadoop.fs.azurebfs.constants.HttpHeaderConfigurations;
import org.apache.hadoop.fs.azurebfs.contracts.services.AbfsPerfLoggable;
import org.apache.hadoop.fs.azurebfs.contracts.services.ListResultSchema;

<<<<<<< HEAD
import static org.apache.hadoop.fs.azurebfs.constants.AbfsHttpConstants.COMP_BLOCKLIST;
import static org.apache.hadoop.fs.azurebfs.constants.AbfsHttpConstants.COMP_LIST;
import static org.apache.hadoop.fs.azurebfs.constants.HttpHeaderConfigurations.CONTENT_TYPE;
=======
import static org.apache.hadoop.fs.azurebfs.constants.AbfsHttpConstants.COMP_LIST;
>>>>>>> 9bb9e06f

/**
 * Represents an HTTP operation.
 */
public class AbfsHttpOperation implements AbfsPerfLoggable {
  private static final Logger LOG = LoggerFactory.getLogger(AbfsHttpOperation.class);

  private static final int CONNECT_TIMEOUT = 30 * 1000;
  private static final int READ_TIMEOUT = 30 * 1000;

  private static final int CLEAN_UP_BUFFER_SIZE = 64 * 1024;

  private static final int ONE_THOUSAND = 1000;
  private static final int ONE_MILLION = ONE_THOUSAND * ONE_THOUSAND;

  private final String method;
  private final URL url;
  private String maskedUrl;
  private String maskedEncodedUrl;

  private HttpURLConnection connection;
  private int statusCode;
  private String statusDescription;
  private String storageErrorCode = "";
  private String storageErrorMessage  = "";
  private String requestId  = "";
  private String expectedAppendPos = "";
  private ListResultSchema listResultSchema = null;

  // metrics
  private int bytesSent;
  private long bytesReceived;

  // optional trace enabled metrics
  private final boolean isTraceEnabled;
  private long connectionTimeMs;
  private long sendRequestTimeMs;
  private long recvResponseTimeMs;
  private boolean shouldMask = false;
  private BlobList blobList;
<<<<<<< HEAD
  private List<String> blockIdList = new ArrayList<>();
=======

  private static final ThreadLocal<SAXParser> saxParserThreadLocal
      = new ThreadLocal<SAXParser>() {
    @Override
    public SAXParser initialValue() {
      SAXParserFactory factory = SAXParserFactory.newInstance();
      factory.setNamespaceAware(true);
      try {
        return factory.newSAXParser();
      } catch (SAXException e) {
        throw new RuntimeException("Unable to create SAXParser", e);
      } catch (ParserConfigurationException e) {
        throw new RuntimeException("Check parser configuration", e);
      }
    }
  };
>>>>>>> 9bb9e06f

  public static AbfsHttpOperation getAbfsHttpOperationWithFixedResult(
      final URL url,
      final String method,
      final int httpStatus) {
    AbfsHttpOperationWithFixedResult httpOp
        = new AbfsHttpOperationWithFixedResult(url, method, httpStatus);
    return httpOp;
  }

  /**
   * Constructor for FixedResult instance, avoiding connection init.
   * @param url request url
   * @param method Http method
   * @param httpStatus HttpStatus
   */
  protected AbfsHttpOperation(final URL url,
      final String method,
      final int httpStatus) {
    this.isTraceEnabled = LOG.isTraceEnabled();
    this.url = url;
    this.method = method;
    this.statusCode = httpStatus;
  }

  protected  HttpURLConnection getConnection() {
    return connection;
  }

  public String getMethod() {
    return method;
  }

  public String getHost() {
    return url.getHost();
  }

  public int getStatusCode() {
    return statusCode;
  }

  public String getStatusDescription() {
    return statusDescription;
  }

  public String getStorageErrorCode() {
    return storageErrorCode;
  }

  public String getStorageErrorMessage() {
    return storageErrorMessage;
  }

  public String getClientRequestId() {
    return this.connection
        .getRequestProperty(HttpHeaderConfigurations.X_MS_CLIENT_REQUEST_ID);
  }

  public String getRequestHeaderValue(String requestHeader) {
    return connection.getRequestProperty(requestHeader);
  }

  public String getExpectedAppendPos() {
    return expectedAppendPos;
  }

  public String getRequestId() {
    return requestId;
  }

  public void setMaskForSAS() {
    shouldMask = true;
  }

  public int getBytesSent() {
    return bytesSent;
  }

  public long getBytesReceived() {
    return bytesReceived;
  }

  public ListResultSchema getListResultSchema() {
    return listResultSchema;
  }

  public BlobList getBlobList() {
    return blobList;
  }
  public String getResponseHeader(String httpHeader) {
    return connection.getHeaderField(httpHeader);
  }

  public BlobList getBlobList() {
    return blobList;
  }

  // Returns a trace message for the request
  @Override
  public String toString() {
    final StringBuilder sb = new StringBuilder();
    sb.append(statusCode);
    sb.append(",");
    sb.append(storageErrorCode);
    sb.append(",");
    sb.append(expectedAppendPos);
    sb.append(",cid=");
    sb.append(getClientRequestId());
    sb.append(",rid=");
    sb.append(requestId);
    if (isTraceEnabled) {
      sb.append(",connMs=");
      sb.append(connectionTimeMs);
      sb.append(",sendMs=");
      sb.append(sendRequestTimeMs);
      sb.append(",recvMs=");
      sb.append(recvResponseTimeMs);
    }
    sb.append(",sent=");
    sb.append(bytesSent);
    sb.append(",recv=");
    sb.append(bytesReceived);
    sb.append(",");
    sb.append(method);
    sb.append(",");
    sb.append(getMaskedUrl());
    return sb.toString();
  }

  // Returns a trace message for the ABFS API logging service to consume
  public String getLogString() {

    final StringBuilder sb = new StringBuilder();
    sb.append("s=")
      .append(statusCode)
      .append(" e=")
      .append(storageErrorCode)
      .append(" ci=")
      .append(getClientRequestId())
      .append(" ri=")
      .append(requestId);

    if (isTraceEnabled) {
      sb.append(" ct=")
        .append(connectionTimeMs)
        .append(" st=")
        .append(sendRequestTimeMs)
        .append(" rt=")
        .append(recvResponseTimeMs);
    }

    sb.append(" bs=")
      .append(bytesSent)
      .append(" br=")
      .append(bytesReceived)
      .append(" m=")
      .append(method)
      .append(" u=")
      .append(getMaskedEncodedUrl());

    return sb.toString();
  }

  public String getMaskedUrl() {
    if (!shouldMask) {
      return url.toString();
    }
    if (maskedUrl != null) {
      return maskedUrl;
    }
    maskedUrl = UriUtils.getMaskedUrl(url);
    return maskedUrl;
  }

  public String getMaskedEncodedUrl() {
    if (maskedEncodedUrl != null) {
      return maskedEncodedUrl;
    }
    maskedEncodedUrl = UriUtils.encodedUrlStr(getMaskedUrl());
    return maskedEncodedUrl;
  }

  /**
   * Initializes a new HTTP request and opens the connection.
   *
   * @param url The full URL including query string parameters.
   * @param method The HTTP method (PUT, PATCH, POST, GET, HEAD, or DELETE).
   * @param requestHeaders The HTTP request headers.READ_TIMEOUT
   *
   * @throws IOException if an error occurs.
   */
  public AbfsHttpOperation(final URL url, final String method, final List<AbfsHttpHeader> requestHeaders)
      throws IOException {
    this.isTraceEnabled = LOG.isTraceEnabled();
    this.url = url;
    this.method = method;

    this.connection = openConnection();
    if (this.connection instanceof HttpsURLConnection) {
      HttpsURLConnection secureConn = (HttpsURLConnection) this.connection;
      SSLSocketFactory sslSocketFactory = DelegatingSSLSocketFactory.getDefaultFactory();
      if (sslSocketFactory != null) {
        secureConn.setSSLSocketFactory(sslSocketFactory);
      }
    }

    this.connection.setConnectTimeout(CONNECT_TIMEOUT);
    this.connection.setReadTimeout(READ_TIMEOUT);

    this.connection.setRequestMethod(method);

    for (AbfsHttpHeader header : requestHeaders) {
      this.connection.setRequestProperty(header.getName(), header.getValue());
    }
  }

   /**
   * Sends the HTTP request.  Note that HttpUrlConnection requires that an
   * empty buffer be sent in order to set the "Content-Length: 0" header, which
   * is required by our endpoint.
   *
   * @param buffer the request entity body.
   * @param offset an offset into the buffer where the data beings.
   * @param length the length of the data in the buffer.
   *
   * @throws IOException if an error occurs.
   */
  public void sendRequest(byte[] buffer, int offset, int length) throws IOException {
    this.connection.setDoOutput(true);
    this.connection.setFixedLengthStreamingMode(length);
    if (buffer == null) {
      // An empty buffer is sent to set the "Content-Length: 0" header, which
      // is required by our endpoint.
      buffer = new byte[]{};
      offset = 0;
      length = 0;
    }

    // send the request body

    long startTime = 0;
    if (this.isTraceEnabled) {
      startTime = System.nanoTime();
    }
    try (OutputStream outputStream = this.connection.getOutputStream()) {
      // update bytes sent before they are sent so we may observe
      // attempted sends as well as successful sends via the
      // accompanying statusCode
      this.bytesSent = length;
      outputStream.write(buffer, offset, length);
    } finally {
      if (this.isTraceEnabled) {
        this.sendRequestTimeMs = elapsedTimeMs(startTime);
      }
    }
  }

  /**
   * Gets and processes the HTTP response.
   *
   * @param buffer a buffer to hold the response entity body
   * @param offset an offset in the buffer where the data will being.
   * @param length the number of bytes to be written to the buffer.
   *
   * @throws IOException if an error occurs.
   */
  public void processResponse(final byte[] buffer, final int offset, final int length) throws IOException {

    // get the response
    long startTime = 0;
    if (this.isTraceEnabled) {
      startTime = System.nanoTime();
    }

    this.statusCode = this.connection.getResponseCode();

    if (this.isTraceEnabled) {
      this.recvResponseTimeMs = elapsedTimeMs(startTime);
    }

    this.statusDescription = this.connection.getResponseMessage();

    this.requestId = this.connection.getHeaderField(HttpHeaderConfigurations.X_MS_REQUEST_ID);
    if (this.requestId == null) {
      this.requestId = AbfsHttpConstants.EMPTY_STRING;
    }
    // dump the headers
    AbfsIoUtils.dumpHeadersToDebugLog("Response Headers",
        connection.getHeaderFields());

    if (AbfsHttpConstants.HTTP_METHOD_HEAD.equals(this.method)) {
      // If it is HEAD, and it is ERROR
      return;
    }

    if (this.isTraceEnabled) {
      startTime = System.nanoTime();
    }

    if (statusCode >= HttpURLConnection.HTTP_BAD_REQUEST) {
      processStorageErrorResponse();
      if (this.isTraceEnabled) {
        this.recvResponseTimeMs += elapsedTimeMs(startTime);
      }
      this.bytesReceived = this.connection.getHeaderFieldLong(HttpHeaderConfigurations.CONTENT_LENGTH, 0);
    } else {
      // consume the input stream to release resources
      int totalBytesRead = 0;

      try (InputStream stream = this.connection.getInputStream()) {
        if (isNullInputStream(stream)) {
          return;
        }
        boolean endOfStream = false;

        // this is a list operation and need to retrieve the data
        // need a better solution
        if (AbfsHttpConstants.HTTP_METHOD_GET.equals(this.method)
            && buffer == null) {
          if (url.toString().contains(COMP_LIST)) {
<<<<<<< HEAD
            parsListBlobResponse(stream);
=======
            parseListBlobResponse(stream);
>>>>>>> 9bb9e06f
          } else {
            parseListFilesResponse(stream);
          }
        } else {
          if (buffer != null) {
            while (totalBytesRead < length) {
              int bytesRead = stream.read(buffer, offset + totalBytesRead, length - totalBytesRead);
              if (bytesRead == -1) {
                endOfStream = true;
                break;
              }
              totalBytesRead += bytesRead;
            }
          }
          if (!endOfStream && stream.read() != -1) {
            // read and discard
            int bytesRead = 0;
            byte[] b = new byte[CLEAN_UP_BUFFER_SIZE];
            while ((bytesRead = stream.read(b)) >= 0) {
              totalBytesRead += bytesRead;
            }
          }
        }
      } catch (IOException ex) {
        LOG.error("UnexpectedError: ", ex);
        throw ex;
      } finally {
        if (this.isTraceEnabled) {
          this.recvResponseTimeMs += elapsedTimeMs(startTime);
        }
        this.bytesReceived = totalBytesRead;
      }
    }
  }

<<<<<<< HEAD
  private void parsListBlobResponse(final InputStream stream) {
    try {
      final SAXParser saxParser = Utility.getSAXParser();
      BlobList blobList = new BlobList();
      saxParser.parse(stream, new BlobListXmlParser(blobList, getBaseUrl()));
      this.blobList = blobList;
    } catch (ParserConfigurationException e) {
      throw new RuntimeException(e);
    } catch (SAXException e) {
      throw new RuntimeException(e);
    } catch (IOException e) {
=======

  private void parseListBlobResponse(final InputStream stream) {
    try {
      final SAXParser saxParser = saxParserThreadLocal.get();
      saxParser.reset();
      BlobList blobList = new BlobList();
      saxParser.parse(stream, new BlobListXmlParser(blobList, getBaseUrl()));
      this.blobList = blobList;
    } catch (SAXException | IOException e) {
>>>>>>> 9bb9e06f
      throw new RuntimeException(e);
    }
  }

  private String getBaseUrl() {
    String urlStr = url.toString();
    int queryParamStart = urlStr.indexOf("?");
    if (queryParamStart == -1) {
      return urlStr;
    }
    return urlStr.substring(0, queryParamStart);
  }

  public void setRequestProperty(String key, String value) {
    this.connection.setRequestProperty(key, value);
  }

  @VisibleForTesting
  void setConnection(HttpURLConnection connection) {
    this.connection = connection;
  }

  /**
   * Open the HTTP connection.
   *
   * @throws IOException if an error occurs.
   */
  private HttpURLConnection openConnection() throws IOException {
    if (!isTraceEnabled) {
      return (HttpURLConnection) url.openConnection();
    }
    long start = System.nanoTime();
    try {
      return (HttpURLConnection) url.openConnection();
    } finally {
      connectionTimeMs = elapsedTimeMs(start);
    }
  }

  /**
   * When the request fails, this function is used to parse the responseAbfsHttpClient.LOG.debug("ExpectedError: ", ex);
   * and extract the storageErrorCode and storageErrorMessage.  Any errors
   * encountered while attempting to process the error response are logged,
   * but otherwise ignored.
   *
   * For storage errors, the response body *usually* has the following format:
   *
   * {
   *   "error":
   *   {
   *     "code": "string",
   *     "message": "string"
   *   }
   * }
   *
   */
  private void processStorageErrorResponse() {
    try (InputStream stream = connection.getErrorStream()) {
      if (stream == null) {
        return;
      }
      JsonFactory jf = new JsonFactory();
      try (JsonParser jp = jf.createJsonParser(stream)) {
        String fieldName, fieldValue;
        jp.nextToken();  // START_OBJECT - {
        jp.nextToken();  // FIELD_NAME - "error":
        jp.nextToken();  // START_OBJECT - {
        jp.nextToken();
        while (jp.hasCurrentToken()) {
          if (jp.getCurrentToken() == JsonToken.FIELD_NAME) {
            fieldName = jp.getCurrentName();
            jp.nextToken();
            fieldValue = jp.getText();
            switch (fieldName) {
              case "code":
                storageErrorCode = fieldValue;
                break;
              case "message":
                storageErrorMessage = fieldValue;
                break;
              case "ExpectedAppendPos":
                expectedAppendPos = fieldValue;
                break;
              default:
                break;
            }
          }
          jp.nextToken();
        }
      }
    } catch (IOException ex) {
      // Ignore errors that occur while attempting to parse the storage
      // error, since the response may have been handled by the HTTP driver
      // or for other reasons have an unexpected
      LOG.debug("ExpectedError: ", ex);
    }
  }

  /**
   * Returns the elapsed time in milliseconds.
   */
  private long elapsedTimeMs(final long startTime) {
    return (System.nanoTime() - startTime) / ONE_MILLION;
  }

  /**
   * Parse the list file response
   *
   * @param stream InputStream contains the list results.
   * @throws IOException
   */
  private void parseListFilesResponse(final InputStream stream) throws IOException {
    if (stream == null) {
      return;
    }

    if (listResultSchema != null) {
      // already parse the response
      return;
    }

    try {
      final ObjectMapper objectMapper = new ObjectMapper();
      this.listResultSchema = objectMapper.readValue(stream, ListResultSchema.class);
    } catch (IOException ex) {
      LOG.error("Unable to deserialize list results", ex);
      throw ex;
    }
  }

  /**
   * Check null stream, this is to pass findbugs's redundant check for NULL
   * @param stream InputStream
   */
  private boolean isNullInputStream(InputStream stream) {
    return stream == null ? true : false;
  }

  public static class AbfsHttpOperationWithFixedResult extends AbfsHttpOperation {
    /**
     * Creates an instance to represent fixed results.
     * This is used in idempotency handling.
     *
     * @param url The full URL including query string parameters.
     * @param method The HTTP method (PUT, PATCH, POST, GET, HEAD, or DELETE).
     * @param httpStatus StatusCode to hard set
     */
    public AbfsHttpOperationWithFixedResult(final URL url,
        final String method,
        final int httpStatus) {
      super(url, method, httpStatus);
    }

    @Override
    public String getResponseHeader(final String httpHeader) {
      return "";
    }
  }
}<|MERGE_RESOLUTION|>--- conflicted
+++ resolved
@@ -28,28 +28,17 @@
 
 import javax.net.ssl.HttpsURLConnection;
 import javax.net.ssl.SSLSocketFactory;
+
 import javax.xml.parsers.ParserConfigurationException;
 import javax.xml.parsers.SAXParser;
 import javax.xml.parsers.SAXParserFactory;
 
-<<<<<<< HEAD
-import javax.xml.parsers.DocumentBuilder;
-import javax.xml.parsers.DocumentBuilderFactory;
-import javax.xml.parsers.ParserConfigurationException;
-import javax.xml.parsers.SAXParser;
-
 import org.apache.hadoop.classification.VisibleForTesting;
-=======
->>>>>>> 9bb9e06f
 import org.apache.hadoop.fs.azurebfs.BlobList;
 import org.apache.hadoop.fs.azurebfs.BlobListXmlParser;
 import org.apache.hadoop.fs.azurebfs.utils.UriUtils;
 import org.apache.hadoop.security.ssl.DelegatingSSLSocketFactory;
 
-<<<<<<< HEAD
-import com.microsoft.azure.storage.core.Utility;
-=======
->>>>>>> 9bb9e06f
 import org.codehaus.jackson.JsonFactory;
 import org.codehaus.jackson.JsonParser;
 import org.codehaus.jackson.JsonToken;
@@ -64,13 +53,9 @@
 import org.apache.hadoop.fs.azurebfs.contracts.services.AbfsPerfLoggable;
 import org.apache.hadoop.fs.azurebfs.contracts.services.ListResultSchema;
 
-<<<<<<< HEAD
 import static org.apache.hadoop.fs.azurebfs.constants.AbfsHttpConstants.COMP_BLOCKLIST;
 import static org.apache.hadoop.fs.azurebfs.constants.AbfsHttpConstants.COMP_LIST;
 import static org.apache.hadoop.fs.azurebfs.constants.HttpHeaderConfigurations.CONTENT_TYPE;
-=======
-import static org.apache.hadoop.fs.azurebfs.constants.AbfsHttpConstants.COMP_LIST;
->>>>>>> 9bb9e06f
 
 /**
  * Represents an HTTP operation.
@@ -111,9 +96,7 @@
   private long recvResponseTimeMs;
   private boolean shouldMask = false;
   private BlobList blobList;
-<<<<<<< HEAD
   private List<String> blockIdList = new ArrayList<>();
-=======
 
   private static final ThreadLocal<SAXParser> saxParserThreadLocal
       = new ThreadLocal<SAXParser>() {
@@ -130,7 +113,6 @@
       }
     }
   };
->>>>>>> 9bb9e06f
 
   public static AbfsHttpOperation getAbfsHttpOperationWithFixedResult(
       final URL url,
@@ -222,10 +204,6 @@
   }
   public String getResponseHeader(String httpHeader) {
     return connection.getHeaderField(httpHeader);
-  }
-
-  public BlobList getBlobList() {
-    return blobList;
   }
 
   // Returns a trace message for the request
@@ -451,11 +429,7 @@
         if (AbfsHttpConstants.HTTP_METHOD_GET.equals(this.method)
             && buffer == null) {
           if (url.toString().contains(COMP_LIST)) {
-<<<<<<< HEAD
-            parsListBlobResponse(stream);
-=======
             parseListBlobResponse(stream);
->>>>>>> 9bb9e06f
           } else {
             parseListFilesResponse(stream);
           }
@@ -491,20 +465,6 @@
     }
   }
 
-<<<<<<< HEAD
-  private void parsListBlobResponse(final InputStream stream) {
-    try {
-      final SAXParser saxParser = Utility.getSAXParser();
-      BlobList blobList = new BlobList();
-      saxParser.parse(stream, new BlobListXmlParser(blobList, getBaseUrl()));
-      this.blobList = blobList;
-    } catch (ParserConfigurationException e) {
-      throw new RuntimeException(e);
-    } catch (SAXException e) {
-      throw new RuntimeException(e);
-    } catch (IOException e) {
-=======
-
   private void parseListBlobResponse(final InputStream stream) {
     try {
       final SAXParser saxParser = saxParserThreadLocal.get();
@@ -513,7 +473,6 @@
       saxParser.parse(stream, new BlobListXmlParser(blobList, getBaseUrl()));
       this.blobList = blobList;
     } catch (SAXException | IOException e) {
->>>>>>> 9bb9e06f
       throw new RuntimeException(e);
     }
   }
