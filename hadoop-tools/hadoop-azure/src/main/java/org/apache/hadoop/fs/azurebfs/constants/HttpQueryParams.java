--- conflicted
+++ resolved
@@ -42,18 +42,6 @@
   public static final String QUERY_PARAM_BLOBTYPE = "blobtype";
   public static final String QUERY_PARAM_PAGINATED = "paginated";
 
-<<<<<<< HEAD
-  public static final String QUERY_PARAM_RESTYPE = "restype";
-  public static final String QUERY_PARAM_COMP = "comp";
-  public static final String QUERY_PARAM_INCLUDE = "include";
-  public static final String QUERY_PARAM_PREFIX = "prefix";
-  public static final String QUERY_PARAM_MARKER = "marker";
-  public static final String QUERY_PARAM_DELIMITER = "delimiter";
-  public static final String QUERY_PARAM_MAX_RESULTS = "maxresults";
-  public static final String QUERY_PARAM_BLOCKID = "blockid";
-  public static final String QUERY_PARAM_BLOCKLISTTYPE = "blocklisttype";
-
-=======
   // query parameters for Blob Endpoint Rest APIs
 
   /**
@@ -79,7 +67,12 @@
    * {@value}
    */
   public static final String QUERY_PARAM_BLOCKLISTTYPE = "blocklisttype";
->>>>>>> 964e0897
+  public static final String QUERY_PARAM_INCLUDE = "include";
+  public static final String QUERY_PARAM_PREFIX = "prefix";
+  public static final String QUERY_PARAM_MARKER = "marker";
+  public static final String QUERY_PARAM_DELIMITER = "delimiter";
+  public static final String QUERY_PARAM_MAX_RESULTS = "maxresults";
+
 
   //query params for SAS
   public static final String QUERY_PARAM_SAOID = "saoid";
