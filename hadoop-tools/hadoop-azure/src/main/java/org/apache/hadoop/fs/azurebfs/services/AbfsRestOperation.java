--- conflicted
+++ resolved
@@ -228,13 +228,8 @@
    * @param url The full URL including query string parameters.
    * @param requestHeaders The HTTP request headers.
    * @param buffer For uploads, this is the request entity body.  For downloads,
-<<<<<<< HEAD
-   *               this will hold the response entity body.
+   * this will hold the response entity body.
    * @param bufferOffset An offset into the buffer where the data begins.
-=======
-   * this will hold the response entity body.
-   * @param bufferOffset An offset into the buffer where the data beings.
->>>>>>> 964e0897
    * @param bufferLength The length of the data in the buffer.
    * @param sasToken A sasToken for optional re-use by AbfsInputStream/AbfsOutputStream.
    */
@@ -300,6 +295,7 @@
     retryCount = 0;
     retryPolicy = client.getExponentialRetryPolicy();
     LOG.debug("First execution of REST operation - {}", operationType);
+    long sleepDuration = 0L;
     if (abfsBackoffMetrics != null) {
       synchronized (this) {
         abfsBackoffMetrics.incrementTotalNumberOfRequests();
@@ -313,7 +309,7 @@
         LOG.debug("Rest operation {} failed with failureReason: {}. Retrying with retryCount = {}, retryPolicy: {} and sleepInterval: {}",
             operationType, failureReason, retryCount, retryPolicy.getAbbreviation(), retryInterval);
         if (abfsBackoffMetrics != null) {
-          updateBackoffTimeMetrics(retryCount, retryInterval);
+          updateBackoffTimeMetrics(retryCount, sleepDuration);
         }
         Thread.sleep(retryInterval);
       } catch (InterruptedException ex) {
@@ -591,11 +587,7 @@
   AbfsJdkHttpOperation createAbfsHttpOperation() throws IOException {
     return new AbfsJdkHttpOperation(url, method, requestHeaders,
         Duration.ofMillis(client.getAbfsConfiguration().getHttpConnectionTimeout()),
-<<<<<<< HEAD
         Duration.ofMillis(client.getAbfsConfiguration().getHttpReadTimeout()), client);
-=======
-        Duration.ofMillis(client.getAbfsConfiguration().getHttpReadTimeout()));
->>>>>>> 964e0897
   }
 
   @VisibleForTesting
@@ -603,11 +595,7 @@
     return new AbfsAHCHttpOperation(url, method, requestHeaders,
         Duration.ofMillis(client.getAbfsConfiguration().getHttpConnectionTimeout()),
         Duration.ofMillis(client.getAbfsConfiguration().getHttpReadTimeout()),
-<<<<<<< HEAD
         client.getAbfsApacheHttpClient(), client);
-=======
-        client.getAbfsApacheHttpClient());
->>>>>>> 964e0897
   }
 
   /**
