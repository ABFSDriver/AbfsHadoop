/**
 * Licensed to the Apache Software Foundation (ASF) under one
 * or more contributor license agreements.  See the NOTICE file
 * distributed with this work for additional information
 * regarding copyright ownership.  The ASF licenses this file
 * to you under the Apache License, Version 2.0 (the
 * "License"); you may not use this file except in compliance
 * with the License.  You may obtain a copy of the License at
 *
 *     http://www.apache.org/licenses/LICENSE-2.0
 *
 * Unless required by applicable law or agreed to in writing, software
 * distributed under the License is distributed on an "AS IS" BASIS,
 * WITHOUT WARRANTIES OR CONDITIONS OF ANY KIND, either express or implied.
 * See the License for the specific language governing permissions and
 * limitations under the License.
 */

package org.apache.hadoop.fs.azurebfs.utils;

import java.io.UnsupportedEncodingException;
import java.net.MalformedURLException;
import java.net.URL;
import java.net.URLEncoder;
import java.nio.charset.StandardCharsets;
import java.util.Arrays;
import java.util.Collections;
import java.util.HashSet;
import java.util.List;
import java.util.Set;
import java.util.regex.Pattern;

import org.apache.commons.lang3.StringUtils;
import org.apache.hadoop.fs.azurebfs.contracts.exceptions.InvalidUriException;
import org.apache.http.NameValuePair;
import org.apache.http.client.utils.URLEncodedUtils;

import static org.apache.hadoop.fs.azurebfs.constants.AbfsHttpConstants.AND_MARK;
import static org.apache.hadoop.fs.azurebfs.constants.AbfsHttpConstants.EQUAL;
import static org.apache.hadoop.fs.azurebfs.constants.FileSystemUriSchemes.ABFS_BLOB_DOMAIN_NAME;
import static org.apache.hadoop.fs.azurebfs.constants.FileSystemUriSchemes.ABFS_DFS_DOMAIN_NAME;
import static org.apache.hadoop.fs.azurebfs.constants.HttpQueryParams.QUERY_PARAM_SAOID;
import static org.apache.hadoop.fs.azurebfs.constants.HttpQueryParams.QUERY_PARAM_SIGNATURE;
import static org.apache.hadoop.fs.azurebfs.constants.HttpQueryParams.QUERY_PARAM_SKOID;
import static org.apache.hadoop.fs.azurebfs.constants.HttpQueryParams.QUERY_PARAM_SUOID;

/**
 * Utility class to help with Abfs url transformation to blob urls.
 */
public final class UriUtils {
  private static final String ABFS_URI_REGEX = "[^.]+\\.dfs\\.(preprod\\.){0,1}core\\.windows\\.net";
  private static final Pattern ABFS_URI_PATTERN = Pattern.compile(ABFS_URI_REGEX);
  private static final Set<String> FULL_MASK_PARAM_KEYS = new HashSet<>(
      Collections.singleton(QUERY_PARAM_SIGNATURE));
  private static final Set<String> PARTIAL_MASK_PARAM_KEYS = new HashSet<>(
      Arrays.asList(QUERY_PARAM_SKOID, QUERY_PARAM_SAOID, QUERY_PARAM_SUOID));
  private static final Character CHAR_MASK = 'X';
  private static final String FULL_MASK = "XXXXX";
  private static final int DEFAULT_QUERY_STRINGBUILDER_CAPACITY = 550;
  private static final int PARTIAL_MASK_VISIBLE_LEN = 18;

  /**
   * Checks whether a string includes abfs url.
   * @param string the string to check.
   * @return true if string has abfs url.
   */
  public static boolean containsAbfsUrl(final String string) {
    if (string == null || string.isEmpty()) {
      return false;
    }

    return ABFS_URI_PATTERN.matcher(string).matches();
  }

  /**
   * Extracts the account name from the host name.
   * @param hostName the fully-qualified domain name of the storage service
   *                 endpoint (e.g. {account}.dfs.core.windows.net.
   * @return the storage service account name.
   */
  public static String extractAccountNameFromHostName(final String hostName) {
    if (hostName == null || hostName.isEmpty()) {
      return null;
    }

    if (!containsAbfsUrl(hostName)) {
      return null;
    }

    String[] splitByDot = hostName.split("\\.");
    if (splitByDot.length == 0) {
      return null;
    }

    return splitByDot[0];
  }

  /**
   * Generate unique test path for multiple user tests.
   *
   * @return root test path
   */
  public static String generateUniqueTestPath() {
    String testUniqueForkId = System.getProperty("test.unique.fork.id");
    return testUniqueForkId == null ? "/test" : "/" + testUniqueForkId + "/test";
  }

  public static String maskUrlQueryParameters(List<NameValuePair> keyValueList,
      Set<String> queryParamsForFullMask,
      Set<String> queryParamsForPartialMask) {
    return maskUrlQueryParameters(keyValueList, queryParamsForFullMask,
        queryParamsForPartialMask, DEFAULT_QUERY_STRINGBUILDER_CAPACITY);
  }

  /**
   * Generic function to mask a set of query parameters partially/fully and
   * return the resultant query string
   * @param keyValueList List of NameValuePair instances for query keys/values
   * @param queryParamsForFullMask values for these params will appear as "XXXX"
   * @param queryParamsForPartialMask values will be masked with 'X', except for
   *                                  the last PARTIAL_MASK_VISIBLE_LEN characters
   * @param queryLen to initialize StringBuilder for the masked query
   * @return the masked url query part
   */
  public static String maskUrlQueryParameters(List<NameValuePair> keyValueList,
      Set<String> queryParamsForFullMask,
      Set<String> queryParamsForPartialMask, int queryLen) {
    StringBuilder maskedUrl = new StringBuilder(queryLen);
    for (NameValuePair keyValuePair : keyValueList) {
      String key = keyValuePair.getName();
      if (key.isEmpty()) {
        throw new IllegalArgumentException("Query param key should not be empty");
      }
      String value = keyValuePair.getValue();
      maskedUrl.append(key);
      maskedUrl.append(EQUAL);
      if (value != null && !value.isEmpty()) { //no mask
        if (queryParamsForFullMask.contains(key)) {
          maskedUrl.append(FULL_MASK);
        } else if (queryParamsForPartialMask.contains(key)) {
          int valueLen = value.length();
          int maskedLen = valueLen > PARTIAL_MASK_VISIBLE_LEN
              ? PARTIAL_MASK_VISIBLE_LEN : valueLen / 2;
          maskedUrl.append(value, 0, valueLen - maskedLen);
          maskedUrl.append(StringUtils.repeat(CHAR_MASK, maskedLen));
        } else {
          maskedUrl.append(value);
        }
      }
      maskedUrl.append(AND_MARK);
    }
    maskedUrl.deleteCharAt(maskedUrl.length() - 1);
    return maskedUrl.toString();
  }

  public static String encodedUrlStr(String url) {
    try {
      return URLEncoder.encode(url, "UTF-8");
    } catch (UnsupportedEncodingException e) {
      return "https%3A%2F%2Ffailed%2Fto%2Fencode%2Furl";
    }
  }

  public static String getMaskedUrl(URL url) {
    String queryString = url.getQuery();
    if (queryString == null) {
      return url.toString();
    }
    List<NameValuePair> queryKeyValueList = URLEncodedUtils
        .parse(queryString, StandardCharsets.UTF_8);
    String maskedQueryString = maskUrlQueryParameters(queryKeyValueList,
        FULL_MASK_PARAM_KEYS, PARTIAL_MASK_PARAM_KEYS, queryString.length());
    return url.toString().replace(queryString, maskedQueryString);
  }

  public static URL changeUrlFromBlobToDfs(URL url) throws InvalidUriException {
    try {
      url = new URL(replacedUrl(url.toString(), ABFS_BLOB_DOMAIN_NAME, ABFS_DFS_DOMAIN_NAME));
    } catch (MalformedURLException ex) {
      throw new InvalidUriException(url.toString());
    }
    return url;
  }

  public static URL changeUrlFromDfsToBlob(URL url) throws InvalidUriException {
    try {
      url = new URL(replacedUrl(url.toString(), ABFS_DFS_DOMAIN_NAME, ABFS_BLOB_DOMAIN_NAME));
    } catch (MalformedURLException ex) {
      throw new InvalidUriException(url.toString());
    }
    return url;
  }

<<<<<<< HEAD
  private static String replacedUrl(String baseUrl, String oldString, String newString) {
    int startIndex = baseUrl.toString().indexOf("//") + 2;
    int endIndex = baseUrl.toString().indexOf("/", startIndex);
    if (baseUrl == null || oldString == null || newString == null ||
        startIndex < 0 ||endIndex > baseUrl.length() || startIndex > endIndex) {
=======
  /**
   * Replaces the oldString with newString in the baseUrl.
   * It will extract the account url path to make sure we do not replace any
   * matching string in blob path or any other part of url
   * @param baseUrl the url to be updated.
   * @param oldString the string to be replaced.
   * @param newString the string to be replaced with.
   * @return updated URL
   */
  private static String replacedUrl(String baseUrl, String oldString, String newString) {
    int startIndex = baseUrl.toString().indexOf("//") + 2;
    int endIndex = baseUrl.toString().indexOf("/", startIndex);
    if (oldString == null || newString == null|| startIndex < 0
        || endIndex > baseUrl.length() || startIndex > endIndex) {
>>>>>>> 7e673584
      throw new IllegalArgumentException("Invalid input or indices");
    }
    StringBuilder sb = new StringBuilder(baseUrl);
    int targetIndex = sb.indexOf(oldString, startIndex);
    if (targetIndex == -1 || targetIndex >= endIndex) {
      return baseUrl; // target not found within the specified range
    }
    sb.replace(targetIndex, targetIndex + oldString.length(), newString);
    return sb.toString();
  }

  private UriUtils() {
  }
}<|MERGE_RESOLUTION|>--- conflicted
+++ resolved
@@ -173,6 +173,13 @@
     return url.toString().replace(queryString, maskedQueryString);
   }
 
+  /**
+   * Changes Blob Endpoint URL to DFS Endpoint URL.
+   * If original url is not Blob Endpoint URL, it will return the original URL.
+   * @param url to be converted.
+   * @return updated URL
+   * @throws InvalidUriException in case of MalformedURLException.
+   */
   public static URL changeUrlFromBlobToDfs(URL url) throws InvalidUriException {
     try {
       url = new URL(replacedUrl(url.toString(), ABFS_BLOB_DOMAIN_NAME, ABFS_DFS_DOMAIN_NAME));
@@ -182,6 +189,13 @@
     return url;
   }
 
+  /**
+   * Changes DFS Endpoint URL to Blob Endpoint URL.
+   * If original url is not DFS Endpoint URL, it will return the original URL.
+   * @param url to be converted.
+   * @return updated URL
+   * @throws InvalidUriException in case of MalformedURLException.
+   */
   public static URL changeUrlFromDfsToBlob(URL url) throws InvalidUriException {
     try {
       url = new URL(replacedUrl(url.toString(), ABFS_DFS_DOMAIN_NAME, ABFS_BLOB_DOMAIN_NAME));
@@ -191,13 +205,6 @@
     return url;
   }
 
-<<<<<<< HEAD
-  private static String replacedUrl(String baseUrl, String oldString, String newString) {
-    int startIndex = baseUrl.toString().indexOf("//") + 2;
-    int endIndex = baseUrl.toString().indexOf("/", startIndex);
-    if (baseUrl == null || oldString == null || newString == null ||
-        startIndex < 0 ||endIndex > baseUrl.length() || startIndex > endIndex) {
-=======
   /**
    * Replaces the oldString with newString in the baseUrl.
    * It will extract the account url path to make sure we do not replace any
@@ -212,7 +219,6 @@
     int endIndex = baseUrl.toString().indexOf("/", startIndex);
     if (oldString == null || newString == null|| startIndex < 0
         || endIndex > baseUrl.length() || startIndex > endIndex) {
->>>>>>> 7e673584
       throw new IllegalArgumentException("Invalid input or indices");
     }
     StringBuilder sb = new StringBuilder(baseUrl);
