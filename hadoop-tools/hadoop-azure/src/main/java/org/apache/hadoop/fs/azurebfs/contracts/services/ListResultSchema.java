/**
 * Licensed to the Apache Software Foundation (ASF) under one
 * or more contributor license agreements.  See the NOTICE file
 * distributed with this work for additional information
 * regarding copyright ownership.  The ASF licenses this file
 * to you under the Apache License, Version 2.0 (the
 * "License"); you may not use this file except in compliance
 * with the License.  You may obtain a copy of the License at
 * <p>
 * http://www.apache.org/licenses/LICENSE-2.0
 * <p>
 * Unless required by applicable law or agreed to in writing, software
 * distributed under the License is distributed on an "AS IS" BASIS,
 * WITHOUT WARRANTIES OR CONDITIONS OF ANY KIND, either express or implied.
 * See the License for the specific language governing permissions and
 * limitations under the License.
 */

package org.apache.hadoop.fs.azurebfs.contracts.services;

import java.util.List;

/**
 * The ListResultSchema model.
 */
public interface ListResultSchema {
  /**
   * Get the paths value.
   * @return the paths value
   */
  List<? extends ListResultEntrySchema> paths();

  /**
   * Set the paths value.
   * @param paths the paths value to set
   * @return the ListSchema object itself.
   */
<<<<<<< HEAD
  ListResultSchema withPaths(final List<? extends ListResultEntrySchema> paths);
=======
  ListResultSchema withPaths(List<? extends ListResultEntrySchema> paths);
>>>>>>> 7e673584
}<|MERGE_RESOLUTION|>--- conflicted
+++ resolved
@@ -35,9 +35,5 @@
    * @param paths the paths value to set
    * @return the ListSchema object itself.
    */
-<<<<<<< HEAD
-  ListResultSchema withPaths(final List<? extends ListResultEntrySchema> paths);
-=======
   ListResultSchema withPaths(List<? extends ListResultEntrySchema> paths);
->>>>>>> 7e673584
 }