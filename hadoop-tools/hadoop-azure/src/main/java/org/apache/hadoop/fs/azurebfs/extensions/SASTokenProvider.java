/**
 * Licensed to the Apache Software Foundation (ASF) under one
 * or more contributor license agreements.  See the NOTICE file
 * distributed with this work for additional information
 * regarding copyright ownership.  The ASF licenses this file
 * to you under the Apache License, Version 2.0 (the
 * "License"); you may not use this file except in compliance
 * with the License.  You may obtain a copy of the License at
 *
 *     http://www.apache.org/licenses/LICENSE-2.0
 *
 * Unless required by applicable law or agreed to in writing, software
 * distributed under the License is distributed on an "AS IS" BASIS,
 * WITHOUT WARRANTIES OR CONDITIONS OF ANY KIND, either express or implied.
 * See the License for the specific language governing permissions and
 * limitations under the License.
 */

package org.apache.hadoop.fs.azurebfs.extensions;

import java.io.IOException;

import org.apache.hadoop.classification.InterfaceAudience;
import org.apache.hadoop.classification.InterfaceStability;
import org.apache.hadoop.conf.Configuration;
import org.apache.hadoop.security.AccessControlException;

/**
 * Interface to support SAS authorization.
 */
@InterfaceAudience.LimitedPrivate("authorization-subsystems")
@InterfaceStability.Unstable
public interface SASTokenProvider {

  String CHECK_ACCESS_OPERATION = "check-access";
  String CREATE_DIRECTORY_OPERATION = "create-directory";
  String CREATE_FILE_OPERATION = "create-file";
  String DELETE_OPERATION = "delete";
  String DELETE_RECURSIVE_OPERATION = "delete-recursive";
  String GET_ACL_OPERATION = "get-acl";
  String GET_STATUS_OPERATION = "get-status";
  String GET_PROPERTIES_OPERATION = "get-properties";
  String GET_BLOB_PROPERTIES_OPERATION = "get-blob-properties";
  String LIST_OPERATION = "list";
  String LIST_BLOB_OPERATION = "list-blob";
  String READ_OPERATION = "read";
  String RENAME_SOURCE_OPERATION = "rename-source";
  String RENAME_DESTINATION_OPERATION = "rename-destination";
  String SET_ACL_OPERATION = "set-acl";
  String SET_OWNER_OPERATION = "set-owner";
  String SET_PERMISSION_OPERATION = "set-permission";
  String SET_PROPERTIES_OPERATION = "set-properties";
  String WRITE_OPERATION = "write";
  String APPEND_BLOCK_OPERATION = "append-block";
<<<<<<< HEAD
  String COPY_BLOB_DESTINATION = "copy-blob-dst";
  String COPY_BLOB_SOURCE = "copy-blob-src";
  String GET_BLOCK_LIST = "get-block-list";
=======
>>>>>>> 7e198c20

  /**
   * Initialize authorizer for Azure Blob File System.
   * @param configuration Configuration object
   * @param accountName Account Name
   * @throws IOException network problems or similar.
   */
  void initialize(Configuration configuration, String accountName)
      throws IOException;

  /**
   * Invokes the authorizer to obtain a SAS token.
   *
   * @param account the name of the storage account.
   * @param fileSystem the name of the fileSystem.
   * @param path the file or directory path.
   * @param operation the operation to be performed on the path.
   * @return a SAS token to perform the request operation.
   * @throws IOException if there is a network error.
   * @throws AccessControlException if access is denied.
   */
  String getSASToken(String account, String fileSystem, String path,
      String operation) throws IOException, AccessControlException;
}<|MERGE_RESOLUTION|>--- conflicted
+++ resolved
@@ -52,12 +52,9 @@
   String SET_PROPERTIES_OPERATION = "set-properties";
   String WRITE_OPERATION = "write";
   String APPEND_BLOCK_OPERATION = "append-block";
-<<<<<<< HEAD
   String COPY_BLOB_DESTINATION = "copy-blob-dst";
   String COPY_BLOB_SOURCE = "copy-blob-src";
   String GET_BLOCK_LIST = "get-block-list";
-=======
->>>>>>> 7e198c20
 
   /**
    * Initialize authorizer for Azure Blob File System.
