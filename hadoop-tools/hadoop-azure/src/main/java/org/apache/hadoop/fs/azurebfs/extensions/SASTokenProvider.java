--- conflicted
+++ resolved
@@ -49,12 +49,9 @@
   String SET_PERMISSION_OPERATION = "set-permission";
   String SET_PROPERTIES_OPERATION = "set-properties";
   String WRITE_OPERATION = "write";
-<<<<<<< HEAD
   String COPY_BLOB_DESTINATION = "copy-blob-dst";
   String COPY_BLOB_SOURCE = "copy-blob-src";
-=======
   String GET_BLOCK_LIST = "get-block-list";
->>>>>>> 3d14bfe1
 
   /**
    * Initialize authorizer for Azure Blob File System.
