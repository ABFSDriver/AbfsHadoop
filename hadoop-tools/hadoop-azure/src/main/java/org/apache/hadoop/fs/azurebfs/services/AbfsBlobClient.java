--- conflicted
+++ resolved
@@ -377,8 +377,6 @@
         contextEncryptionAdapter, tracingContext, isNamespaceEnabled, false);
   }
 
-<<<<<<< HEAD
-=======
   @VisibleForTesting
   public AbfsLease takeAbfsLease(final String path,
       final long timeDuration,
@@ -386,7 +384,6 @@
     return new AbfsLease(this, path, false, timeDuration, null, tracingContext);
   }
 
->>>>>>> d3b275b3
   /**
    * Get Rest Operation for API <a href = https://learn.microsoft.com/en-us/rest/api/storageservices/put-blob></a>.
    * Creates a file or directory(marker file) at specified path.
