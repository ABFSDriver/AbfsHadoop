--- conflicted
+++ resolved
@@ -72,10 +72,7 @@
 import static org.apache.hadoop.fs.azurebfs.constants.AbfsHttpConstants.ROOT_PATH;
 import static org.apache.hadoop.fs.azurebfs.constants.AbfsHttpConstants.SINGLE_WHITE_SPACE;
 import static org.apache.hadoop.fs.azurebfs.constants.AbfsHttpConstants.STAR;
-<<<<<<< HEAD
 import static org.apache.hadoop.fs.azurebfs.constants.AbfsHttpConstants.TRUE;
-=======
->>>>>>> 690c8e03
 import static org.apache.hadoop.fs.azurebfs.constants.AbfsHttpConstants.ZERO;
 import static org.apache.hadoop.fs.azurebfs.constants.HttpHeaderConfigurations.ACCEPT;
 import static org.apache.hadoop.fs.azurebfs.constants.HttpHeaderConfigurations.CONTENT_LENGTH;
@@ -265,21 +262,11 @@
       final String eTag,
       final ContextEncryptionAdapter contextEncryptionAdapter,
       final TracingContext tracingContext) throws AzureBlobFileSystemException {
-<<<<<<< HEAD
-    //TO BE REMOVED ONCE CHANGE IN MAIN BRANCH.
-    return createPathBlob(path, isFile, overwrite, eTag, tracingContext);
-  }
-
-  public AbfsRestOperation createPathBlob(final String path, final boolean isFile, final boolean overwrite,
-      final String eTag,
-      TracingContext tracingContext)
-      throws AzureBlobFileSystemException {
     HashMap<String, String> metadata = new HashMap<>();
     if(!isFile) {
       metadata.put(X_MS_META_HDI_ISFOLDER, TRUE);
     }
-=======
-    return this.createPath(path, isFile, overwrite, null, eTag, tracingContext);
+    return this.createPath(path, isFile, overwrite, metadata, eTag, tracingContext);
   }
 
   public AbfsRestOperation createPath(final String path, final boolean isFile, final boolean overwrite,
@@ -287,7 +274,6 @@
       final String eTag,
       TracingContext tracingContext)
       throws AzureBlobFileSystemException {
->>>>>>> 690c8e03
     final List<AbfsHttpHeader> requestHeaders = createDefaultHeaders();
     if (!overwrite) {
       requestHeaders.add(new AbfsHttpHeader(IF_NONE_MATCH, AbfsHttpConstants.STAR));
@@ -311,10 +297,6 @@
     requestHeaders.add(new AbfsHttpHeader(X_MS_BLOB_TYPE, BLOCK_BLOB_TYPE));
     final AbfsRestOperation op = getAbfsRestOperation(
         AbfsRestOperationType.PutBlob, HTTP_METHOD_PUT, url, requestHeaders);
-<<<<<<< HEAD
-
-    op.execute(tracingContext);
-=======
     try {
       op.execute(tracingContext);
     } catch (AzureBlobFileSystemException ex) {
@@ -333,7 +315,6 @@
       }
       throw ex;
     }
->>>>>>> 690c8e03
     return op;
   }
 
@@ -491,7 +472,6 @@
       final String destination,
       final String continuation,
       final TracingContext tracingContext,
-<<<<<<< HEAD
       String sourceEtag,
       boolean isMetadataIncompleteState,
       boolean isNamespaceEnabled)
@@ -528,13 +508,6 @@
     op.execute(tracingContext);
 
     return op;
-=======
-      final String sourceEtag,
-      final boolean isMetadataIncompleteState,
-      final boolean isNamespaceEnabled) throws IOException {
-    // Todo: To be implemented as part of rename-delete over blob endpoint work.
-    return null;
->>>>>>> 690c8e03
   }
 
   @Override
