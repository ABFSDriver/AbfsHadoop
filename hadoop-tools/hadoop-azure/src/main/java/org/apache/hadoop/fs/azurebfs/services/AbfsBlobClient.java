--- conflicted
+++ resolved
@@ -22,15 +22,12 @@
 import javax.xml.parsers.ParserConfigurationException;
 import javax.xml.parsers.SAXParser;
 import javax.xml.parsers.SAXParserFactory;
-<<<<<<< HEAD
-import java.io.Closeable;
-=======
->>>>>>> 7e673584
 import java.io.IOException;
 import java.io.InputStream;
 import java.io.UnsupportedEncodingException;
 import java.net.HttpURLConnection;
 import java.net.URL;
+import java.net.URLDecoder;
 import java.net.URLEncoder;
 import java.nio.charset.CharacterCodingException;
 import java.nio.charset.Charset;
@@ -40,13 +37,8 @@
 import java.util.Arrays;
 import java.util.HashSet;
 import java.util.Hashtable;
-import java.util.LinkedHashSet;
 import java.util.List;
 import java.util.Map;
-<<<<<<< HEAD
-import java.util.Set;
-=======
->>>>>>> 7e673584
 import java.util.TreeMap;
 import java.util.UUID;
 
@@ -56,19 +48,8 @@
 import org.xml.sax.SAXException;
 
 import org.apache.commons.io.IOUtils;
-import org.apache.commons.lang3.NotImplementedException;
 import org.apache.commons.lang3.StringUtils;
-<<<<<<< HEAD
 import org.apache.hadoop.classification.VisibleForTesting;
-
-import org.w3c.dom.Document;
-import org.w3c.dom.Node;
-import org.w3c.dom.NodeList;
-import org.xml.sax.SAXException;
-
-import org.apache.commons.io.IOUtils;
-=======
->>>>>>> 7e673584
 import org.apache.hadoop.fs.Path;
 import org.apache.hadoop.fs.azurebfs.AbfsConfiguration;
 import org.apache.hadoop.fs.azurebfs.AzureBlobFileSystemStore;
@@ -98,6 +79,7 @@
 import static java.net.HttpURLConnection.HTTP_OK;
 import static java.net.HttpURLConnection.HTTP_PRECON_FAILED;
 import static org.apache.hadoop.fs.azurebfs.AbfsStatistic.CALL_GET_FILE_STATUS;
+import static org.apache.hadoop.fs.azurebfs.AzureBlobFileSystemStore.isKeyForDirectorySet;
 import static org.apache.hadoop.fs.azurebfs.constants.AbfsHttpConstants.ACQUIRE_LEASE_ACTION;
 import static org.apache.hadoop.fs.azurebfs.constants.AbfsHttpConstants.APPEND_BLOB_TYPE;
 import static org.apache.hadoop.fs.azurebfs.constants.AbfsHttpConstants.APPEND_BLOCK;
@@ -161,7 +143,6 @@
 import static org.apache.hadoop.fs.azurebfs.constants.HttpHeaderConfigurations.X_MS_METADATA_PREFIX;
 import static org.apache.hadoop.fs.azurebfs.constants.HttpHeaderConfigurations.X_MS_PROPOSED_LEASE_ID;
 import static org.apache.hadoop.fs.azurebfs.constants.HttpHeaderConfigurations.X_MS_META_HDI_ISFOLDER;
-import static org.apache.hadoop.fs.azurebfs.constants.HttpHeaderConfigurations.X_MS_PROPOSED_LEASE_ID;
 import static org.apache.hadoop.fs.azurebfs.constants.HttpHeaderConfigurations.X_MS_RANGE_GET_CONTENT_MD5;
 import static org.apache.hadoop.fs.azurebfs.constants.HttpHeaderConfigurations.X_MS_SOURCE_LEASE_ID;
 import static org.apache.hadoop.fs.azurebfs.constants.HttpQueryParams.QUERY_PARAM_BLOCKID;
@@ -177,9 +158,6 @@
 import static org.apache.hadoop.fs.azurebfs.services.AbfsErrors.PATH_EXISTS;
 
 import static java.net.HttpURLConnection.HTTP_CONFLICT;
-import static org.apache.hadoop.fs.azurebfs.AzureBlobFileSystemStore.isKeyForDirectorySet;
-
-import static java.net.HttpURLConnection.HTTP_OK;
 
 /**
  * AbfsClient interacting with Blob endpoint.
@@ -353,10 +331,7 @@
    * @return executed rest operation containing response from server.
    * @throws AzureBlobFileSystemException if rest operation or response parsing fails.
    */
-<<<<<<< HEAD
-  @Override
-=======
->>>>>>> 7e673584
+  @Override
   public AbfsRestOperation listPath(final String relativePath, final boolean recursive,
       final int listMaxResults, final String continuation, TracingContext tracingContext)
       throws IOException {
@@ -378,11 +353,7 @@
       abfsUriQueryBuilder.addQuery(QUERY_PARAM_DELIMITER, FORWARD_SLASH);
     }
     abfsUriQueryBuilder.addQuery(QUERY_PARAM_MAX_RESULTS, String.valueOf(listMaxResults));
-<<<<<<< HEAD
     appendSASTokenToQuery(relativePath, SASTokenProvider.LIST_BLOB_OPERATION, abfsUriQueryBuilder);
-=======
-    appendSASTokenToQuery(relativePath, SASTokenProvider.LIST_OPERATION, abfsUriQueryBuilder);
->>>>>>> 7e673584
 
     final URL url = createRequestUrl(abfsUriQueryBuilder.toString());
     final AbfsRestOperation op = getAbfsRestOperation(
@@ -392,10 +363,7 @@
         requestHeaders);
 
     op.execute(tracingContext);
-<<<<<<< HEAD
     fixAtomicEntriesInListResults(op, tracingContext);
-=======
->>>>>>> 7e673584
     if (isEmptyListResults(op.getResult()) && is404CheckRequired) {
       // If the list operation returns no paths, we need to check if the path is a file.
       // If it is a file, we need to return the file in the list.
@@ -415,7 +383,6 @@
       return listOp;
     }
     return op;
-<<<<<<< HEAD
   }
 
   private void fixAtomicEntriesInListResults(final AbfsRestOperation op,
@@ -444,8 +411,6 @@
     }
 
     listResultSchema.withPaths(filteredEntries);
-=======
->>>>>>> 7e673584
   }
 
   /**
@@ -630,7 +595,6 @@
       final String eTag,
       final ContextEncryptionAdapter contextEncryptionAdapter,
       final TracingContext tracingContext) throws AzureBlobFileSystemException {
-<<<<<<< HEAD
     ArrayList<Path> keysToCreateAsFolder = new ArrayList<>();
     checkParentChainForFile(path, tracingContext,
         keysToCreateAsFolder);
@@ -702,10 +666,6 @@
       final long timeDuration,
       final TracingContext tracingContext) throws AzureBlobFileSystemException {
     return new AbfsLease(this, path, false, timeDuration, null, tracingContext);
-=======
-    // TODO: [FnsOverBlob][HADOOP-19232] To be implemented as part of ingress support.
-    throw new NotImplementedException("Create Path operation on Blob endpoint yet to be implemented.");
->>>>>>> 7e673584
   }
 
   /**
@@ -1146,10 +1106,6 @@
     final AbfsRestOperation op = getAbfsRestOperation(
         AbfsRestOperationType.SetPathProperties,
         HTTP_METHOD_PUT, url, requestHeaders);
-<<<<<<< HEAD
-=======
-    op.execute(tracingContext);
->>>>>>> 7e673584
     try {
       op.execute(tracingContext);
     } catch (AbfsRestOperationException ex) {
@@ -1160,11 +1116,7 @@
       // This path could be present as an implicit directory in FNS.
       if (op.getResult().getStatusCode() == HTTP_NOT_FOUND && isNonEmptyListing(path, tracingContext)) {
         // Implicit path found, create a marker blob at this path and set properties.
-<<<<<<< HEAD
         this.createPath(path, false, false, null, false, null, contextEncryptionAdapter, tracingContext, false);
-=======
-        this.createPath(path, false, false, null, false, null, contextEncryptionAdapter, tracingContext);
->>>>>>> 7e673584
         // Make sure hdi_isFolder is added to the list of properties to be set.
         boolean hdiIsFolderExists = properties.containsKey(XML_TAG_HDI_ISFOLDER);
         if (!hdiIsFolderExists) {
@@ -1182,68 +1134,8 @@
    * <a href="../../../../site/markdown/blobEndpoint.md#get-blob-properties">Get Blob Properties</a>.
    * Get the properties of a file or directory.
    * @param path of which properties have to be fetched.
+   * @param includeProperties to include user defined properties.
    * @param tracingContext for tracing the service call.
-   * @param contextEncryptionAdapter to provide encryption context.
-   * @param isImplicitCheckRequired specify if implicit check is required.
-   * @return executed rest operation containing response from server.
-   * @throws AzureBlobFileSystemException if rest operation fails.
-   */
-  public AbfsRestOperation getPathStatus(final String path,
-      final TracingContext tracingContext,
-      final ContextEncryptionAdapter contextEncryptionAdapter,
-      final boolean isImplicitCheckRequired)
-      throws AzureBlobFileSystemException {
-    final List<AbfsHttpHeader> requestHeaders = createDefaultHeaders();
-
-    final AbfsUriQueryBuilder abfsUriQueryBuilder = createDefaultUriQueryBuilder();
-    abfsUriQueryBuilder.addQuery(HttpQueryParams.QUERY_PARAM_UPN,
-        String.valueOf(getAbfsConfiguration().isUpnUsed()));
-    appendSASTokenToQuery(path, SASTokenProvider.GET_PROPERTIES_OPERATION,
-        abfsUriQueryBuilder);
-
-    final URL url = createRequestUrl(path, abfsUriQueryBuilder.toString());
-    final AbfsRestOperation op = getAbfsRestOperation(
-        AbfsRestOperationType.GetBlobProperties,
-        HTTP_METHOD_HEAD, url, requestHeaders);
-    try {
-      op.execute(tracingContext);
-    } catch (AzureBlobFileSystemException ex) {
-      // If we have no HTTP response, throw the original exception.
-      if (!op.hasResult()) {
-        throw ex;
-      }
-      // This path could be present as an implicit directory in FNS.
-      if (op.getResult().getStatusCode() == HTTP_NOT_FOUND
-          && isImplicitCheckRequired && isNonEmptyListing(path, tracingContext)) {
-        // Implicit path found.
-        AbfsRestOperation successOp = getAbfsRestOperation(
-            AbfsRestOperationType.GetPathStatus,
-            HTTP_METHOD_HEAD, url, requestHeaders);
-        successOp.hardSetGetFileStatusResult(HTTP_OK);
-        return successOp;
-      }
-      if (op.getResult().getStatusCode() == HTTP_NOT_FOUND) {
-        /*
-         * Exception handling at AzureBlobFileSystem happens as per the error-code.
-         * In case of HEAD call that gets 4XX status, error code is not parsed from the response.
-         * Hence, we are throwing a new exception with error code and message.
-         */
-        throw new AbfsRestOperationException(HTTP_NOT_FOUND,
-            AzureServiceErrorCode.BLOB_PATH_NOT_FOUND.getErrorCode(),
-            ex.getMessage(), ex);
-      }
-      throw ex;
-    }
-    return op;
-  }
-
-  /**
-   * Get Rest Operation for API
-   * <a href="../../../../site/markdown/blobEndpoint.md#get-blob-properties">Get Blob Properties</a>.
-   * Get the properties of a file or directory.
-   * @param path of which properties have to be fetched.
-   * @param includeProperties to include user defined properties.
-   * @param tracingContext
    * @param contextEncryptionAdapter to provide encryption context.
    * @return executed rest operation containing response from server.
    * @throws AzureBlobFileSystemException if rest operation fails.
@@ -1270,6 +1162,66 @@
 
   /**
    * Get Rest Operation for API
+   * <a href="../../../../site/markdown/blobEndpoint.md#get-blob-properties">Get Blob Properties</a>.
+   * Get the properties of a file or directory.
+   * @param path of which properties have to be fetched.
+   * @param tracingContext for tracing the service call.
+   * @param contextEncryptionAdapter to provide encryption context.
+   * @param isImplicitCheckRequired specify if implicit check is required.
+   * @return executed rest operation containing response from server.
+   * @throws AzureBlobFileSystemException if rest operation fails.
+   */
+  public AbfsRestOperation getPathStatus(final String path,
+      final TracingContext tracingContext,
+      final ContextEncryptionAdapter contextEncryptionAdapter,
+      final boolean isImplicitCheckRequired)
+      throws AzureBlobFileSystemException {
+    final List<AbfsHttpHeader> requestHeaders = createDefaultHeaders();
+
+    final AbfsUriQueryBuilder abfsUriQueryBuilder = createDefaultUriQueryBuilder();
+    abfsUriQueryBuilder.addQuery(HttpQueryParams.QUERY_PARAM_UPN,
+        String.valueOf(getAbfsConfiguration().isUpnUsed()));
+    appendSASTokenToQuery(path, SASTokenProvider.GET_PROPERTIES_OPERATION,
+        abfsUriQueryBuilder);
+
+    final URL url = createRequestUrl(path, abfsUriQueryBuilder.toString());
+    final AbfsRestOperation op = getAbfsRestOperation(
+        AbfsRestOperationType.GetBlobProperties,
+        HTTP_METHOD_HEAD, url, requestHeaders);
+    try {
+      op.execute(tracingContext);
+    } catch (AzureBlobFileSystemException ex) {
+      // If we have no HTTP response, throw the original exception.
+      if (!op.hasResult()) {
+        throw ex;
+      }
+      // This path could be present as an implicit directory in FNS.
+      if (op.getResult().getStatusCode() == HTTP_NOT_FOUND
+          && isImplicitCheckRequired && isNonEmptyListing(path, tracingContext)) {
+        // Implicit path found.
+        AbfsRestOperation successOp = getAbfsRestOperation(
+            AbfsRestOperationType.GetPathStatus,
+            HTTP_METHOD_HEAD, url, requestHeaders);
+        successOp.hardSetGetFileStatusResult(HTTP_OK);
+        return successOp;
+      }
+      if (op.getResult().getStatusCode() == HTTP_NOT_FOUND) {
+        /*
+         * Exception handling at AzureBlobFileSystem happens as per the error-code.
+         * In case of HEAD call that gets 4XX status, error code is not parsed from the response.
+         * Hence, we are throwing a new exception with error code and message.
+         */
+        throw new AbfsRestOperationException(HTTP_NOT_FOUND,
+            AzureServiceErrorCode.BLOB_PATH_NOT_FOUND.getErrorCode(),
+            ex.getMessage(), ex);
+      }
+      throw ex;
+    }
+    return op;
+  }
+
+  /**
+   * Get Rest Operation for API
    * <a href="../../../../site/markdown/blobEndpoint.md#get-blob">Get Blob</a>.
    * Read the contents of the file at specified path
    * @param path of the file to be read.
@@ -1441,46 +1393,6 @@
   }
 
   /**
-<<<<<<< HEAD
-   * Checks if the rest operation results indicate if the path is a directory.
-   * @param result executed rest operation containing response from server.
-   * @return True if the path is a directory, False otherwise.
-   */
-  @Override
-  public boolean checkIsDir(AbfsHttpOperation result) {
-    String resourceType = result.getResponseHeader(X_MS_META_HDI_ISFOLDER);
-    return resourceType != null && resourceType.equals(TRUE);
-  }
-
-  /**
-   * Returns true if the status code lies in the range of user error.
-   * In the case of HTTP_CONFLICT for PutBlockList we fall back to DFS and hence
-   * this retry handling is not needed.
-   * @param responseStatusCode http response status code.
-   * @return True or False.
-   */
-  @Override
-  public boolean checkUserError(int responseStatusCode) {
-    return (responseStatusCode >= HttpURLConnection.HTTP_BAD_REQUEST
-        && responseStatusCode < HttpURLConnection.HTTP_INTERNAL_ERROR
-        && responseStatusCode != HttpURLConnection.HTTP_CONFLICT);
-  }
-
-/**
- * Get the continuation token from the response from DFS Endpoint Listing.
- * Continuation Token will be present in XML List response body.
- * @param result The response from the server.
- * @return The continuation token.
- */
-@Override
-public String getContinuationFromResponse(AbfsHttpOperation result) {
-  BlobListResultSchema listResultSchema = (BlobListResultSchema) result.getListResultSchema();
-  return listResultSchema.getNextMarker();
-}
-
-  /**
-=======
->>>>>>> 7e673584
    * Get Rest Operation for API
    * <a href="../../../../site/markdown/blobEndpoint.md#get-block-list">Get Block List</a>.
    * Get the list of committed block ids of the blob.
@@ -1581,23 +1493,6 @@
     return op;
   }
 
-<<<<<<< HEAD
-  public static String getDirectoryQueryParameter(final String path) {
-    String directory = AbfsClient.getDirectoryQueryParameter(path);
-    if (directory.isEmpty()) {
-      return directory;
-    }
-    if (!directory.endsWith(FORWARD_SLASH)) {
-      directory = directory + FORWARD_SLASH;
-    }
-    return directory;
-  }
-
-  /**
-   * Parse the list file response
-   * @param stream InputStream contains the list results.
-   * @throws IOException
-=======
   /**
    * Checks if the rest operation results indicate if the path is a directory.
    * @param result executed rest operation containing response from server.
@@ -1668,7 +1563,6 @@
    * @param stream InputStream contains the response from server.
    * @return BlobListResultSchema containing the list of entries.
    * @throws IOException if parsing fails.
->>>>>>> 7e673584
    */
   @Override
   public ListResultSchema parseListPathResults(final InputStream stream) throws IOException {
@@ -1688,15 +1582,12 @@
     return removeDuplicateEntries(listResultSchema);
   }
 
-<<<<<<< HEAD
-=======
   /**
    * Parse the XML response body returned by GetBlockList API on Blob Endpoint.
    * @param stream InputStream contains the response from server.
    * @return List of blockIds.
    * @throws IOException if parsing fails.
    */
->>>>>>> 7e673584
   @Override
   public List<String> parseBlockListResponse(final InputStream stream) throws IOException {
     List<String> blockIdList = new ArrayList<>();
@@ -1733,15 +1624,12 @@
     return blockIdList;
   }
 
-<<<<<<< HEAD
-=======
   /**
    * Parse the XML response body returned by error stream for all blob endpoint APIs.
    * @param stream ErrorStream contains the response from server.
    * @return StorageErrorResponseSchema containing the error code and message.
    * @throws IOException if parsing fails.
    */
->>>>>>> 7e673584
   @Override
   public StorageErrorResponseSchema processStorageErrorResponse(final InputStream stream) throws IOException {
     final String data = IOUtils.toString(stream, StandardCharsets.UTF_8);
@@ -1764,28 +1652,6 @@
     return new StorageErrorResponseSchema(storageErrorCode, storageErrorMessage, expectedAppendPos);
   }
 
-<<<<<<< HEAD
-  @Override
-  public Hashtable<String, String> getXMSProperties(AbfsHttpOperation result)
-      throws InvalidAbfsRestOperationException {
-    Hashtable<String, String> properties = new Hashtable<>();
-    Map<String, List<String>> responseHeaders = result.getResponseHeaders();
-    for (Map.Entry<String, List<String>> entry : responseHeaders.entrySet()) {
-      String name = entry.getKey();
-      if (name != null && name.startsWith(X_MS_METADATA_PREFIX)) {
-        String value = null;
-        try {
-          value = decodeMetadataAttribute(entry.getValue().get(0));
-        } catch (UnsupportedEncodingException e) {
-          throw new InvalidAbfsRestOperationException(e);
-        }
-        properties.put(name.substring(X_MS_METADATA_PREFIX.length()), value);
-      }
-    }
-    return properties;
-  }
-
-=======
   /**
    * Encode the value of the attribute to be set as metadata.
    * Blob Endpoint support Unicode characters in metadata values.
@@ -1793,14 +1659,11 @@
    * @return encoded value.
    * @throws UnsupportedEncodingException if encoding fails.
    */
->>>>>>> 7e673584
   @Override
   public byte[] encodeAttribute(String value) throws UnsupportedEncodingException {
     return value.getBytes(XMS_PROPERTIES_ENCODING_UNICODE);
   }
 
-<<<<<<< HEAD
-=======
   /**
    * Decode the value of the attribute from the metadata.
    * Blob Endpoint support Unicode characters in metadata values.
@@ -1808,13 +1671,11 @@
    * @return decoded value.
    * @throws UnsupportedEncodingException if decoding fails.
    */
->>>>>>> 7e673584
   @Override
   public String decodeAttribute(byte[] value) throws UnsupportedEncodingException {
     return new String(value, XMS_PROPERTIES_ENCODING_UNICODE);
   }
 
-<<<<<<< HEAD
   public boolean isAtomicRenameKey(String key) {
     return isKeyForDirectorySet(key, azureAtomicRenameDirSet);
   }
@@ -1892,7 +1753,7 @@
    * @return true if action is taken.
    * @throws AzureBlobFileSystemException server error
    */
-  public boolean takeListPathAtomicRenameKeyAction(final Path path,
+  private boolean takeListPathAtomicRenameKeyAction(final Path path,
       final int renamePendingJsonLen, final TracingContext tracingContext)
       throws AzureBlobFileSystemException {
     if (path == null || path.isRoot() || !isAtomicRenameKey(
@@ -1931,7 +1792,8 @@
         null,
         this, sourcePathLease);
     return renameAtomicity;
-=======
+  }
+
   /**
    * Blob Endpoint Supports Delimiter based listing where the
    * directory path to be listed must end with a Forward Slash.
@@ -1947,7 +1809,6 @@
       directory = directory + FORWARD_SLASH;
     }
     return directory;
->>>>>>> 7e673584
   }
 
   /**
@@ -2006,8 +1867,6 @@
     }
   });
 
-<<<<<<< HEAD
-=======
   /**
    * This is to handle duplicate listing entries returned by Blob Endpoint for
    * implicit paths that also has a marker file created for them.
@@ -2015,7 +1874,6 @@
    * @param listResultSchema List of entries returned by Blob Endpoint.
    * @return List of entries after removing duplicates.
    */
->>>>>>> 7e673584
   private BlobListResultSchema removeDuplicateEntries(BlobListResultSchema listResultSchema) {
     List<BlobListResultEntrySchema> uniqueEntries = new ArrayList<>();
     TreeMap<String, BlobListResultEntrySchema> nameToEntryMap = new TreeMap<>();
@@ -2039,8 +1897,6 @@
     return listResultSchema;
   }
 
-<<<<<<< HEAD
-=======
   /**
    * When listing is done on a file, Blob Endpoint returns the empty listing
    * but DFS Endpoint returns the file status as one of the entries.
@@ -2049,7 +1905,6 @@
    * @param pathStatus
    * @return
    */
->>>>>>> 7e673584
   private BlobListResultSchema getListResultSchemaFromPathStatus(String relativePath, AbfsRestOperation pathStatus) {
     BlobListResultSchema listResultSchema = new BlobListResultSchema();
 
@@ -2060,11 +1915,7 @@
     entrySchema.setIsDirectory(checkIsDir(pathStatus.getResult()));
     entrySchema.setContentLength(Long.parseLong(pathStatus.getResult().getResponseHeader(CONTENT_LENGTH)));
     entrySchema.setLastModifiedTime(
-<<<<<<< HEAD
-        pathStatus.getResult().getResponseHeader(HttpHeaderConfigurations.LAST_MODIFIED));
-=======
         pathStatus.getResult().getResponseHeader(LAST_MODIFIED));
->>>>>>> 7e673584
     entrySchema.setETag(AzureBlobFileSystemStore.extractEtagHeader(pathStatus.getResult()));
 
     // If listing is done on explicit directory, do not include directory in the listing.
@@ -2082,30 +1933,21 @@
 
   private static String decodeMetadataAttribute(String encoded)
       throws UnsupportedEncodingException {
-<<<<<<< HEAD
-    return encoded == null ? null :
-        java.net.URLDecoder.decode(encoded, StandardCharsets.UTF_8.name());
-  }
-=======
     return encoded == null ? null
-        : java.net.URLDecoder.decode(encoded, StandardCharsets.UTF_8.name());
-  }
-
->>>>>>> 7e673584
+        : URLDecoder.decode(encoded, StandardCharsets.UTF_8.name());
+  }
+
   private boolean isNonEmptyListing(String path,
       TracingContext tracingContext) throws AzureBlobFileSystemException {
     AbfsRestOperation listOp = listPath(path, false, 1, null, tracingContext, false);
     return !isEmptyListResults(listOp.getResult());
   }
 
-<<<<<<< HEAD
-=======
   /**
    * Check if the list call returned empty results without any continuation token.
    * @param result The response of listing API from the server.
    * @return True if empty results without continuation token.
    */
->>>>>>> 7e673584
   private boolean isEmptyListResults(AbfsHttpOperation result) {
     boolean isEmptyList = result != null && result.getStatusCode() == HTTP_OK && // List Call was successful
         result.getListResultSchema() != null && // Parsing of list response was successful
