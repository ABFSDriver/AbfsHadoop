/**
 * Licensed to the Apache Software Foundation (ASF) under one
 * or more contributor license agreements.  See the NOTICE file
 * distributed with this work for additional information
 * regarding copyright ownership.  The ASF licenses this file
 * to you under the Apache License, Version 2.0 (the
 * "License"); you may not use this file except in compliance
 * with the License.  You may obtain a copy of the License at
 *
 *     http://www.apache.org/licenses/LICENSE-2.0
 *
 * Unless required by applicable law or agreed to in writing, software
 * distributed under the License is distributed on an "AS IS" BASIS,
 * WITHOUT WARRANTIES OR CONDITIONS OF ANY KIND, either express or implied.
 * See the License for the specific language governing permissions and
 * limitations under the License.
 */

package org.apache.hadoop.fs.azurebfs.contracts.services;

/**
 * Saves the different request parameters for append
 */
public class AppendRequestParameters {
  public enum Mode {
    APPEND_MODE,
    FLUSH_MODE,
    FLUSH_CLOSE_MODE
  }

  private final long position;
  private final int offset;
  private final int length;
  private final Mode mode;
  private final boolean isAppendBlob;
  private final String leaseId;
  private boolean isExpectHeaderEnabled;
  private boolean isRetryDueToExpect;
  private final BlobAppendRequestParameters blobParams;

<<<<<<< HEAD
  // Following parameters are used by AbfsBlobClient only.
  private String blockId;
  private String eTag;

  // Constructor to be used for interacting with AbfsDfsClient
=======

  /**
   * Constructor to be used for interacting with AbfsDfsClient.
   * @param position position in remote blob at which append should happen
   * @param offset position in the buffer to be appended
   * @param length length of the data to be appended
   * @param mode mode of the append operation
   * @param isAppendBlob true if the blob is append-blob
   * @param leaseId leaseId of the blob to be appended
   * @param isExpectHeaderEnabled true if the expect header is enabled
   */
>>>>>>> 964e0897
  public AppendRequestParameters(final long position,
      final int offset,
      final int length,
      final Mode mode,
      final boolean isAppendBlob,
      final String leaseId,
      final boolean isExpectHeaderEnabled) {
    this.position = position;
    this.offset = offset;
    this.length = length;
    this.mode = mode;
    this.isAppendBlob = isAppendBlob;
    this.leaseId = leaseId;
    this.isExpectHeaderEnabled = isExpectHeaderEnabled;
    this.isRetryDueToExpect = false;
<<<<<<< HEAD
    this.blockId = null;
    this.eTag = null;
  }

  // Constructor to be used for interacting with AbfsBlobClient
=======
    this.blobParams = null;
  }

  /**
   * Constructor to be used for interacting with AbfsBlobClient.
   * @param position position in remote blob at which append should happen
   * @param offset position in the buffer to be appended
   * @param length length of the data to be appended
   * @param mode mode of the append operation
   * @param isAppendBlob true if the blob is append-blob
   * @param leaseId leaseId of the blob to be appended
   * @param isExpectHeaderEnabled true if the expect header is enabled
   * @param blobParams parameters specific to append operation on Blob Endpoint.
   */
>>>>>>> 964e0897
  public AppendRequestParameters(final long position,
      final int offset,
      final int length,
      final Mode mode,
      final boolean isAppendBlob,
      final String leaseId,
      final boolean isExpectHeaderEnabled,
<<<<<<< HEAD
      final String blockId,
      final String eTag) {
=======
      final BlobAppendRequestParameters blobParams) {
>>>>>>> 964e0897
    this.position = position;
    this.offset = offset;
    this.length = length;
    this.mode = mode;
    this.isAppendBlob = isAppendBlob;
    this.leaseId = leaseId;
    this.isExpectHeaderEnabled = isExpectHeaderEnabled;
    this.isRetryDueToExpect = false;
<<<<<<< HEAD
    this.blockId = blockId;
    this.eTag = eTag;
=======
    this.blobParams = blobParams;
>>>>>>> 964e0897
  }

  public long getPosition() {
    return this.position;
  }

  public int getoffset() {
    return this.offset;
  }

  public int getLength() {
    return this.length;
  }

  public Mode getMode() {
    return this.mode;
  }

  public boolean isAppendBlob() {
    return this.isAppendBlob;
  }

  public String getLeaseId() {
    return this.leaseId;
  }

  public boolean isExpectHeaderEnabled() {
    return isExpectHeaderEnabled;
  }

  public boolean isRetryDueToExpect() {
    return isRetryDueToExpect;
  }

<<<<<<< HEAD
  public String getBlockId() {
    return blockId;
  }

  public String getETag() {
    return eTag;
=======
  /**
   * Returns BlockId of the block blob to be appended.
   * @return blockId
   */
  public String getBlockId() {
    return blobParams.getBlockId();
  }

  /**
   * Returns ETag of the block blob.
   * @return eTag
   */
  public String getETag() {
    return blobParams.getETag();
>>>>>>> 964e0897
  }

  public void setRetryDueToExpect(boolean retryDueToExpect) {
    isRetryDueToExpect = retryDueToExpect;
  }

  public void setExpectHeaderEnabled(boolean expectHeaderEnabled) {
    isExpectHeaderEnabled = expectHeaderEnabled;
  }

  public void setBlockId(final String blockId) {
    this.blockId = blockId;
  }

  synchronized public void setEtag(final String eTag) {
    this.eTag = eTag;
  }
}<|MERGE_RESOLUTION|>--- conflicted
+++ resolved
@@ -38,13 +38,6 @@
   private boolean isRetryDueToExpect;
   private final BlobAppendRequestParameters blobParams;
 
-<<<<<<< HEAD
-  // Following parameters are used by AbfsBlobClient only.
-  private String blockId;
-  private String eTag;
-
-  // Constructor to be used for interacting with AbfsDfsClient
-=======
 
   /**
    * Constructor to be used for interacting with AbfsDfsClient.
@@ -56,7 +49,6 @@
    * @param leaseId leaseId of the blob to be appended
    * @param isExpectHeaderEnabled true if the expect header is enabled
    */
->>>>>>> 964e0897
   public AppendRequestParameters(final long position,
       final int offset,
       final int length,
@@ -72,13 +64,6 @@
     this.leaseId = leaseId;
     this.isExpectHeaderEnabled = isExpectHeaderEnabled;
     this.isRetryDueToExpect = false;
-<<<<<<< HEAD
-    this.blockId = null;
-    this.eTag = null;
-  }
-
-  // Constructor to be used for interacting with AbfsBlobClient
-=======
     this.blobParams = null;
   }
 
@@ -93,7 +78,6 @@
    * @param isExpectHeaderEnabled true if the expect header is enabled
    * @param blobParams parameters specific to append operation on Blob Endpoint.
    */
->>>>>>> 964e0897
   public AppendRequestParameters(final long position,
       final int offset,
       final int length,
@@ -101,12 +85,7 @@
       final boolean isAppendBlob,
       final String leaseId,
       final boolean isExpectHeaderEnabled,
-<<<<<<< HEAD
-      final String blockId,
-      final String eTag) {
-=======
       final BlobAppendRequestParameters blobParams) {
->>>>>>> 964e0897
     this.position = position;
     this.offset = offset;
     this.length = length;
@@ -115,12 +94,7 @@
     this.leaseId = leaseId;
     this.isExpectHeaderEnabled = isExpectHeaderEnabled;
     this.isRetryDueToExpect = false;
-<<<<<<< HEAD
-    this.blockId = blockId;
-    this.eTag = eTag;
-=======
     this.blobParams = blobParams;
->>>>>>> 964e0897
   }
 
   public long getPosition() {
@@ -155,20 +129,16 @@
     return isRetryDueToExpect;
   }
 
-<<<<<<< HEAD
-  public String getBlockId() {
-    return blockId;
+  public BlobAppendRequestParameters getBlobParams() {
+    return blobParams;
   }
 
-  public String getETag() {
-    return eTag;
-=======
   /**
    * Returns BlockId of the block blob to be appended.
    * @return blockId
    */
   public String getBlockId() {
-    return blobParams.getBlockId();
+    return getBlobParams().getBlockId();
   }
 
   /**
@@ -176,8 +146,7 @@
    * @return eTag
    */
   public String getETag() {
-    return blobParams.getETag();
->>>>>>> 964e0897
+    return getBlobParams().getETag();
   }
 
   public void setRetryDueToExpect(boolean retryDueToExpect) {
@@ -189,10 +158,10 @@
   }
 
   public void setBlockId(final String blockId) {
-    this.blockId = blockId;
+    this.getBlobParams().setBlockId(blockId);
   }
 
   synchronized public void setEtag(final String eTag) {
-    this.eTag = eTag;
+    this.getBlobParams().setETag(eTag);
   }
 }