/**
 * Licensed to the Apache Software Foundation (ASF) under one
 * or more contributor license agreements.  See the NOTICE file
 * distributed with this work for additional information
 * regarding copyright ownership.  The ASF licenses this file
 * to you under the Apache License, Version 2.0 (the
 * "License"); you may not use this file except in compliance
 * with the License.  You may obtain a copy of the License at
 * <p>
 * http://www.apache.org/licenses/LICENSE-2.0
 * <p>
 * Unless required by applicable law or agreed to in writing, software
 * distributed under the License is distributed on an "AS IS" BASIS,
 * WITHOUT WARRANTIES OR CONDITIONS OF ANY KIND, either express or implied.
 * See the License for the specific language governing permissions and
 * limitations under the License.
 */

package org.apache.hadoop.fs.azurebfs.services;

import java.io.Closeable;
import java.io.IOException;
import java.io.InputStream;
import java.io.UnsupportedEncodingException;
import java.net.HttpURLConnection;
import java.net.MalformedURLException;
import java.net.URL;
import java.net.URLEncoder;
import java.security.MessageDigest;
import java.security.NoSuchAlgorithmException;
import java.util.ArrayList;
import java.util.Base64;
import java.util.List;
import java.util.Locale;
import java.util.concurrent.Callable;
import java.util.concurrent.ThreadFactory;
import java.util.concurrent.TimeUnit;

import org.apache.hadoop.classification.VisibleForTesting;
<<<<<<< HEAD
import org.apache.hadoop.fs.azurebfs.AzureBlobFileSystem;
import org.apache.hadoop.fs.azurebfs.AzureBlobFileSystemStore;
=======
>>>>>>> 6371cb12
import org.apache.hadoop.fs.azurebfs.contracts.exceptions.AbfsInvalidChecksumException;
import org.apache.hadoop.fs.azurebfs.contracts.exceptions.AbfsDriverException;
import org.apache.hadoop.fs.azurebfs.contracts.services.AzureServiceErrorCode;
import org.apache.hadoop.fs.azurebfs.contracts.services.ListResultSchema;
import org.apache.hadoop.fs.azurebfs.utils.NamespaceUtil;
import org.apache.hadoop.fs.store.LogExactlyOnce;
import org.apache.hadoop.fs.azurebfs.AzureBlobFileSystemStore.Permissions;
import org.apache.hadoop.fs.azurebfs.extensions.EncryptionContextProvider;
import org.apache.hadoop.fs.azurebfs.security.ContextEncryptionAdapter;
import org.apache.hadoop.fs.azurebfs.utils.EncryptionType;
import org.apache.hadoop.io.IOUtils;
import org.apache.hadoop.thirdparty.com.google.common.base.Strings;
import org.apache.hadoop.thirdparty.com.google.common.util.concurrent.FutureCallback;
import org.apache.hadoop.thirdparty.com.google.common.util.concurrent.Futures;
import org.apache.hadoop.thirdparty.com.google.common.util.concurrent.ListenableFuture;
import org.apache.hadoop.thirdparty.com.google.common.util.concurrent.ListenableScheduledFuture;
import org.apache.hadoop.thirdparty.com.google.common.util.concurrent.ListeningScheduledExecutorService;
import org.apache.hadoop.thirdparty.com.google.common.util.concurrent.MoreExecutors;
import org.apache.hadoop.thirdparty.com.google.common.util.concurrent.ThreadFactoryBuilder;
import org.apache.hadoop.util.Preconditions;

import org.slf4j.Logger;
import org.slf4j.LoggerFactory;

import org.apache.hadoop.fs.azurebfs.constants.AbfsHttpConstants;
import org.apache.hadoop.fs.azurebfs.constants.HttpHeaderConfigurations;
import org.apache.hadoop.fs.azurebfs.contracts.exceptions.AbfsRestOperationException;
import org.apache.hadoop.fs.azurebfs.contracts.exceptions.AzureBlobFileSystemException;
import org.apache.hadoop.fs.azurebfs.contracts.exceptions.InvalidUriException;
import org.apache.hadoop.fs.azurebfs.contracts.exceptions.SASTokenProviderException;
import org.apache.hadoop.fs.azurebfs.extensions.ExtensionHelper;
import org.apache.hadoop.fs.azurebfs.extensions.SASTokenProvider;
import org.apache.hadoop.fs.azurebfs.AbfsConfiguration;
import org.apache.hadoop.fs.azurebfs.contracts.services.AppendRequestParameters;
import org.apache.hadoop.fs.azurebfs.oauth2.AccessTokenProvider;
import org.apache.hadoop.fs.azurebfs.utils.TracingContext;
import org.apache.hadoop.security.ssl.DelegatingSSLSocketFactory;
import org.apache.hadoop.util.concurrent.HadoopExecutors;

import static org.apache.commons.lang3.StringUtils.isNotEmpty;
import static org.apache.hadoop.fs.azurebfs.AbfsStatistic.RENAME_PATH_ATTEMPTS;
import static org.apache.hadoop.fs.azurebfs.AzureBlobFileSystemStore.extractEtagHeader;
import static org.apache.hadoop.fs.azurebfs.constants.AbfsHttpConstants.*;
import static org.apache.hadoop.fs.azurebfs.constants.FileSystemConfigurations.DEFAULT_DELETE_CONSIDERED_IDEMPOTENT;
import static org.apache.hadoop.fs.azurebfs.constants.FileSystemConfigurations.ONE_MB;
import static org.apache.hadoop.fs.azurebfs.constants.FileSystemConfigurations.SERVER_SIDE_ENCRYPTION_ALGORITHM;
import static org.apache.hadoop.fs.azurebfs.constants.FileSystemUriSchemes.HTTPS_SCHEME;
import static org.apache.hadoop.fs.azurebfs.constants.HttpHeaderConfigurations.*;
import static org.apache.hadoop.fs.azurebfs.constants.HttpQueryParams.*;
import static org.apache.hadoop.fs.azurebfs.services.RetryReasonConstants.CONNECTION_TIMEOUT_ABBREVIATION;

/**
 * AbfsClient.
 */
public abstract class AbfsClient implements Closeable {
  public static final Logger LOG = LoggerFactory.getLogger(AbfsClient.class);
  public static final String HUNDRED_CONTINUE_USER_AGENT = SINGLE_WHITE_SPACE + HUNDRED_CONTINUE + SEMICOLON;

  private final URL baseUrl;
  private final SharedKeyCredentials sharedKeyCredentials;
  protected ApiVersion xMsVersion = ApiVersion.getCurrentVersion();
  private final ExponentialRetryPolicy exponentialRetryPolicy;
  private final StaticRetryPolicy staticRetryPolicy;
  private final String filesystem;
  protected final AbfsConfiguration abfsConfiguration;
  protected final String userAgent;
  private final AbfsPerfTracker abfsPerfTracker;
  private String clientProvidedEncryptionKey = null;
  private String clientProvidedEncryptionKeySHA = null;

  private final String accountName;
  protected final AuthType authType;
  private AccessTokenProvider tokenProvider;
  private SASTokenProvider sasTokenProvider;
  private final AbfsCounters abfsCounters;
  private EncryptionContextProvider encryptionContextProvider = null;
  private EncryptionType encryptionType = EncryptionType.NONE;
  private final AbfsThrottlingIntercept intercept;

  private final ListeningScheduledExecutorService executorService;
  private Boolean isNamespaceEnabled;

  protected boolean renameResilience;

  private final AzureBlobFileSystem.GetCreateCallback fsCreateCallback;
  private final AzureBlobFileSystem.GetReadCallback fsReadCallback;

  /**
   * logging the rename failure if metadata is in an incomplete state.
   */
  protected static final LogExactlyOnce ABFS_METADATA_INCOMPLETE_RENAME_FAILURE = new LogExactlyOnce(LOG);

  private AbfsClient(final URL baseUrl,
      final SharedKeyCredentials sharedKeyCredentials,
      final AbfsConfiguration abfsConfiguration,
      final EncryptionContextProvider encryptionContextProvider,
      final AbfsClientContext abfsClientContext) throws IOException {
    this.baseUrl = baseUrl;
    this.sharedKeyCredentials = sharedKeyCredentials;
    String baseUrlString = baseUrl.toString();
    this.filesystem = baseUrlString.substring(baseUrlString.lastIndexOf(FORWARD_SLASH) + 1);
    this.abfsConfiguration = abfsConfiguration;
    this.exponentialRetryPolicy = abfsClientContext.getExponentialRetryPolicy();
    this.staticRetryPolicy = abfsClientContext.getStaticRetryPolicy();
    this.accountName = abfsConfiguration.getAccountName().substring(0, abfsConfiguration.getAccountName().indexOf(AbfsHttpConstants.DOT));
    this.authType = abfsConfiguration.getAuthType(accountName);
    this.intercept = AbfsThrottlingInterceptFactory.getInstance(accountName, abfsConfiguration);
    this.renameResilience = abfsConfiguration.getRenameResilience();
    this.fsCreateCallback = abfsClientContext.getFsCreateCallback();
    this.fsReadCallback = abfsClientContext.getFsReadCallback();

    if (encryptionContextProvider != null) {
      this.encryptionContextProvider = encryptionContextProvider;
      xMsVersion = ApiVersion.APR_10_2021; // will be default once server change deployed
      encryptionType = EncryptionType.ENCRYPTION_CONTEXT;
    } else if (abfsConfiguration.getEncodedClientProvidedEncryptionKey() != null) {
      clientProvidedEncryptionKey =
          abfsConfiguration.getEncodedClientProvidedEncryptionKey();
      this.clientProvidedEncryptionKeySHA =
          abfsConfiguration.getEncodedClientProvidedEncryptionKeySHA();
      encryptionType = EncryptionType.GLOBAL_KEY;
    }

    String sslProviderName = null;

    if (this.baseUrl.toString().startsWith(HTTPS_SCHEME)) {
      try {
        LOG.trace("Initializing DelegatingSSLSocketFactory with {} SSL "
                + "Channel Mode", this.abfsConfiguration.getPreferredSSLFactoryOption());
        DelegatingSSLSocketFactory.initializeDefaultFactory(this.abfsConfiguration.getPreferredSSLFactoryOption());
        sslProviderName = DelegatingSSLSocketFactory.getDefaultFactory().getProviderName();
      } catch (IOException e) {
        // Suppress exception, failure to init DelegatingSSLSocketFactory would have only performance impact.
        LOG.trace("NonCritFailure: DelegatingSSLSocketFactory Init failed : "
            + "{}", e.getMessage());
      }
    }

    this.userAgent = initializeUserAgent(abfsConfiguration, sslProviderName);
    this.abfsPerfTracker = abfsClientContext.getAbfsPerfTracker();
    this.abfsCounters = abfsClientContext.getAbfsCounters();

    ThreadFactory tf =
        new ThreadFactoryBuilder().setNameFormat("AbfsClient Lease Ops").setDaemon(true).build();
    this.executorService = MoreExecutors.listeningDecorator(
        HadoopExecutors.newScheduledThreadPool(this.abfsConfiguration.getNumLeaseThreads(), tf));
  }

  public AbfsClient(final URL baseUrl, final SharedKeyCredentials sharedKeyCredentials,
                    final AbfsConfiguration abfsConfiguration,
                    final AccessTokenProvider tokenProvider,
                    final EncryptionContextProvider encryptionContextProvider,
                    final AbfsClientContext abfsClientContext)
      throws IOException {
    this(baseUrl, sharedKeyCredentials, abfsConfiguration,
        encryptionContextProvider, abfsClientContext);
    this.tokenProvider = tokenProvider;
  }

  public AbfsClient(final URL baseUrl, final SharedKeyCredentials sharedKeyCredentials,
                    final AbfsConfiguration abfsConfiguration,
                    final SASTokenProvider sasTokenProvider,
      final EncryptionContextProvider encryptionContextProvider,
                    final AbfsClientContext abfsClientContext)
      throws IOException {
    this(baseUrl, sharedKeyCredentials, abfsConfiguration,
        encryptionContextProvider, abfsClientContext);
    this.sasTokenProvider = sasTokenProvider;
  }

  @Override
  public void close() throws IOException {
    if (tokenProvider instanceof Closeable) {
      IOUtils.cleanupWithLogger(LOG,
          (Closeable) tokenProvider);
    }
    HadoopExecutors.shutdown(executorService, LOG, 0, TimeUnit.SECONDS);
  }

  public String getFileSystem() {
    return filesystem;
  }

  protected AbfsPerfTracker getAbfsPerfTracker() {
    return abfsPerfTracker;
  }

  ExponentialRetryPolicy getExponentialRetryPolicy() {
    return exponentialRetryPolicy;
  }

  StaticRetryPolicy getStaticRetryPolicy() {
    return staticRetryPolicy;
  }

  public AzureBlobFileSystem.GetCreateCallback getCreateCallback() {
    return fsCreateCallback;
  }

  public AzureBlobFileSystem.GetReadCallback getReadCallback() {
    return fsReadCallback;
  }

  /**
   * Returns the retry policy to be used for Abfs Rest Operation Failure.
   * @param failureReason helps to decide which type of retryPolicy to be used.
   * @return retry policy to be used.
   */
  public AbfsRetryPolicy getRetryPolicy(final String failureReason) {
    return CONNECTION_TIMEOUT_ABBREVIATION.equals(failureReason)
        && getAbfsConfiguration().getStaticRetryForConnectionTimeoutEnabled()
        ? getStaticRetryPolicy()
        : getExponentialRetryPolicy();
  }

  SharedKeyCredentials getSharedKeyCredentials() {
    return sharedKeyCredentials;
  }

  public void setEncryptionType(EncryptionType encryptionType) {
    this.encryptionType = encryptionType;
  }

  public EncryptionType getEncryptionType() {
    return encryptionType;
  }

  AbfsThrottlingIntercept getIntercept() {
    return intercept;
  }

  /**
   * Create request headers for Rest Operation using the current API version.
   * @return default request headers
   */
  @VisibleForTesting
  public abstract List<AbfsHttpHeader> createDefaultHeaders();

  /**
   * Create request headers for Rest Operation using the specified API version.
   * @param xMsVersion azure services API version to be used.
   * @return default request headers
   */
  @VisibleForTesting
  public abstract List<AbfsHttpHeader> createDefaultHeaders(ApiVersion xMsVersion);

  /**
   * Create request headers common to both service endpoints.
   * @param xMsVersion azure services API version to be used.
   * @return common request headers
   */
  protected List<AbfsHttpHeader> createCommonHeaders(ApiVersion xMsVersion) {
    final List<AbfsHttpHeader> requestHeaders = new ArrayList<>();
    requestHeaders.add(new AbfsHttpHeader(X_MS_VERSION, xMsVersion.toString()));
    requestHeaders.add(new AbfsHttpHeader(ACCEPT_CHARSET, UTF_8));
    requestHeaders.add(new AbfsHttpHeader(CONTENT_TYPE, EMPTY_STRING));
    requestHeaders.add(new AbfsHttpHeader(USER_AGENT, userAgent));
    return requestHeaders;
  }

  /**
   * This method adds following headers:
   * <ol>
   *   <li>X_MS_ENCRYPTION_KEY</li>
   *   <li>X_MS_ENCRYPTION_KEY_SHA256</li>
   *   <li>X_MS_ENCRYPTION_ALGORITHM</li>
   * </ol>
   * Above headers have to be added in following operations:
   * <ol>
   *   <li>createPath</li>
   *   <li>append</li>
   *   <li>flush</li>
   *   <li>setPathProperties</li>
   *   <li>getPathStatus for fs.setXAttr and fs.getXAttr</li>
   *   <li>read</li>
   * </ol>
   */
  protected void addEncryptionKeyRequestHeaders(String path,
      List<AbfsHttpHeader> requestHeaders, boolean isCreateFileRequest,
      ContextEncryptionAdapter contextEncryptionAdapter, TracingContext tracingContext)
      throws AzureBlobFileSystemException {
    if (!getIsNamespaceEnabled(tracingContext)) {
      return;
    }
    String encodedKey, encodedKeySHA256;
    switch (encryptionType) {
    case GLOBAL_KEY:
      encodedKey = clientProvidedEncryptionKey;
      encodedKeySHA256 = clientProvidedEncryptionKeySHA;
      break;

    case ENCRYPTION_CONTEXT:
      if (isCreateFileRequest) {
        // get new context for create file request
        requestHeaders.add(new AbfsHttpHeader(X_MS_ENCRYPTION_CONTEXT,
            contextEncryptionAdapter.getEncodedContext()));
      }
      // else use cached encryption keys from input/output streams
      encodedKey = contextEncryptionAdapter.getEncodedKey();
      encodedKeySHA256 = contextEncryptionAdapter.getEncodedKeySHA();
      break;

    default: return; // no client-provided encryption keys
    }

    requestHeaders.add(new AbfsHttpHeader(X_MS_ENCRYPTION_KEY, encodedKey));
    requestHeaders.add(
        new AbfsHttpHeader(X_MS_ENCRYPTION_KEY_SHA256, encodedKeySHA256));
    requestHeaders.add(new AbfsHttpHeader(X_MS_ENCRYPTION_ALGORITHM,
        SERVER_SIDE_ENCRYPTION_ALGORITHM));
  }

  protected AbfsUriQueryBuilder createDefaultUriQueryBuilder() {
    final AbfsUriQueryBuilder abfsUriQueryBuilder = new AbfsUriQueryBuilder();
    abfsUriQueryBuilder.addQuery(QUERY_PARAM_TIMEOUT, DEFAULT_TIMEOUT);
    return abfsUriQueryBuilder;
  }

  public abstract AbfsRestOperation createFilesystem(TracingContext tracingContext)
      throws AzureBlobFileSystemException;

  public abstract AbfsRestOperation setFilesystemProperties(final String properties,
      TracingContext tracingContext) throws AzureBlobFileSystemException;

<<<<<<< HEAD
  public abstract AbfsRestOperation listPath(final String relativePath, final boolean recursive,
      final int listMaxResults, final String continuation, TracingContext tracingContext)
      throws AzureBlobFileSystemException;
=======
  public abstract AbfsRestOperation listPath(final String relativePath,
      final boolean recursive,
      final int listMaxResults,
      final String continuation,
      TracingContext tracingContext) throws IOException;
>>>>>>> 6371cb12

  public abstract AbfsRestOperation getFilesystemProperties(TracingContext tracingContext)
      throws AzureBlobFileSystemException;

  public abstract AbfsRestOperation deleteFilesystem(TracingContext tracingContext)
      throws AzureBlobFileSystemException;

  /**
   * Method for calling createPath API to the backend. Method can be called from:
   * <ol>
   *   <li>create new file</li>
   *   <li>overwrite file</li>
   *   <li>create new directory</li>
   * </ol>
   *
   * @param path: path of the file / directory to be created / overwritten.
   * @param isFile: defines if file or directory has to be created / overwritten.
   * @param overwrite: defines if the file / directory to be overwritten.
   * @param permissions: contains permission and umask
   * @param isAppendBlob: defines if directory in the path is enabled for appendBlob
   * @param eTag: required in case of overwrite of file / directory. Path would be
   * overwritten only if the provided eTag is equal to the one present in backend for
   * the path.
   * @param contextEncryptionAdapter: object that contains the encryptionContext and
   * encryptionKey created from the developer provided implementation of
   * {@link org.apache.hadoop.fs.azurebfs.extensions.EncryptionContextProvider}
   * @param tracingContext: Object of {@link org.apache.hadoop.fs.azurebfs.utils.TracingContext}
   * correlating to the current fs.create() request.
   * @return object of {@link AbfsRestOperation} which contain all the information
   * about the communication with the server. The information is in
   * {@link AbfsRestOperation#getResult()}
   * @throws AzureBlobFileSystemException throws back the exception it receives from the
   * {@link AbfsRestOperation#execute(TracingContext)} method call.
   */
  public abstract AbfsRestOperation createPath(final String path,
      final boolean isFile,
      final boolean overwrite,
      final Permissions permissions,
      final boolean isAppendBlob,
      final String eTag,
      final ContextEncryptionAdapter contextEncryptionAdapter,
      final TracingContext tracingContext) throws AzureBlobFileSystemException;

<<<<<<< HEAD
  public abstract AbfsRestOperation acquireLease(final String path, final int duration,
      final String eTag, TracingContext tracingContext) throws AzureBlobFileSystemException;
=======
  public abstract AbfsRestOperation acquireLease(final String path,
      final int duration,
      TracingContext tracingContext) throws AzureBlobFileSystemException;
>>>>>>> 6371cb12

  public abstract AbfsRestOperation renewLease(final String path,
      final String leaseId,
      TracingContext tracingContext) throws AzureBlobFileSystemException;

  public abstract AbfsRestOperation releaseLease(final String path,
      final String leaseId,
      TracingContext tracingContext) throws AzureBlobFileSystemException;

  public abstract AbfsRestOperation breakLease(final String path,
      TracingContext tracingContext) throws AzureBlobFileSystemException;

  /**
   * Rename a file or directory.
   * If a source etag is passed in, the operation will attempt to recover
   * from a missing source file by probing the destination for
   * existence and comparing etags.
   * The second value in the result will be true to indicate that this
   * took place.
   * As rename recovery is only attempted if the source etag is non-empty,
   * in normal rename operations rename recovery will never happen.
   *
   * @param source                    path to source file
   * @param destination               destination of rename.
   * @param continuation              continuation.
   * @param tracingContext            trace context
   * @param sourceEtag                etag of source file. may be null or empty
   * @param isMetadataIncompleteState was there a rename failure due to
   *                                  incomplete metadata state?
   * @param isNamespaceEnabled        whether namespace enabled account or not
   * @return AbfsClientRenameResult result of rename operation indicating the
   * AbfsRest operation, rename recovery and incomplete metadata state failure.
   * @throws AzureBlobFileSystemException failure, excluding any recovery from overload failures.
   */
  public abstract AbfsClientRenameResult renamePath(
      final String source,
      final String destination,
      final String continuation,
      final TracingContext tracingContext,
      String sourceEtag,
      boolean isMetadataIncompleteState,
<<<<<<< HEAD
      boolean isNamespaceEnabled, final boolean isAtomicRename)
      throws IOException;
=======
      boolean isNamespaceEnabled) throws IOException;
>>>>>>> 6371cb12

  public abstract boolean checkIsDir(AbfsHttpOperation result);

  @VisibleForTesting
  protected AbfsRestOperation createRenameRestOperation(URL url,
      List<AbfsHttpHeader> requestHeaders) {
    AbfsRestOperation op = getAbfsRestOperation(
        AbfsRestOperationType.RenamePath,
        HTTP_METHOD_PUT, url, requestHeaders);
    return op;
  }

  protected void incrementAbfsRenamePath() {
    abfsCounters.incrementCounter(RENAME_PATH_ATTEMPTS, 1);
  }

  /**
   * Check if the rename request failure is post a retry and if earlier rename
   * request might have succeeded at back-end.
   *
   * If a source etag was passed in, and the error was 404, get the
   * etag of any file at the destination.
   * If it matches the source etag, then the rename is considered
   * a success.
   * Exceptions raised in the probe of the destination are swallowed,
   * so that they do not interfere with the original rename failures.
   * @param source source path
   * @param op Rename request REST operation response with non-null HTTP response
   * @param destination rename destination path
   * @param sourceEtag etag of source file. may be null or empty
   * @param tracingContext Tracks identifiers for request header
   * @return true if the file was successfully copied
   */
  public boolean renameIdempotencyCheckOp(
      final String source,
      final String sourceEtag,
      final AbfsRestOperation op,
      final String destination,
      TracingContext tracingContext) {
    Preconditions.checkArgument(op.hasResult(), "Operations has null HTTP response");

    // removing isDir from debug logs as it can be misleading
    LOG.debug("rename({}, {}) failure {}; retry={} etag {}",
        source, destination, op.getResult().getStatusCode(), op.isARetriedRequest(), sourceEtag);
    if (!(op.isARetriedRequest()
        && (op.getResult().getStatusCode() == HttpURLConnection.HTTP_NOT_FOUND))) {
      // only attempt recovery if the failure was a 404 on a retried rename request.
      return false;
    }

    if (isNotEmpty(sourceEtag)) {
      // Server has returned HTTP 404, we have an etag, so see
      // if the rename has actually taken place,
      LOG.info("rename {} to {} failed, checking etag of destination",
          source, destination);
      try {
        final AbfsRestOperation destStatusOp = getPathStatus(destination,
            false, tracingContext, null);
        final AbfsHttpOperation result = destStatusOp.getResult();

        final boolean recovered = result.getStatusCode() == HttpURLConnection.HTTP_OK
            && sourceEtag.equals(extractEtagHeader(result));
        LOG.info("File rename has taken place: recovery {}",
            recovered ? "succeeded" : "failed");
        return recovered;

      } catch (AzureBlobFileSystemException ex) {
        // GetFileStatus on the destination failed, the rename did not take place
        // or some other failure. log and swallow.
        LOG.debug("Failed to get status of path {}", destination, ex);
      }
    } else {
      LOG.debug("No source etag; unable to probe for the operation's success");
    }
    return false;
  }

  @VisibleForTesting
  boolean isSourceDestEtagEqual(String sourceEtag, AbfsHttpOperation result) {
    return sourceEtag.equals(extractEtagHeader(result));
  }

  public abstract AbfsRestOperation append(final String path,
      final byte[] buffer,
      AppendRequestParameters reqParams,
      final String cachedSasToken,
      ContextEncryptionAdapter contextEncryptionAdapter,
      TracingContext tracingContext) throws AzureBlobFileSystemException;

  /**
   * Returns true if the status code lies in the range of user error.
   * @param responseStatusCode http response status code.
   * @return True or False.
   */
  public abstract boolean checkUserError(int responseStatusCode);

  /**
   * To check if the failure exception returned by server is due to MD5 Mismatch
   * @param e Exception returned by AbfsRestOperation
   * @return boolean whether exception is due to MD5Mismatch or not
   */
  protected boolean isMd5ChecksumError(final AbfsRestOperationException e) {
    AzureServiceErrorCode storageErrorCode = e.getErrorCode();
    return storageErrorCode == AzureServiceErrorCode.MD5_MISMATCH;
  }

  // For AppendBlob its possible that the append succeeded in the backend but the request failed.
  // However a retry would fail with an InvalidQueryParameterValue
  // (as the current offset would be unacceptable).
  // Hence, we pass/succeed the appendblob append call
  // in case we are doing a retry after checking the length of the file
  public boolean appendSuccessCheckOp(AbfsRestOperation op,
      final String path,
      final long length,
      TracingContext tracingContext) throws AzureBlobFileSystemException {
    if ((op.isARetriedRequest())
        && (op.getResult().getStatusCode() == HttpURLConnection.HTTP_BAD_REQUEST)) {
      final AbfsRestOperation destStatusOp = getPathStatus(path, false, tracingContext, null);
      if (destStatusOp.getResult().getStatusCode() == HttpURLConnection.HTTP_OK) {
        String fileLength = destStatusOp.getResult().getResponseHeader(
            HttpHeaderConfigurations.CONTENT_LENGTH);
        if (length <= Long.parseLong(fileLength)) {
          LOG.debug("Returning success response from append blob idempotency code");
          return true;
        }
      }
    }
    return false;
  }

  public abstract AbfsRestOperation flush(final String path,
      final long position,
      boolean retainUncommittedData,
      boolean isClose,
      final String cachedSasToken,
      final String leaseId,
      ContextEncryptionAdapter contextEncryptionAdapter,
      TracingContext tracingContext) throws AzureBlobFileSystemException;

  public abstract AbfsRestOperation flush(byte[] buffer,
      final String path,
      boolean isClose,
      final String cachedSasToken,
      final String leaseId,
      final String eTag,
      final TracingContext tracingContext) throws AzureBlobFileSystemException;

  public abstract AbfsRestOperation setPathProperties(final String path,
      final String properties,
      final TracingContext tracingContext,
      final ContextEncryptionAdapter contextEncryptionAdapter)
      throws AzureBlobFileSystemException;

  public abstract AbfsRestOperation getPathStatus(final String path,
      final boolean includeProperties,
      final TracingContext tracingContext,
      final ContextEncryptionAdapter contextEncryptionAdapter)
      throws AzureBlobFileSystemException;

  public abstract AbfsRestOperation read(final String path,
      final long position,
      final byte[] buffer,
      final int bufferOffset,
      final int bufferLength,
      final String eTag,
      String cachedSasToken,
      ContextEncryptionAdapter contextEncryptionAdapter,
      TracingContext tracingContext) throws AzureBlobFileSystemException;

  public abstract AbfsRestOperation deletePath(final String path,
      final boolean recursive,
      final String continuation,
      TracingContext tracingContext,
      final boolean isNamespaceEnabled)
      throws IOException;

  /**
   * Check if the delete request failure is post a retry and if delete failure
   * qualifies to be a success response assuming idempotency.
   *
   * There are below scenarios where delete could be incorrectly deducted as
   * success post request retry:
   * 1. Target was originally not existing and initial delete request had to be
   * re-tried.
   * 2. Parallel delete issued from any other store interface rather than
   * delete issued from this filesystem instance.
   * These are few corner cases and usually returning a success at this stage
   * should help the job to continue.
   * @param op Delete request REST operation response with non-null HTTP response
   * @return REST operation response post idempotency check
   */
  public AbfsRestOperation deleteIdempotencyCheckOp(final AbfsRestOperation op) {
    Preconditions.checkArgument(op.hasResult(), "Operations has null HTTP response");
    if ((op.isARetriedRequest())
        && (op.getResult().getStatusCode() == HttpURLConnection.HTTP_NOT_FOUND)
        && DEFAULT_DELETE_CONSIDERED_IDEMPOTENT) {
      // Server has returned HTTP 404, which means path no longer
      // exists. Assuming delete result to be idempotent, return success.
      final AbfsRestOperation successOp = getAbfsRestOperation(
          AbfsRestOperationType.DeletePath,
          HTTP_METHOD_DELETE,
          op.getUrl(),
          op.getRequestHeaders());
      successOp.hardSetResult(HttpURLConnection.HTTP_OK);
      LOG.debug("Returning success response from delete idempotency logic");
      return successOp;
    }

    return op;
  }

  public abstract AbfsRestOperation setOwner(final String path,
      final String owner,
      final String group,
      TracingContext tracingContext) throws AzureBlobFileSystemException;

  public abstract AbfsRestOperation setPermission(final String path,
      final String permission,
      TracingContext tracingContext) throws AzureBlobFileSystemException;

  public AbfsRestOperation setAcl(final String path,
      final String aclSpecString,
      TracingContext tracingContext) throws AzureBlobFileSystemException {
    return setAcl(path, aclSpecString, AbfsHttpConstants.EMPTY_STRING, tracingContext);
  }

  public abstract AbfsRestOperation setAcl(final String path,
      final String aclSpecString,
      final String eTag,
      TracingContext tracingContext) throws AzureBlobFileSystemException;

  public AbfsRestOperation getAclStatus(final String path,
      TracingContext tracingContext) throws AzureBlobFileSystemException {
    return getAclStatus(path, abfsConfiguration.isUpnUsed(), tracingContext);
  }

  public abstract AbfsRestOperation getAclStatus(final String path,
      final boolean useUPN,
      TracingContext tracingContext) throws AzureBlobFileSystemException;

  /**
   * Talks to the server to check whether the permission specified in
   * the rwx parameter is present for the path specified in the path parameter.
   *
   * @param path  Path for which access check needs to be performed
   * @param rwx   The permission to be checked on the path
   * @param tracingContext Tracks identifiers for request header
   * @return      The {@link AbfsRestOperation} object for the operation
   * @throws AzureBlobFileSystemException in case of bad requests
   */
  public abstract AbfsRestOperation checkAccess(String path,
      String rwx,
      TracingContext tracingContext) throws AzureBlobFileSystemException;

  /**
   * Get the directory query parameter used by the List Paths REST API and used
   * as the path in the continuation token.  If the input path is null or the
   * root path "/", empty string is returned. If the input path begins with '/',
   * the return value is the substring beginning at offset 1.  Otherwise, the
   * input path is returned.
   * @param path the path to be listed.
   * @return the value of the directory query parameter
   */
  public static String getDirectoryQueryParameter(final String path) {
    String directory = path;
    if (Strings.isNullOrEmpty(directory)) {
      directory = AbfsHttpConstants.EMPTY_STRING;
    } else if (directory.charAt(0) == '/') {
      directory = directory.substring(1);
    }
    return directory;
  }

  /**
   * If configured for SAS AuthType, appends SAS token to queryBuilder.
   * @param path
   * @param operation
   * @param queryBuilder
   * @return sasToken - returned for optional re-use.
   * @throws SASTokenProviderException
   */
  protected String appendSASTokenToQuery(String path,
      String operation,
      AbfsUriQueryBuilder queryBuilder) throws SASTokenProviderException {
    return appendSASTokenToQuery(path, operation, queryBuilder, null);
  }

  /**
   * If configured for SAS AuthType, appends SAS token to queryBuilder.
   * @param path
   * @param operation
   * @param queryBuilder
   * @param cachedSasToken - previously acquired SAS token to be reused.
   * @return sasToken - returned for optional re-use.
   * @throws SASTokenProviderException
   */
  protected String appendSASTokenToQuery(String path,
      String operation,
      AbfsUriQueryBuilder queryBuilder,
      String cachedSasToken) throws SASTokenProviderException {
    String sasToken = null;
    if (this.authType == AuthType.SAS) {
      try {
        LOG.trace("Fetch SAS token for {} on {}", operation, path);
        if (cachedSasToken == null) {
          sasToken = sasTokenProvider.getSASToken(this.accountName,
              this.filesystem, path, operation);
          if ((sasToken == null) || sasToken.isEmpty()) {
            throw new UnsupportedOperationException("SASToken received is empty or null");
          }
        } else {
          sasToken = cachedSasToken;
          LOG.trace("Using cached SAS token.");
        }
        // if SAS Token contains a prefix of ?, it should be removed
        if (sasToken.charAt(0) == '?') {
          sasToken = sasToken.substring(1);
        }
        queryBuilder.setSASToken(sasToken);
        LOG.trace("SAS token fetch complete for {} on {}", operation, path);
      } catch (Exception ex) {
        throw new SASTokenProviderException(String.format("Failed to acquire a SAS token for %s on %s due to %s",
            operation,
            path,
            ex.toString()));
      }
    }
    return sasToken;
  }

  protected URL createRequestUrl(final String query) throws AzureBlobFileSystemException {
    return createRequestUrl(EMPTY_STRING, query);
  }

  //TODO: pranav: remove it once all methods are in.
  URL blobToDfsUrl(URL url) {
    try {
      return new URL(url.toString().replaceFirst(".blob.", ".dfs."));
    } catch (MalformedURLException e) {
      throw new RuntimeException(e);
    }
  }

  @VisibleForTesting
  protected URL createRequestUrl(final String path, final String query)
          throws AzureBlobFileSystemException {
    final String base = baseUrl.toString();
    String encodedPath = path;
    try {
      encodedPath = urlEncode(path);
    } catch (AzureBlobFileSystemException ex) {
      LOG.debug("Unexpected error.", ex);
      throw new InvalidUriException(path);
    }

    final StringBuilder sb = new StringBuilder();
    sb.append(base);
    sb.append(encodedPath);
    sb.append(query);

    final URL url;
    try {
      url = new URL(sb.toString());
    } catch (MalformedURLException ex) {
      throw new InvalidUriException(sb.toString());
    }
    return url;
  }

  public static String urlEncode(final String value) throws AzureBlobFileSystemException {
    String encodedString;
    try {
      encodedString =  URLEncoder.encode(value, UTF_8)
          .replace(PLUS, PLUS_ENCODE)
          .replace(FORWARD_SLASH_ENCODE, FORWARD_SLASH);
    } catch (UnsupportedEncodingException ex) {
        throw new InvalidUriException(value);
    }

    return encodedString;
  }

  public synchronized String getAccessToken() throws IOException {
    if (tokenProvider != null) {
      return "Bearer " + tokenProvider.getToken().getAccessToken();
    } else {
      return null;
    }
  }

  private synchronized Boolean getIsNamespaceEnabled(TracingContext tracingContext)
      throws AzureBlobFileSystemException {
    if (isNamespaceEnabled == null) {
      setIsNamespaceEnabled(NamespaceUtil.isNamespaceEnabled(this,
          tracingContext));
    }
    return isNamespaceEnabled;
  }

  protected Boolean getIsPaginatedDeleteEnabled() {
    return abfsConfiguration.isPaginatedDeleteEnabled();
  }

  protected Boolean isPaginatedDelete(boolean isRecursiveDelete, boolean isNamespaceEnabled) {
    return getIsPaginatedDeleteEnabled() && isNamespaceEnabled && isRecursiveDelete;
  }

  public AuthType getAuthType() {
    return authType;
  }

  public EncryptionContextProvider getEncryptionContextProvider() {
    return encryptionContextProvider;
  }

  @VisibleForTesting
  String initializeUserAgent(final AbfsConfiguration abfsConfiguration,
      final String sslProviderName) {

    StringBuilder sb = new StringBuilder();

    sb.append(APN_VERSION);
    sb.append(SINGLE_WHITE_SPACE);
    sb.append(CLIENT_VERSION);
    sb.append(SINGLE_WHITE_SPACE);

    sb.append("(");

    sb.append(System.getProperty(JAVA_VENDOR)
        .replaceAll(SINGLE_WHITE_SPACE, EMPTY_STRING));
    sb.append(SINGLE_WHITE_SPACE);
    sb.append("JavaJRE");
    sb.append(SINGLE_WHITE_SPACE);
    sb.append(System.getProperty(JAVA_VERSION));
    sb.append(SEMICOLON);
    sb.append(SINGLE_WHITE_SPACE);

    sb.append(System.getProperty(OS_NAME)
        .replaceAll(SINGLE_WHITE_SPACE, EMPTY_STRING));
    sb.append(SINGLE_WHITE_SPACE);
    sb.append(System.getProperty(OS_VERSION));
    sb.append(FORWARD_SLASH);
    sb.append(System.getProperty(OS_ARCH));
    sb.append(SEMICOLON);

    appendIfNotEmpty(sb, sslProviderName, true);
    appendIfNotEmpty(sb,
        ExtensionHelper.getUserAgentSuffix(tokenProvider, EMPTY_STRING), true);

    if (abfsConfiguration.isExpectHeaderEnabled()) {
      sb.append(SINGLE_WHITE_SPACE);
      sb.append(HUNDRED_CONTINUE);
      sb.append(SEMICOLON);
    }

    sb.append(SINGLE_WHITE_SPACE);
    sb.append(abfsConfiguration.getClusterName());
    sb.append(FORWARD_SLASH);
    sb.append(abfsConfiguration.getClusterType());

    sb.append(")");

    appendIfNotEmpty(sb, abfsConfiguration.getCustomUserAgentPrefix(), false);

    return String.format(Locale.ROOT, sb.toString());
  }

  private void appendIfNotEmpty(StringBuilder sb, String regEx,
      boolean shouldAppendSemiColon) {
    if (regEx == null || regEx.trim().isEmpty()) {
      return;
    }
    sb.append(SINGLE_WHITE_SPACE);
    sb.append(regEx);
    if (shouldAppendSemiColon) {
      sb.append(SEMICOLON);
    }
  }

  /**
   * Add MD5 hash as request header to the append request.
   * @param requestHeaders to be updated with checksum header
   * @param reqParams for getting offset and length
   * @param buffer for getting input data for MD5 computation
   * @throws AbfsRestOperationException if Md5 computation fails
   */
  protected void addCheckSumHeaderForWrite(List<AbfsHttpHeader> requestHeaders,
      final AppendRequestParameters reqParams, final byte[] buffer)
      throws AbfsRestOperationException {
    String md5Hash = computeMD5Hash(buffer, reqParams.getoffset(),
        reqParams.getLength());
    requestHeaders.add(new AbfsHttpHeader(CONTENT_MD5, md5Hash));
  }

  /**
   * To verify the checksum information received from server for the data read.
   * @param buffer stores the data received from server.
   * @param result HTTP Operation Result.
   * @param bufferOffset Position where data returned by server is saved in buffer.
   * @throws AbfsRestOperationException if Md5Mismatch.
   */
  protected void verifyCheckSumForRead(final byte[] buffer,
      final AbfsHttpOperation result, final int bufferOffset)
      throws AbfsRestOperationException {
    // Number of bytes returned by server could be less than or equal to what
    // caller requests. In case it is less, extra bytes will be initialized to 0
    // Server returned MD5 Hash will be computed on what server returned.
    // We need to get exact data that server returned and compute its md5 hash
    // Computed hash should be equal to what server returned.
    int numberOfBytesRead = (int) result.getBytesReceived();
    if (numberOfBytesRead == 0) {
      return;
    }
    String md5HashComputed = computeMD5Hash(buffer, bufferOffset,
        numberOfBytesRead);
    String md5HashActual = result.getResponseHeader(CONTENT_MD5);
    if (!md5HashComputed.equals(md5HashActual)) {
      LOG.debug("Md5 Mismatch Error in Read Operation. Server returned Md5: {}, Client computed Md5: {}", md5HashActual, md5HashComputed);
      throw new AbfsInvalidChecksumException(result.getRequestId());
    }
  }

  /**
   * Conditions check for allowing checksum support for read operation.
   * Sending MD5 Hash in request headers. For more details see
   * @see <a href="https://learn.microsoft.com/en-us/rest/api/storageservices/datalakestoragegen2/path/read">
   *     Path - Read Azure Storage Rest API</a>.
   * 1. Range header must be present as one of the request headers.
   * 2. buffer length must be less than or equal to 4 MB.
   * @param requestHeaders to be checked for range header.
   * @param rangeHeader must be present.
   * @param bufferLength must be less than or equal to 4 MB.
   * @return true if all conditions are met.
   */
  protected boolean isChecksumValidationEnabled(List<AbfsHttpHeader> requestHeaders,
      final AbfsHttpHeader rangeHeader, final int bufferLength) {
    return getAbfsConfiguration().getIsChecksumValidationEnabled()
        && requestHeaders.contains(rangeHeader) && bufferLength <= 4 * ONE_MB;
  }

  /**
   * Conditions check for allowing checksum support for write operation.
   * Server will support this if client sends the MD5 Hash as a request header.
   * For azure stoage service documentation see
   * @see <a href="https://learn.microsoft.com/en-us/rest/api/storageservices/datalakestoragegen2/path/update">
   *     Path - Update Azure Rest API</a>.
   * @return true if checksum validation enabled.
   */
  protected boolean isChecksumValidationEnabled() {
    return getAbfsConfiguration().getIsChecksumValidationEnabled();
  }

  /**
   * Compute MD5Hash of the given byte array starting from given offset up to given length.
   * @param data byte array from which data is fetched to compute MD5 Hash.
   * @param off offset in the array from where actual data starts.
   * @param len length of the data to be used to compute MD5Hash.
   * @return MD5 Hash of the data as String.
   * @throws AbfsRestOperationException if computation fails.
   */
  @VisibleForTesting
  public String computeMD5Hash(final byte[] data, final int off, final int len)
      throws AbfsRestOperationException {
    try {
      MessageDigest md5Digest = MessageDigest.getInstance(MD5);
      md5Digest.update(data, off, len);
      byte[] md5Bytes = md5Digest.digest();
      return Base64.getEncoder().encodeToString(md5Bytes);
    } catch (NoSuchAlgorithmException ex) {
      throw new AbfsDriverException(ex);
    }
  }

  @VisibleForTesting
  URL getBaseUrl() {
    return baseUrl;
  }

  @VisibleForTesting
  public SASTokenProvider getSasTokenProvider() {
    return this.sasTokenProvider;
  }

  @VisibleForTesting
  void setEncryptionContextProvider(EncryptionContextProvider provider) {
    encryptionContextProvider = provider;
  }

  @VisibleForTesting
  void setIsNamespaceEnabled(final Boolean isNamespaceEnabled) {
    this.isNamespaceEnabled = isNamespaceEnabled;
  }

  /**
   * Getter for abfsCounters from AbfsClient.
   * @return AbfsCounters instance.
   */
  protected AbfsCounters getAbfsCounters() {
    return abfsCounters;
  }

  public ApiVersion getxMsVersion() {
    return xMsVersion;
  }

  /**
   * Getter for abfsConfiguration from AbfsClient.
   * @return AbfsConfiguration instance
   */
  protected AbfsConfiguration getAbfsConfiguration() {
    return abfsConfiguration;
  }

  public int getNumLeaseThreads() {
    return abfsConfiguration.getNumLeaseThreads();
  }

  public <V> ListenableScheduledFuture<V> schedule(Callable<V> callable, long delay,
      TimeUnit timeUnit) {
    return executorService.schedule(callable, delay, timeUnit);
  }

  public ListenableScheduledFuture<?> scheduleWithFixedDelay(Runnable runnable, long initialDelay,
      long delay, TimeUnit timeUnit) {
    return executorService.scheduleWithFixedDelay(runnable, initialDelay, delay, timeUnit);
  }

  public ListenableFuture<?> submit(Runnable runnable) {
    return executorService.submit(runnable);
  }

  public <V> void addCallback(ListenableFuture<V> future, FutureCallback<V> callback) {
    Futures.addCallback(future, callback, executorService);
  }

  @VisibleForTesting
  protected AccessTokenProvider getTokenProvider() {
    return tokenProvider;
  }

  /**
   * Creates an AbfsRestOperation with additional parameters for buffer and SAS token.
   *
   * @param operationType    The type of the operation.
   * @param httpMethod       The HTTP method of the operation.
   * @param url              The URL associated with the operation.
   * @param requestHeaders   The list of HTTP headers for the request.
   * @param buffer           The byte buffer containing data for the operation.
   * @param bufferOffset     The offset within the buffer where the data starts.
   * @param bufferLength     The length of the data within the buffer.
   * @param sasTokenForReuse The SAS token for reusing authentication.
   * @return An AbfsRestOperation instance.
   */
  AbfsRestOperation getAbfsRestOperation(final AbfsRestOperationType operationType,
      final String httpMethod,
      final URL url,
      final List<AbfsHttpHeader> requestHeaders,
      final byte[] buffer,
      final int bufferOffset,
      final int bufferLength,
      final String sasTokenForReuse) {
    return new AbfsRestOperation(
        operationType,
        this,
        httpMethod,
        url,
        requestHeaders,
        buffer,
        bufferOffset,
        bufferLength,
        sasTokenForReuse);
  }

  /**
   * Creates an AbfsRestOperation with basic parameters and no buffer or SAS token.
   *
   * @param operationType   The type of the operation.
   * @param httpMethod      The HTTP method of the operation.
   * @param url             The URL associated with the operation.
   * @param requestHeaders  The list of HTTP headers for the request.
   * @return An AbfsRestOperation instance.
   */
  AbfsRestOperation getAbfsRestOperation(final AbfsRestOperationType operationType,
      final String httpMethod,
      final URL url,
      final List<AbfsHttpHeader> requestHeaders) {
    return new AbfsRestOperation(
        operationType,
        this,
        httpMethod,
        url,
        requestHeaders
    );
  }

  /**
   * Creates an AbfsRestOperation with parameters including request headers and SAS token.
   *
   * @param operationType    The type of the operation.
   * @param httpMethod       The HTTP method of the operation.
   * @param url              The URL associated with the operation.
   * @param requestHeaders   The list of HTTP headers for the request.
   * @param sasTokenForReuse The SAS token for reusing authentication.
   * @return An AbfsRestOperation instance.
   */
  AbfsRestOperation getAbfsRestOperation(final AbfsRestOperationType operationType,
      final String httpMethod,
      final URL url,
      final List<AbfsHttpHeader> requestHeaders,
      final String sasTokenForReuse) {
    return new AbfsRestOperation(
        operationType,
        this,
        httpMethod,
        url,
        requestHeaders, sasTokenForReuse);
  }

  public abstract ListResultSchema parseListPathResults(final InputStream stream) throws IOException;
}<|MERGE_RESOLUTION|>--- conflicted
+++ resolved
@@ -37,11 +37,9 @@
 import java.util.concurrent.TimeUnit;
 
 import org.apache.hadoop.classification.VisibleForTesting;
-<<<<<<< HEAD
+
 import org.apache.hadoop.fs.azurebfs.AzureBlobFileSystem;
 import org.apache.hadoop.fs.azurebfs.AzureBlobFileSystemStore;
-=======
->>>>>>> 6371cb12
 import org.apache.hadoop.fs.azurebfs.contracts.exceptions.AbfsInvalidChecksumException;
 import org.apache.hadoop.fs.azurebfs.contracts.exceptions.AbfsDriverException;
 import org.apache.hadoop.fs.azurebfs.contracts.services.AzureServiceErrorCode;
@@ -366,17 +364,11 @@
   public abstract AbfsRestOperation setFilesystemProperties(final String properties,
       TracingContext tracingContext) throws AzureBlobFileSystemException;
 
-<<<<<<< HEAD
-  public abstract AbfsRestOperation listPath(final String relativePath, final boolean recursive,
-      final int listMaxResults, final String continuation, TracingContext tracingContext)
-      throws AzureBlobFileSystemException;
-=======
   public abstract AbfsRestOperation listPath(final String relativePath,
       final boolean recursive,
       final int listMaxResults,
       final String continuation,
-      TracingContext tracingContext) throws IOException;
->>>>>>> 6371cb12
+      TracingContext tracingContext) throws AzureBlobFileSystemException;
 
   public abstract AbfsRestOperation getFilesystemProperties(TracingContext tracingContext)
       throws AzureBlobFileSystemException;
@@ -420,14 +412,10 @@
       final ContextEncryptionAdapter contextEncryptionAdapter,
       final TracingContext tracingContext) throws AzureBlobFileSystemException;
 
-<<<<<<< HEAD
-  public abstract AbfsRestOperation acquireLease(final String path, final int duration,
-      final String eTag, TracingContext tracingContext) throws AzureBlobFileSystemException;
-=======
   public abstract AbfsRestOperation acquireLease(final String path,
       final int duration,
-      TracingContext tracingContext) throws AzureBlobFileSystemException;
->>>>>>> 6371cb12
+      final String eTag,
+      TracingContext tracingContext) throws AzureBlobFileSystemException;
 
   public abstract AbfsRestOperation renewLease(final String path,
       final String leaseId,
@@ -469,12 +457,8 @@
       final TracingContext tracingContext,
       String sourceEtag,
       boolean isMetadataIncompleteState,
-<<<<<<< HEAD
-      boolean isNamespaceEnabled, final boolean isAtomicRename)
-      throws IOException;
-=======
-      boolean isNamespaceEnabled) throws IOException;
->>>>>>> 6371cb12
+      boolean isNamespaceEnabled,
+      final boolean isAtomicRename) throws IOException;
 
   public abstract boolean checkIsDir(AbfsHttpOperation result);
 
