--- conflicted
+++ resolved
@@ -34,12 +34,8 @@
 import java.util.Base64;
 import java.util.List;
 import java.util.Locale;
-<<<<<<< HEAD
-=======
 import java.util.Timer;
 import java.util.TimerTask;
-import java.util.UUID;
->>>>>>> 167d4c84
 import java.util.concurrent.Callable;
 import java.util.concurrent.ThreadFactory;
 import java.util.concurrent.TimeUnit;
@@ -50,12 +46,9 @@
 import org.apache.hadoop.fs.azurebfs.contracts.exceptions.AbfsInvalidChecksumException;
 import org.apache.hadoop.fs.azurebfs.contracts.exceptions.AbfsDriverException;
 import org.apache.hadoop.fs.azurebfs.contracts.services.AzureServiceErrorCode;
-<<<<<<< HEAD
 import org.apache.hadoop.fs.azurebfs.contracts.services.ListResultSchema;
 import org.apache.hadoop.fs.azurebfs.contracts.services.StorageErrorResponseSchema;
-=======
 import org.apache.hadoop.fs.azurebfs.utils.MetricFormat;
->>>>>>> 167d4c84
 import org.apache.hadoop.fs.azurebfs.utils.NamespaceUtil;
 import org.apache.hadoop.fs.store.LogExactlyOnce;
 import org.apache.hadoop.fs.azurebfs.AzureBlobFileSystemStore.Permissions;
@@ -141,14 +134,10 @@
   private final ListeningScheduledExecutorService executorService;
   private Boolean isNamespaceEnabled;
 
-<<<<<<< HEAD
   protected boolean renameResilience;
-=======
-  private boolean renameResilience;
   private TimerTask runningTimerTask;
   private boolean isSendMetricCall;
   private SharedKeyCredentials metricSharedkeyCredentials = null;
->>>>>>> 167d4c84
 
   /**
    * logging the rename failure if metadata is in an incomplete state.
@@ -646,7 +635,6 @@
       ContextEncryptionAdapter contextEncryptionAdapter,
       TracingContext tracingContext) throws AzureBlobFileSystemException;
 
-<<<<<<< HEAD
   public abstract AbfsRestOperation flush(byte[] buffer,
       final String path,
       boolean isClose,
@@ -654,27 +642,6 @@
       final String leaseId,
       final String eTag,
       final TracingContext tracingContext) throws AzureBlobFileSystemException;
-=======
-    final AbfsUriQueryBuilder abfsUriQueryBuilder = createDefaultUriQueryBuilder();
-    abfsUriQueryBuilder.addQuery(QUERY_PARAM_ACTION, FLUSH_ACTION);
-    abfsUriQueryBuilder.addQuery(QUERY_PARAM_POSITION, Long.toString(position));
-    abfsUriQueryBuilder.addQuery(QUERY_PARAM_RETAIN_UNCOMMITTED_DATA, String.valueOf(retainUncommittedData));
-    abfsUriQueryBuilder.addQuery(QUERY_PARAM_CLOSE, String.valueOf(isClose));
-
-    // AbfsInputStream/AbfsOutputStream reuse SAS tokens for better performance
-    String sasTokenForReuse = appendSASTokenToQuery(path, SASTokenProvider.WRITE_OPERATION,
-        abfsUriQueryBuilder, cachedSasToken);
-
-    final URL url = createRequestUrl(path, abfsUriQueryBuilder.toString());
-    final AbfsRestOperation op = getAbfsRestOperation(
-            AbfsRestOperationType.Flush,
-            HTTP_METHOD_PUT,
-            url,
-            requestHeaders, sasTokenForReuse);
-    op.execute(tracingContext);
-    return op;
-  }
->>>>>>> 167d4c84
 
   public abstract AbfsRestOperation setPathProperties(final String path,
       final String properties,
@@ -686,37 +653,7 @@
       final boolean includeProperties,
       final TracingContext tracingContext,
       final ContextEncryptionAdapter contextEncryptionAdapter)
-<<<<<<< HEAD
       throws AzureBlobFileSystemException;
-=======
-      throws AzureBlobFileSystemException {
-    final List<AbfsHttpHeader> requestHeaders = createDefaultHeaders();
-    final AbfsUriQueryBuilder abfsUriQueryBuilder = createDefaultUriQueryBuilder();
-    String operation = SASTokenProvider.GET_PROPERTIES_OPERATION;
-    if (!includeProperties) {
-      // The default action (operation) is implicitly to get properties and this action requires read permission
-      // because it reads user defined properties.  If the action is getStatus or getAclStatus, then
-      // only traversal (execute) permission is required.
-      abfsUriQueryBuilder.addQuery(HttpQueryParams.QUERY_PARAM_ACTION, AbfsHttpConstants.GET_STATUS);
-      operation = SASTokenProvider.GET_STATUS_OPERATION;
-    } else {
-      addEncryptionKeyRequestHeaders(path, requestHeaders, false,
-          contextEncryptionAdapter,
-          tracingContext);
-    }
-    abfsUriQueryBuilder.addQuery(HttpQueryParams.QUERY_PARAM_UPN, String.valueOf(abfsConfiguration.isUpnUsed()));
-    appendSASTokenToQuery(path, operation, abfsUriQueryBuilder);
-
-    final URL url = createRequestUrl(path, abfsUriQueryBuilder.toString());
-    final AbfsRestOperation op = getAbfsRestOperation(
-            AbfsRestOperationType.GetPathStatus,
-            HTTP_METHOD_HEAD,
-            url,
-            requestHeaders);
-    op.execute(tracingContext);
-    return op;
-  }
->>>>>>> 167d4c84
 
   public abstract AbfsRestOperation read(final String path,
       final long position,
@@ -726,45 +663,7 @@
       final String eTag,
       String cachedSasToken,
       ContextEncryptionAdapter contextEncryptionAdapter,
-<<<<<<< HEAD
       TracingContext tracingContext) throws AzureBlobFileSystemException;
-=======
-      TracingContext tracingContext) throws AzureBlobFileSystemException {
-    final List<AbfsHttpHeader> requestHeaders = createDefaultHeaders();
-    addEncryptionKeyRequestHeaders(path, requestHeaders, false,
-        contextEncryptionAdapter, tracingContext);
-    AbfsHttpHeader rangeHeader = new AbfsHttpHeader(RANGE,
-        String.format("bytes=%d-%d", position, position + bufferLength - 1));
-    requestHeaders.add(rangeHeader);
-    requestHeaders.add(new AbfsHttpHeader(IF_MATCH, eTag));
-
-    // Add request header to fetch MD5 Hash of data returned by server.
-    if (isChecksumValidationEnabled(requestHeaders, rangeHeader, bufferLength)) {
-      requestHeaders.add(new AbfsHttpHeader(X_MS_RANGE_GET_CONTENT_MD5, TRUE));
-    }
-
-    final AbfsUriQueryBuilder abfsUriQueryBuilder = createDefaultUriQueryBuilder();
-
-    // AbfsInputStream/AbfsOutputStream reuse SAS tokens for better performance
-    String sasTokenForReuse = appendSASTokenToQuery(path, SASTokenProvider.READ_OPERATION,
-        abfsUriQueryBuilder, cachedSasToken);
-
-    final URL url = createRequestUrl(path, abfsUriQueryBuilder.toString());
-    final AbfsRestOperation op = getAbfsRestOperation(
-            AbfsRestOperationType.ReadFile,
-            HTTP_METHOD_GET,
-            url,
-            requestHeaders,
-            buffer,
-            bufferOffset,
-            bufferLength, sasTokenForReuse);
-    op.execute(tracingContext);
-
-    // Verify the MD5 hash returned by server holds valid on the data received.
-    if (isChecksumValidationEnabled(requestHeaders, rangeHeader, bufferLength)) {
-      verifyCheckSumForRead(buffer, op.getResult(), bufferOffset);
-    }
->>>>>>> 167d4c84
 
   public abstract AbfsRestOperation deletePath(final String path,
       final boolean recursive,
@@ -833,29 +732,9 @@
     return getAclStatus(path, abfsConfiguration.isUpnUsed(), tracingContext);
   }
 
-<<<<<<< HEAD
   public abstract AbfsRestOperation getAclStatus(final String path,
       final boolean useUPN,
       TracingContext tracingContext) throws AzureBlobFileSystemException;
-=======
-  public AbfsRestOperation getAclStatus(final String path, final boolean useUPN,
-                                        TracingContext tracingContext) throws AzureBlobFileSystemException {
-    final List<AbfsHttpHeader> requestHeaders = createDefaultHeaders();
-    final AbfsUriQueryBuilder abfsUriQueryBuilder = createDefaultUriQueryBuilder();
-    abfsUriQueryBuilder.addQuery(HttpQueryParams.QUERY_PARAM_ACTION, AbfsHttpConstants.GET_ACCESS_CONTROL);
-    abfsUriQueryBuilder.addQuery(HttpQueryParams.QUERY_PARAM_UPN, String.valueOf(useUPN));
-    appendSASTokenToQuery(path, SASTokenProvider.GET_ACL_OPERATION, abfsUriQueryBuilder);
-
-    final URL url = createRequestUrl(path, abfsUriQueryBuilder.toString());
-    final AbfsRestOperation op = getAbfsRestOperation(
-        AbfsRestOperationType.GetAcl,
-        AbfsHttpConstants.HTTP_METHOD_HEAD,
-        url,
-        requestHeaders);
-    op.execute(tracingContext);
-    return op;
-  }
->>>>>>> 167d4c84
 
   /**
    * Talks to the server to check whether the permission specified in
@@ -948,12 +827,7 @@
     return sasToken;
   }
 
-<<<<<<< HEAD
   protected URL createRequestUrl(final String query) throws AzureBlobFileSystemException {
-=======
-  @VisibleForTesting
-  private URL createRequestUrl(final String query) throws AzureBlobFileSystemException {
->>>>>>> 167d4c84
     return createRequestUrl(EMPTY_STRING, query);
   }
 
