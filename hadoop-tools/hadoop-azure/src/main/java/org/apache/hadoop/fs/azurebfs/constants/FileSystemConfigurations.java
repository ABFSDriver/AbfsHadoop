--- conflicted
+++ resolved
@@ -164,10 +164,8 @@
    */
   public static final int RATE_LIMIT_DEFAULT = 10_000;
 
-<<<<<<< HEAD
   public static final int BLOCK_ID_LENGTH = 60;
 
-=======
   public static final long DEFAULT_AZURE_BLOB_COPY_PROGRESS_WAIT_MILLIS = 1_000L;
   public static final long
       DEFAULT_AZURE_BLOB_ATOMIC_RENAME_LEASE_REFRESH_DURATION = 60_000L;
@@ -175,6 +173,5 @@
 
   public static final int DEFAULT_FS_AZURE_BLOB_RENAME_THREAD = 5;
   public static final int DEFAULT_FS_AZURE_BLOB_DELETE_THREAD = 5;
->>>>>>> 7fda9026
   private FileSystemConfigurations() {}
 }