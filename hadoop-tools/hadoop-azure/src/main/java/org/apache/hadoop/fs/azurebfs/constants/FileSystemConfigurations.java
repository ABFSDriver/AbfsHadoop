--- conflicted
+++ resolved
@@ -167,8 +167,6 @@
   public static final int ZERO = 0;
   public static final int HUNDRED = 100;
   public static final long THOUSAND = 1000L;
-
-<<<<<<< HEAD
   public static final long DEFAULT_AZURE_BLOB_COPY_PROGRESS_WAIT_MILLIS = 1_000L;
   public static final long
       DEFAULT_AZURE_BLOB_ATOMIC_RENAME_LEASE_REFRESH_DURATION = 60_000L;
@@ -176,9 +174,6 @@
 
   public static final int DEFAULT_FS_AZURE_BLOB_RENAME_THREAD = 5;
   public static final int DEFAULT_FS_AZURE_BLOB_DELETE_THREAD = 5;
-=======
   public static final int BLOCK_ID_LENGTH = 60;
-
->>>>>>> 8937ae59
   private FileSystemConfigurations() {}
 }