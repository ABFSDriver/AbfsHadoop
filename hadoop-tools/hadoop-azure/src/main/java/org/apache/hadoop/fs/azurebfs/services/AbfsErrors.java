/**
 * Licensed to the Apache Software Foundation (ASF) under one
 * or more contributor license agreements.  See the NOTICE file
 * distributed with this work for additional information
 * regarding copyright ownership.  The ASF licenses this file
 * to you under the Apache License, Version 2.0 (the
 * "License"); you may not use this file except in compliance
 * with the License.  You may obtain a copy of the License at
 *
 *     http://www.apache.org/licenses/LICENSE-2.0
 *
 * Unless required by applicable law or agreed to in writing, software
 * distributed under the License is distributed on an "AS IS" BASIS,
 * WITHOUT WARRANTIES OR CONDITIONS OF ANY KIND, either express or implied.
 * See the License for the specific language governing permissions and
 * limitations under the License.
 */
package org.apache.hadoop.fs.azurebfs.services;

import org.apache.hadoop.classification.InterfaceAudience;
import org.apache.hadoop.classification.InterfaceStability;

import static org.apache.hadoop.fs.azurebfs.constants.ConfigurationKeys.FS_AZURE_LEASE_THREADS;

/**
 * ABFS error constants.
 */
@InterfaceAudience.Public
@InterfaceStability.Evolving
public final class AbfsErrors {
  public static final String ERR_WRITE_WITHOUT_LEASE = "Attempted to write to file without lease";
  public static final String ERR_LEASE_EXPIRED = "A lease ID was specified, but the lease for the"
      + " resource has expired";
  public static final String ERR_NO_LEASE_ID_SPECIFIED = "There is currently a lease on the "
      + "resource and no lease ID was specified in the request";
  public static final String ERR_PARALLEL_ACCESS_DETECTED = "Parallel access to the create path "
      + "detected. Failing request to honor single writer semantics";
  public static final String ERR_ACQUIRING_LEASE = "Unable to acquire lease";
  public static final String ERR_LEASE_ALREADY_PRESENT = "There is already a lease present";
  public static final String ERR_LEASE_NOT_PRESENT = "There is currently no lease on the resource";
  public static final String ERR_LEASE_ID_NOT_PRESENT = "The lease ID is not present with the "
      + "specified lease operation";
  public static final String ERR_LEASE_DID_NOT_MATCH = "The lease ID specified did not match the "
      + "lease ID for the resource with the specified lease operation";
  public static final String ERR_LEASE_BROKEN = "The lease ID matched, but the lease has been "
    + "broken explicitly and cannot be renewed";
  public static final String ERR_LEASE_FUTURE_EXISTS = "There is already an existing lease "
      + "operation";
  public static final String ERR_NO_LEASE_THREADS = "Lease desired but no lease threads "
      + "configured, set " + FS_AZURE_LEASE_THREADS;
<<<<<<< HEAD
  public static final String BLOB_OPERATION_NOT_SUPPORTED = "Blob operation is not supported.";
=======
  public static final String PATH_EXISTS = "The specified path, or an element of the path, " +
          "exists and its resource type is invalid for this operation.";
>>>>>>> 5ee6e5a2

  private AbfsErrors() {}
}<|MERGE_RESOLUTION|>--- conflicted
+++ resolved
@@ -48,12 +48,9 @@
       + "operation";
   public static final String ERR_NO_LEASE_THREADS = "Lease desired but no lease threads "
       + "configured, set " + FS_AZURE_LEASE_THREADS;
-<<<<<<< HEAD
-  public static final String BLOB_OPERATION_NOT_SUPPORTED = "Blob operation is not supported.";
-=======
   public static final String PATH_EXISTS = "The specified path, or an element of the path, " +
           "exists and its resource type is invalid for this operation.";
->>>>>>> 5ee6e5a2
+  public static final String BLOB_OPERATION_NOT_SUPPORTED = "Blob operation is not supported.";
 
   private AbfsErrors() {}
 }