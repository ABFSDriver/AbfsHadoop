/**
 * Licensed to the Apache Software Foundation (ASF) under one
 * or more contributor license agreements.  See the NOTICE file
 * distributed with this work for additional information
 * regarding copyright ownership.  The ASF licenses this file
 * to you under the Apache License, Version 2.0 (the
 * "License"); you may not use this file except in compliance
 * with the License.  You may obtain a copy of the License at
 * <p>
 * http://www.apache.org/licenses/LICENSE-2.0
 * <p>
 * Unless required by applicable law or agreed to in writing, software
 * distributed under the License is distributed on an "AS IS" BASIS,
 * WITHOUT WARRANTIES OR CONDITIONS OF ANY KIND, either express or implied.
 * See the License for the specific language governing permissions and
 * limitations under the License.
 */

package org.apache.hadoop.fs.azurebfs.services;

import java.io.Closeable;
import java.io.IOException;
import java.io.InputStream;
import java.io.UnsupportedEncodingException;
import java.net.HttpURLConnection;
import java.net.URL;
import java.nio.ByteBuffer;
import java.nio.CharBuffer;
import java.nio.charset.CharacterCodingException;
import java.nio.charset.Charset;
import java.nio.charset.CharsetDecoder;
import java.nio.charset.CharsetEncoder;
import java.util.Hashtable;
import java.util.List;
import java.util.Map;
import java.util.Set;
import java.util.UUID;

import com.fasterxml.jackson.core.JsonFactory;
import com.fasterxml.jackson.core.JsonParser;
import com.fasterxml.jackson.core.JsonToken;
import com.fasterxml.jackson.databind.ObjectMapper;

import org.apache.hadoop.fs.azurebfs.AbfsConfiguration;
import org.apache.hadoop.fs.azurebfs.AzureBlobFileSystemStore;
import org.apache.hadoop.fs.azurebfs.constants.AbfsHttpConstants;
import org.apache.hadoop.fs.azurebfs.constants.AbfsHttpConstants.ApiVersion;
import org.apache.hadoop.fs.azurebfs.constants.HttpHeaderConfigurations;
import org.apache.hadoop.fs.azurebfs.constants.HttpQueryParams;
import org.apache.hadoop.fs.azurebfs.contracts.exceptions.AbfsInvalidChecksumException;
import org.apache.hadoop.fs.azurebfs.contracts.exceptions.AbfsRestOperationException;
import org.apache.hadoop.fs.azurebfs.contracts.exceptions.AzureBlobFileSystemException;
import org.apache.hadoop.fs.azurebfs.contracts.exceptions.InvalidAbfsRestOperationException;
import org.apache.hadoop.fs.azurebfs.contracts.exceptions.InvalidFileSystemPropertyException;
import org.apache.hadoop.fs.azurebfs.contracts.services.AppendRequestParameters;
import org.apache.hadoop.fs.azurebfs.contracts.services.DfsListResultSchema;
import org.apache.hadoop.fs.azurebfs.contracts.services.ListResultSchema;
import org.apache.hadoop.fs.azurebfs.contracts.services.StorageErrorResponseSchema;
import org.apache.hadoop.fs.azurebfs.extensions.EncryptionContextProvider;
import org.apache.hadoop.fs.azurebfs.extensions.SASTokenProvider;
import org.apache.hadoop.fs.azurebfs.oauth2.AccessTokenProvider;
import org.apache.hadoop.fs.azurebfs.security.ContextEncryptionAdapter;
import org.apache.hadoop.fs.azurebfs.utils.Base64;
import org.apache.hadoop.fs.azurebfs.utils.TracingContext;
import org.apache.hadoop.util.StringUtils;

import static org.apache.commons.lang3.StringUtils.isEmpty;
import static org.apache.hadoop.fs.azurebfs.AzureBlobFileSystemStore.extractEtagHeader;
import static org.apache.hadoop.fs.azurebfs.constants.AbfsHttpConstants.ACQUIRE_LEASE_ACTION;
import static org.apache.hadoop.fs.azurebfs.constants.AbfsHttpConstants.APPEND_ACTION;
import static org.apache.hadoop.fs.azurebfs.constants.AbfsHttpConstants.APPEND_BLOB_TYPE;
import static org.apache.hadoop.fs.azurebfs.constants.AbfsHttpConstants.APPLICATION_JSON;
import static org.apache.hadoop.fs.azurebfs.constants.AbfsHttpConstants.APPLICATION_OCTET_STREAM;
import static org.apache.hadoop.fs.azurebfs.constants.AbfsHttpConstants.BREAK_LEASE_ACTION;
import static org.apache.hadoop.fs.azurebfs.constants.AbfsHttpConstants.CHECK_ACCESS;
import static org.apache.hadoop.fs.azurebfs.constants.AbfsHttpConstants.COMMA;
import static org.apache.hadoop.fs.azurebfs.constants.AbfsHttpConstants.DEFAULT_LEASE_BREAK_PERIOD;
import static org.apache.hadoop.fs.azurebfs.constants.AbfsHttpConstants.DIRECTORY;
import static org.apache.hadoop.fs.azurebfs.constants.AbfsHttpConstants.EMPTY_STRING;
import static org.apache.hadoop.fs.azurebfs.constants.AbfsHttpConstants.FILE;
import static org.apache.hadoop.fs.azurebfs.constants.AbfsHttpConstants.FILESYSTEM;
import static org.apache.hadoop.fs.azurebfs.constants.AbfsHttpConstants.FLUSH_ACTION;
import static org.apache.hadoop.fs.azurebfs.constants.AbfsHttpConstants.FORWARD_SLASH;
import static org.apache.hadoop.fs.azurebfs.constants.AbfsHttpConstants.GET_ACCESS_CONTROL;
import static org.apache.hadoop.fs.azurebfs.constants.AbfsHttpConstants.GET_STATUS;
import static org.apache.hadoop.fs.azurebfs.constants.AbfsHttpConstants.HTTP_METHOD_DELETE;
import static org.apache.hadoop.fs.azurebfs.constants.AbfsHttpConstants.HTTP_METHOD_GET;
import static org.apache.hadoop.fs.azurebfs.constants.AbfsHttpConstants.HTTP_METHOD_HEAD;
import static org.apache.hadoop.fs.azurebfs.constants.AbfsHttpConstants.HTTP_METHOD_PATCH;
import static org.apache.hadoop.fs.azurebfs.constants.AbfsHttpConstants.HTTP_METHOD_POST;
import static org.apache.hadoop.fs.azurebfs.constants.AbfsHttpConstants.HTTP_METHOD_PUT;
import static org.apache.hadoop.fs.azurebfs.constants.AbfsHttpConstants.HUNDRED_CONTINUE;
import static org.apache.hadoop.fs.azurebfs.constants.AbfsHttpConstants.RELEASE_LEASE_ACTION;
import static org.apache.hadoop.fs.azurebfs.constants.AbfsHttpConstants.RENEW_LEASE_ACTION;
import static org.apache.hadoop.fs.azurebfs.constants.AbfsHttpConstants.SET_ACCESS_CONTROL;
import static org.apache.hadoop.fs.azurebfs.constants.AbfsHttpConstants.SET_PROPERTIES_ACTION;
import static org.apache.hadoop.fs.azurebfs.constants.AbfsHttpConstants.SINGLE_WHITE_SPACE;
import static org.apache.hadoop.fs.azurebfs.constants.AbfsHttpConstants.STAR;
import static org.apache.hadoop.fs.azurebfs.constants.AbfsHttpConstants.TRUE;
import static org.apache.hadoop.fs.azurebfs.constants.AbfsHttpConstants.XMS_PROPERTIES_ENCODING_ASCII;
import static org.apache.hadoop.fs.azurebfs.constants.HttpHeaderConfigurations.ACCEPT;
import static org.apache.hadoop.fs.azurebfs.constants.HttpHeaderConfigurations.EXPECT;
import static org.apache.hadoop.fs.azurebfs.constants.HttpHeaderConfigurations.IF_MATCH;
import static org.apache.hadoop.fs.azurebfs.constants.HttpHeaderConfigurations.IF_NONE_MATCH;
import static org.apache.hadoop.fs.azurebfs.constants.HttpHeaderConfigurations.RANGE;
import static org.apache.hadoop.fs.azurebfs.constants.HttpHeaderConfigurations.USER_AGENT;
import static org.apache.hadoop.fs.azurebfs.constants.HttpHeaderConfigurations.X_HTTP_METHOD_OVERRIDE;
import static org.apache.hadoop.fs.azurebfs.constants.HttpHeaderConfigurations.X_MS_EXISTING_RESOURCE_TYPE;
import static org.apache.hadoop.fs.azurebfs.constants.HttpHeaderConfigurations.X_MS_LEASE_ACTION;
import static org.apache.hadoop.fs.azurebfs.constants.HttpHeaderConfigurations.X_MS_LEASE_BREAK_PERIOD;
import static org.apache.hadoop.fs.azurebfs.constants.HttpHeaderConfigurations.X_MS_LEASE_DURATION;
import static org.apache.hadoop.fs.azurebfs.constants.HttpHeaderConfigurations.X_MS_LEASE_ID;
import static org.apache.hadoop.fs.azurebfs.constants.HttpHeaderConfigurations.X_MS_PROPERTIES;
import static org.apache.hadoop.fs.azurebfs.constants.HttpHeaderConfigurations.X_MS_PROPOSED_LEASE_ID;
import static org.apache.hadoop.fs.azurebfs.constants.HttpHeaderConfigurations.X_MS_RANGE_GET_CONTENT_MD5;
import static org.apache.hadoop.fs.azurebfs.constants.HttpHeaderConfigurations.X_MS_RENAME_SOURCE;
import static org.apache.hadoop.fs.azurebfs.constants.HttpQueryParams.QUERY_FS_ACTION;
import static org.apache.hadoop.fs.azurebfs.constants.HttpQueryParams.QUERY_PARAM_ACTION;
import static org.apache.hadoop.fs.azurebfs.constants.HttpQueryParams.QUERY_PARAM_BLOBTYPE;
import static org.apache.hadoop.fs.azurebfs.constants.HttpQueryParams.QUERY_PARAM_CLOSE;
import static org.apache.hadoop.fs.azurebfs.constants.HttpQueryParams.QUERY_PARAM_CONTINUATION;
import static org.apache.hadoop.fs.azurebfs.constants.HttpQueryParams.QUERY_PARAM_DIRECTORY;
import static org.apache.hadoop.fs.azurebfs.constants.HttpQueryParams.QUERY_PARAM_FLUSH;
import static org.apache.hadoop.fs.azurebfs.constants.HttpQueryParams.QUERY_PARAM_MAXRESULTS;
import static org.apache.hadoop.fs.azurebfs.constants.HttpQueryParams.QUERY_PARAM_PAGINATED;
import static org.apache.hadoop.fs.azurebfs.constants.HttpQueryParams.QUERY_PARAM_POSITION;
import static org.apache.hadoop.fs.azurebfs.constants.HttpQueryParams.QUERY_PARAM_RECURSIVE;
import static org.apache.hadoop.fs.azurebfs.constants.HttpQueryParams.QUERY_PARAM_RESOURCE;
import static org.apache.hadoop.fs.azurebfs.constants.HttpQueryParams.QUERY_PARAM_RETAIN_UNCOMMITTED_DATA;
import static org.apache.hadoop.fs.azurebfs.contracts.services.AzureServiceErrorCode.RENAME_DESTINATION_PARENT_PATH_NOT_FOUND;
import static org.apache.hadoop.fs.azurebfs.contracts.services.AzureServiceErrorCode.SOURCE_PATH_NOT_FOUND;

/**
 * AbfsClient interacting with the DFS Endpoint.
 */
public class AbfsDfsClient extends AbfsClient {

  public AbfsDfsClient(final URL baseUrl,
      final SharedKeyCredentials sharedKeyCredentials,
      final AbfsConfiguration abfsConfiguration,
      final AccessTokenProvider tokenProvider,
      final EncryptionContextProvider encryptionContextProvider,
      final AbfsClientContext abfsClientContext) throws IOException {
    super(baseUrl, sharedKeyCredentials, abfsConfiguration, tokenProvider,
        encryptionContextProvider, abfsClientContext);
  }

  public AbfsDfsClient(final URL baseUrl,
      final SharedKeyCredentials sharedKeyCredentials,
      final AbfsConfiguration abfsConfiguration,
      final SASTokenProvider sasTokenProvider,
      final EncryptionContextProvider encryptionContextProvider,
      final AbfsClientContext abfsClientContext) throws IOException {
    super(baseUrl, sharedKeyCredentials, abfsConfiguration, sasTokenProvider,
        encryptionContextProvider, abfsClientContext);
  }

  /**
   * Create request headers for Rest Operation using the default API version.
   * @return default request headers.
   */
  @Override
  public List<AbfsHttpHeader> createDefaultHeaders() {
    return this.createDefaultHeaders(getxMsVersion());
  }

  /**
   * Create request headers for Rest Operation using the specified API version.
   * DFS Endpoint API responses are in JSON/Stream format.
   * @param xMsVersion API version to be used.
   * @return default request headers.
   */
  @Override
  public List<AbfsHttpHeader> createDefaultHeaders(ApiVersion xMsVersion) {
    List<AbfsHttpHeader> requestHeaders = createCommonHeaders(xMsVersion);
    requestHeaders.add(new AbfsHttpHeader(ACCEPT, APPLICATION_JSON
        + COMMA + SINGLE_WHITE_SPACE + APPLICATION_OCTET_STREAM));
    return requestHeaders;
  }

  /**
   * Get Rest Operation for API
   * <a href="https://learn.microsoft.com/en-us/rest/api/storageservices/datalakestoragegen2/filesystem/create">
   *   Filesystem - Create</a>.
   * @param tracingContext for tracing the server calls.
   * @return executed rest operation containing response from server.
   * @throws AzureBlobFileSystemException if rest operation fails.
   */
  @Override
  public AbfsRestOperation createFilesystem(TracingContext tracingContext)
      throws AzureBlobFileSystemException {
    final List<AbfsHttpHeader> requestHeaders = createDefaultHeaders();

    final AbfsUriQueryBuilder abfsUriQueryBuilder = new AbfsUriQueryBuilder();
    abfsUriQueryBuilder.addQuery(QUERY_PARAM_RESOURCE, FILESYSTEM);

    final URL url = createRequestUrl(abfsUriQueryBuilder.toString());
    final AbfsRestOperation op = getAbfsRestOperation(
        AbfsRestOperationType.CreateFileSystem,
        HTTP_METHOD_PUT, url, requestHeaders);
    op.execute(tracingContext);
    return op;
  }

  /**
   * Get Rest Operation for API
   * <a href="https://learn.microsoft.com/en-us/rest/api/storageservices/datalakestoragegen2/filesystem/set-properties">
   *   Filesystem - Set Properties</a>.
   * @param properties list of metadata key-value pairs.
   * @param tracingContext for tracing the server calls.
   * @return executed rest operation containing response from server.
   * @throws AzureBlobFileSystemException if rest operation fails.
   */
  @Override
  public AbfsRestOperation setFilesystemProperties(final Hashtable<String, String> properties,
      TracingContext tracingContext) throws AzureBlobFileSystemException {
    final String commaSeparatedProperties;
    try {
      commaSeparatedProperties = convertXmsPropertiesToCommaSeparatedString(properties);
    } catch (CharacterCodingException ex) {
      throw new InvalidAbfsRestOperationException(ex);
    }

    final List<AbfsHttpHeader> requestHeaders = createDefaultHeaders();
    // JDK7 does not support PATCH, so to work around the issue we will use
    // PUT and specify the real method in the X-Http-Method-Override header.
    requestHeaders.add(new AbfsHttpHeader(X_HTTP_METHOD_OVERRIDE,
        HTTP_METHOD_PATCH));
    requestHeaders.add(new AbfsHttpHeader(X_MS_PROPERTIES, commaSeparatedProperties));

    final AbfsUriQueryBuilder abfsUriQueryBuilder = createDefaultUriQueryBuilder();
    abfsUriQueryBuilder.addQuery(QUERY_PARAM_RESOURCE, FILESYSTEM);

    final URL url = createRequestUrl(abfsUriQueryBuilder.toString());
    final AbfsRestOperation op = getAbfsRestOperation(
        AbfsRestOperationType.SetFileSystemProperties,
        HTTP_METHOD_PUT, url, requestHeaders);
    op.execute(tracingContext);
    return op;
  }

  /**
   * Get Rest Operation for API
   * <a href="https://learn.microsoft.com/en-us/rest/api/storageservices/datalakestoragegen2/filesystem/get-properties">
   *   Filesystem - Get Properties</a>.
   * @param tracingContext for tracing the server calls.
   * @return executed rest operation containing response from server.
   * @throws AzureBlobFileSystemException if rest operation fails.
   * */
  @Override
  public AbfsRestOperation getFilesystemProperties(TracingContext tracingContext)
      throws AzureBlobFileSystemException {
    final List<AbfsHttpHeader> requestHeaders = createDefaultHeaders();

    final AbfsUriQueryBuilder abfsUriQueryBuilder = createDefaultUriQueryBuilder();
    abfsUriQueryBuilder.addQuery(QUERY_PARAM_RESOURCE, FILESYSTEM);

    final URL url = createRequestUrl(abfsUriQueryBuilder.toString());
    final AbfsRestOperation op = getAbfsRestOperation(
        AbfsRestOperationType.GetFileSystemProperties,
        HTTP_METHOD_HEAD, url, requestHeaders);
    op.execute(tracingContext);
    return op;
  }

  /**
   * Get Rest Operation for API
   * <a href="https://learn.microsoft.com/en-us/rest/api/storageservices/datalakestoragegen2/filesystem/delete">
   *   Filesystem - Delete</a>.
   * @param tracingContext for tracing the server calls.
   * @return executed rest operation containing response from server.
   * @throws AzureBlobFileSystemException if rest operation fails.
   */
  @Override
  public AbfsRestOperation deleteFilesystem(TracingContext tracingContext)
      throws AzureBlobFileSystemException {
    final List<AbfsHttpHeader> requestHeaders = createDefaultHeaders();

    final AbfsUriQueryBuilder abfsUriQueryBuilder = createDefaultUriQueryBuilder();
    abfsUriQueryBuilder.addQuery(QUERY_PARAM_RESOURCE, FILESYSTEM);

    final URL url = createRequestUrl(abfsUriQueryBuilder.toString());
    final AbfsRestOperation op = getAbfsRestOperation(
        AbfsRestOperationType.DeleteFileSystem,
        HTTP_METHOD_DELETE, url, requestHeaders);
    op.execute(tracingContext);
    return op;
  }

  /**
   * Get Rest Operation for API
   * <a href="https://learn.microsoft.com/en-us/rest/api/storageservices/datalakestoragegen2/path/list">
   *   Filesystem - List</a>.
   * List paths and their properties in the current filesystem.
   * @param relativePath to return only blobs within this directory.
   * @param recursive to return all blobs in the path, including those in subdirectories.
   * @param listMaxResults maximum number of blobs to return.
   * @param continuation marker to specify the continuation token.
   * @param tracingContext for tracing the server calls.
   * @return executed rest operation containing response from server.
   * @throws AzureBlobFileSystemException if rest operation or response parsing fails.
   */
  @Override
  public AbfsRestOperation listPath(final String relativePath,
      final boolean recursive,
      final int listMaxResults,
      final String continuation,
      TracingContext tracingContext) throws IOException {
    final List<AbfsHttpHeader> requestHeaders = createDefaultHeaders();

    final AbfsUriQueryBuilder abfsUriQueryBuilder = createDefaultUriQueryBuilder();
    abfsUriQueryBuilder.addQuery(QUERY_PARAM_RESOURCE, FILESYSTEM);
    abfsUriQueryBuilder.addQuery(QUERY_PARAM_DIRECTORY,
        getDirectoryQueryParameter(relativePath));
    abfsUriQueryBuilder.addQuery(QUERY_PARAM_RECURSIVE, String.valueOf(recursive));
    abfsUriQueryBuilder.addQuery(QUERY_PARAM_CONTINUATION, continuation);
    abfsUriQueryBuilder.addQuery(QUERY_PARAM_MAXRESULTS,
        String.valueOf(listMaxResults));
    abfsUriQueryBuilder.addQuery(HttpQueryParams.QUERY_PARAM_UPN,
        String.valueOf(getAbfsConfiguration().isUpnUsed()));
    appendSASTokenToQuery(relativePath, SASTokenProvider.LIST_OPERATION,
        abfsUriQueryBuilder);

    final URL url = createRequestUrl(abfsUriQueryBuilder.toString());
    final AbfsRestOperation op = getAbfsRestOperation(
        AbfsRestOperationType.ListPaths,
        HTTP_METHOD_GET, url, requestHeaders);
    op.execute(tracingContext);
    return op;
  }

  /**
   * Get Rest Operation for API
   * <a href="https://learn.microsoft.com/en-us/rest/api/storageservices/datalakestoragegen2/path/create">
   *   Path - Create</a>.
   * Create a path (file or directory) in the current filesystem.
   * @param path to be created inside the filesystem.
   * @param isFile to specify if the created path is file or directory.
   * @param overwrite to specify if the path should be overwritten if it already exists.
   * @param permissions to specify the permissions of the path.
   * @param isAppendBlob to specify if the path to be created is an append blob.
   * @param eTag to specify conditional headers.
   * @param contextEncryptionAdapter to provide encryption context.
   * @param tracingContext for tracing the server calls.
   * @return executed rest operation containing response from server.
   * @throws AzureBlobFileSystemException if rest operation fails.
   */
  @Override
  public AbfsRestOperation createPath(final String path,
      final boolean isFile,
      final boolean overwrite,
      final AzureBlobFileSystemStore.Permissions permissions,
      final boolean isAppendBlob,
      final String eTag,
      final ContextEncryptionAdapter contextEncryptionAdapter,
      final TracingContext tracingContext) throws AzureBlobFileSystemException {
    final List<AbfsHttpHeader> requestHeaders = createDefaultHeaders();
    if (isFile) {
      addEncryptionKeyRequestHeaders(path, requestHeaders, true,
          contextEncryptionAdapter, tracingContext);
    }
    if (!overwrite) {
      requestHeaders.add(new AbfsHttpHeader(IF_NONE_MATCH, STAR));
    }

    if (permissions.hasPermission()) {
      requestHeaders.add(new AbfsHttpHeader(HttpHeaderConfigurations.X_MS_PERMISSIONS,
          permissions.getPermission()));
    }

    if (permissions.hasUmask()) {
      requestHeaders.add(new AbfsHttpHeader(HttpHeaderConfigurations.X_MS_UMASK,
          permissions.getUmask()));
    }

    if (eTag != null && !eTag.isEmpty()) {
      requestHeaders.add(new AbfsHttpHeader(IF_MATCH, eTag));
    }

    final AbfsUriQueryBuilder abfsUriQueryBuilder = createDefaultUriQueryBuilder();
    abfsUriQueryBuilder.addQuery(QUERY_PARAM_RESOURCE, isFile ? FILE : DIRECTORY);
    if (isAppendBlob) {
      abfsUriQueryBuilder.addQuery(QUERY_PARAM_BLOBTYPE, APPEND_BLOB_TYPE);
    }

    String operation = isFile
        ? SASTokenProvider.CREATE_FILE_OPERATION
        : SASTokenProvider.CREATE_DIRECTORY_OPERATION;
    appendSASTokenToQuery(path, operation, abfsUriQueryBuilder);

    final URL url = createRequestUrl(path, abfsUriQueryBuilder.toString());
    final AbfsRestOperation op = getAbfsRestOperation(
        AbfsRestOperationType.CreatePath,
        HTTP_METHOD_PUT, url, requestHeaders);
    try {
      op.execute(tracingContext);
    } catch (AzureBlobFileSystemException ex) {
      // If we have no HTTP response, throw the original exception.
      if (!op.hasResult()) {
        throw ex;
      }
      if (!isFile && op.getResult().getStatusCode() == HttpURLConnection.HTTP_CONFLICT) {
        String existingResource =
            op.getResult().getResponseHeader(X_MS_EXISTING_RESOURCE_TYPE);
        if (existingResource != null && existingResource.equals(DIRECTORY)) {
          return op; //don't throw ex on mkdirs for existing directory
        }
      }
      throw ex;
    }
    return op;
  }

  /**
   * Get Rest Operation for API
   * <a href="https://learn.microsoft.com/en-us/rest/api/storageservices/datalakestoragegen2/path/lease">
   *   Path - Lease</a>.
   * Acquire lease on specified path.
   * @param path on which lease has to be acquired.
   * @param duration for which lease has to be acquired.
   * @param tracingContext for tracing the server calls.
   * @return executed rest operation containing response from server.
   * @throws AzureBlobFileSystemException if rest operation fails.
   */
  @Override
  public AbfsRestOperation acquireLease(final String path, final int duration,
      final String eTag, TracingContext tracingContext) throws AzureBlobFileSystemException {
    final List<AbfsHttpHeader> requestHeaders = createDefaultHeaders();
    requestHeaders.add(new AbfsHttpHeader(X_MS_LEASE_ACTION, ACQUIRE_LEASE_ACTION));
    requestHeaders.add(new AbfsHttpHeader(X_MS_LEASE_DURATION, Integer.toString(duration)));
    requestHeaders.add(new AbfsHttpHeader(X_MS_PROPOSED_LEASE_ID,
        UUID.randomUUID().toString()));

    final AbfsUriQueryBuilder abfsUriQueryBuilder = createDefaultUriQueryBuilder();

    final URL url = createRequestUrl(path, abfsUriQueryBuilder.toString());
    final AbfsRestOperation op = getAbfsRestOperation(
        AbfsRestOperationType.LeasePath,
        HTTP_METHOD_POST, url, requestHeaders);
    op.execute(tracingContext);
    return op;
  }

  /**
   * Get Rest Operation for API
   * <a href="https://learn.microsoft.com/en-us/rest/api/storageservices/datalakestoragegen2/path/lease">
   *   Path - Lease</a>.
   * Renew lease on specified path.
   * @param path on which lease has to be renewed.
   * @param leaseId of the lease to be renewed.
   * @param tracingContext for tracing the server calls.
   * @return executed rest operation containing response from server.
   * @throws AzureBlobFileSystemException if rest operation fails.
   */
  @Override
  public AbfsRestOperation renewLease(final String path, final String leaseId,
      TracingContext tracingContext) throws AzureBlobFileSystemException {
    final List<AbfsHttpHeader> requestHeaders = createDefaultHeaders();
    requestHeaders.add(new AbfsHttpHeader(X_MS_LEASE_ACTION, RENEW_LEASE_ACTION));
    requestHeaders.add(new AbfsHttpHeader(X_MS_LEASE_ID, leaseId));

    final AbfsUriQueryBuilder abfsUriQueryBuilder = createDefaultUriQueryBuilder();

    final URL url = createRequestUrl(path, abfsUriQueryBuilder.toString());
    final AbfsRestOperation op = getAbfsRestOperation(
        AbfsRestOperationType.LeasePath,
        HTTP_METHOD_POST, url, requestHeaders);
    op.execute(tracingContext);
    return op;
  }

  /**
   * Get Rest Operation for API
   * <a href="https://learn.microsoft.com/en-us/rest/api/storageservices/datalakestoragegen2/path/lease">
   *   Path - Lease</a>.
   * Release lease on specified path.
   * @param path on which lease has to be released.
   * @param leaseId of the lease to be released.
   * @param tracingContext for tracing the server calls.
   * @return executed rest operation containing response from server.
   * @throws AzureBlobFileSystemException if rest operation fails.
   */
  @Override
  public AbfsRestOperation releaseLease(final String path, final String leaseId,
      TracingContext tracingContext) throws AzureBlobFileSystemException {
    final List<AbfsHttpHeader> requestHeaders = createDefaultHeaders();
    requestHeaders.add(new AbfsHttpHeader(X_MS_LEASE_ACTION, RELEASE_LEASE_ACTION));
    requestHeaders.add(new AbfsHttpHeader(X_MS_LEASE_ID, leaseId));

    final AbfsUriQueryBuilder abfsUriQueryBuilder = createDefaultUriQueryBuilder();

    final URL url = createRequestUrl(path, abfsUriQueryBuilder.toString());
    final AbfsRestOperation op = getAbfsRestOperation(
        AbfsRestOperationType.LeasePath,
        HTTP_METHOD_POST, url, requestHeaders);
    op.execute(tracingContext);
    return op;
  }

  /**
   * Get Rest Operation for API
   * <a href="https://learn.microsoft.com/en-us/rest/api/storageservices/datalakestoragegen2/path/lease">
   *   Path - Lease</a>.
   * Break lease on specified path.
   * @param path on which lease has to be broke.
   * @param tracingContext for tracing the server calls.
   * @return executed rest operation containing response from server.
   * @throws AzureBlobFileSystemException if rest operation fails.
   */
  @Override
  public AbfsRestOperation breakLease(final String path,
      TracingContext tracingContext) throws AzureBlobFileSystemException {
    final List<AbfsHttpHeader> requestHeaders = createDefaultHeaders();
    requestHeaders.add(new AbfsHttpHeader(X_MS_LEASE_ACTION, BREAK_LEASE_ACTION));
    requestHeaders.add(new AbfsHttpHeader(X_MS_LEASE_BREAK_PERIOD,
        DEFAULT_LEASE_BREAK_PERIOD));

    final AbfsUriQueryBuilder abfsUriQueryBuilder = createDefaultUriQueryBuilder();

    final URL url = createRequestUrl(path, abfsUriQueryBuilder.toString());
    final AbfsRestOperation op = getAbfsRestOperation(
        AbfsRestOperationType.LeasePath,
        HTTP_METHOD_POST, url, requestHeaders);
    op.execute(tracingContext);
    return op;
  }

  /**
   * Rename a file or directory.
   * If a source etag is passed in, the operation will attempt to recover
   * from a missing source file by probing the destination for
   * existence and comparing etags.
   * The second value in the result will be true to indicate that this
   * took place.
   * As rename recovery is only attempted if the source etag is non-empty,
   * in normal rename operations rename recovery will never happen.
   *
   * @param source                    path to source file
   * @param destination               destination of rename.
   * @param continuation              continuation.
   * @param tracingContext            trace context
   * @param sourceEtag                etag of source file. may be null or empty
   * @param isMetadataIncompleteState was there a rename failure due to
   *                                  incomplete metadata state?

   *
   * @return AbfsClientRenameResult result of rename operation indicating the
   * AbfsRest operation, rename recovery and incomplete metadata state failure.
   *
   * @throws AzureBlobFileSystemException failure, excluding any recovery from overload failures.
   */
  @Override
  public AbfsClientRenameResult renamePath(
      final String source,
      final String destination,
      final String continuation,
      final TracingContext tracingContext,
      String sourceEtag,
      boolean isMetadataIncompleteState)
      throws IOException {
    final List<AbfsHttpHeader> requestHeaders = createDefaultHeaders();

    final boolean hasEtag = !isEmpty(sourceEtag);

    boolean shouldAttemptRecovery = renameResilience && getIsNamespaceEnabled();
    if (!hasEtag && shouldAttemptRecovery) {
      // in case eTag is already not supplied to the API
      // and rename resilience is expected and it is an HNS enabled account
      // fetch the source etag to be used later in recovery
      try {
        final AbfsRestOperation srcStatusOp = getPathStatus(source,
            false, tracingContext, null);
        if (srcStatusOp.hasResult()) {
          final AbfsHttpOperation result = srcStatusOp.getResult();
          sourceEtag = extractEtagHeader(result);
          // and update the directory status.
          boolean isDir = checkIsDir(result);
          shouldAttemptRecovery = !isDir;
          LOG.debug(
              "Retrieved etag of source for rename recovery: {}; isDir={}",
              sourceEtag, isDir);
        }
      } catch (AbfsRestOperationException e) {
        throw new AbfsRestOperationException(e.getStatusCode(),
            SOURCE_PATH_NOT_FOUND.getErrorCode(),
            e.getMessage(), e);
      }

    }

    String encodedRenameSource = urlEncode(
        FORWARD_SLASH + this.getFileSystem() + source);
    if (getAuthType() == AuthType.SAS) {
      final AbfsUriQueryBuilder srcQueryBuilder = new AbfsUriQueryBuilder();
      appendSASTokenToQuery(source, SASTokenProvider.RENAME_SOURCE_OPERATION,
          srcQueryBuilder);
      encodedRenameSource += srcQueryBuilder.toString();
    }

    LOG.trace("Rename source queryparam added {}", encodedRenameSource);
    requestHeaders.add(new AbfsHttpHeader(X_MS_RENAME_SOURCE, encodedRenameSource));
    requestHeaders.add(new AbfsHttpHeader(IF_NONE_MATCH, STAR));

    final AbfsUriQueryBuilder abfsUriQueryBuilder = createDefaultUriQueryBuilder();
    abfsUriQueryBuilder.addQuery(QUERY_PARAM_CONTINUATION, continuation);
    appendSASTokenToQuery(destination,
        SASTokenProvider.RENAME_DESTINATION_OPERATION, abfsUriQueryBuilder);

    final URL url = createRequestUrl(destination, abfsUriQueryBuilder.toString());
    final AbfsRestOperation op = createRenameRestOperation(url, requestHeaders);
    try {
      incrementAbfsRenamePath();
      op.execute(tracingContext);
      // AbfsClientResult contains the AbfsOperation, If recovery happened or
      // not, and the incompleteMetaDataState is true or false.
      // If we successfully rename a path and isMetadataIncompleteState was
      // true, then rename was recovered, else it didn't, this is why
      // isMetadataIncompleteState is used for renameRecovery(as the 2nd param).
      return new AbfsClientRenameResult(op, isMetadataIncompleteState,
          isMetadataIncompleteState);
    } catch (AzureBlobFileSystemException e) {
      // If we have no HTTP response, throw the original exception.
      if (!op.hasResult()) {
        throw e;
      }

      // ref: HADOOP-18242. Rename failure occurring due to a rare case of
      // tracking metadata being in incomplete state.
      if (op.getResult().getStorageErrorCode()
          .equals(RENAME_DESTINATION_PARENT_PATH_NOT_FOUND.getErrorCode())
          && !isMetadataIncompleteState) {
        //Logging
        ABFS_METADATA_INCOMPLETE_RENAME_FAILURE
            .info(
                "Rename Failure attempting to resolve tracking metadata state and retrying.");
        // rename recovery should be attempted in this case also
        shouldAttemptRecovery = true;
        isMetadataIncompleteState = true;
        String sourceEtagAfterFailure = sourceEtag;
        if (isEmpty(sourceEtagAfterFailure)) {
          // Doing a HEAD call resolves the incomplete metadata state and
          // then we can retry the rename operation.
          AbfsRestOperation sourceStatusOp = getPathStatus(source, false,
              tracingContext, null);
          isMetadataIncompleteState = true;
          // Extract the sourceEtag, using the status Op, and set it
          // for future rename recovery.
          AbfsHttpOperation sourceStatusResult = sourceStatusOp.getResult();
          sourceEtagAfterFailure = extractEtagHeader(sourceStatusResult);
        }
        renamePath(source, destination, continuation, tracingContext,
            sourceEtagAfterFailure, isMetadataIncompleteState);
      }
      // if we get out of the condition without a successful rename, then
      // it isn't metadata incomplete state issue.
      isMetadataIncompleteState = false;

      // setting default rename recovery success to false
      boolean etagCheckSucceeded = false;
      if (shouldAttemptRecovery) {
        etagCheckSucceeded = renameIdempotencyCheckOp(
            source,
            sourceEtag, op, destination, tracingContext);
      }
      if (!etagCheckSucceeded) {
        // idempotency did not return different result
        // throw back the exception
        throw e;
      }
      return new AbfsClientRenameResult(op, true, isMetadataIncompleteState);
    }
  }

  /**
   * Get Rest Operation for API
   * <a href="https://learn.microsoft.com/en-us/rest/api/storageservices/datalakestoragegen2/path/update">
   *   Path - Update</a>.
   * Uploads data to be appended to a file.
   * @param path to which data has to be appended.
   * @param buffer containing data to be appended.
   * @param reqParams containing parameters for append operation like offset, length etc.
   * @param cachedSasToken to be used for the authenticating operation.
   * @param contextEncryptionAdapter to provide encryption context.
   * @param tracingContext for tracing the server calls.
   * @return executed rest operation containing response from server.
   * @throws AzureBlobFileSystemException if rest operation fails.
   */
  @Override
  public AbfsRestOperation append(final String path,
      final byte[] buffer,
      AppendRequestParameters reqParams,
      final String cachedSasToken,
      ContextEncryptionAdapter contextEncryptionAdapter,
      TracingContext tracingContext) throws AzureBlobFileSystemException {
    final List<AbfsHttpHeader> requestHeaders = createDefaultHeaders();
    addEncryptionKeyRequestHeaders(path, requestHeaders, false,
        contextEncryptionAdapter, tracingContext);
    if (reqParams.isExpectHeaderEnabled()) {
      requestHeaders.add(new AbfsHttpHeader(EXPECT, HUNDRED_CONTINUE));
    }
    // JDK7 does not support PATCH, so to workaround the issue we will use
    // PUT and specify the real method in the X-Http-Method-Override header.
    requestHeaders.add(new AbfsHttpHeader(X_HTTP_METHOD_OVERRIDE, HTTP_METHOD_PATCH));
    if (reqParams.getLeaseId() != null) {
      requestHeaders.add(new AbfsHttpHeader(X_MS_LEASE_ID, reqParams.getLeaseId()));
    }

    final AbfsUriQueryBuilder abfsUriQueryBuilder = createDefaultUriQueryBuilder();
    abfsUriQueryBuilder.addQuery(QUERY_PARAM_ACTION, APPEND_ACTION);
    abfsUriQueryBuilder.addQuery(QUERY_PARAM_POSITION,
        Long.toString(reqParams.getPosition()));

    if ((reqParams.getMode() == AppendRequestParameters.Mode.FLUSH_MODE) || (
        reqParams.getMode() == AppendRequestParameters.Mode.FLUSH_CLOSE_MODE)) {
      abfsUriQueryBuilder.addQuery(QUERY_PARAM_FLUSH, TRUE);
      if (reqParams.getMode() == AppendRequestParameters.Mode.FLUSH_CLOSE_MODE) {
        abfsUriQueryBuilder.addQuery(QUERY_PARAM_CLOSE, TRUE);
      }
    }

    // Check if the retry is with "Expect: 100-continue" header being present in the previous request.
    if (reqParams.isRetryDueToExpect()) {
      String userAgentRetry = getUserAgent();
      // Remove the specific marker related to "Expect: 100-continue" from the User-Agent string.
      userAgentRetry = userAgentRetry.replace(HUNDRED_CONTINUE_USER_AGENT, EMPTY_STRING);
      requestHeaders.removeIf(header -> header.getName().equalsIgnoreCase(USER_AGENT));
      requestHeaders.add(new AbfsHttpHeader(USER_AGENT, userAgentRetry));
    }

    // Add MD5 Hash of request content as request header if feature is enabled
    if (isChecksumValidationEnabled()) {
      addCheckSumHeaderForWrite(requestHeaders, reqParams, buffer);
    }

    // AbfsInputStream/AbfsOutputStream reuse SAS tokens for better performance
    String sasTokenForReuse = appendSASTokenToQuery(path,
        SASTokenProvider.WRITE_OPERATION,
        abfsUriQueryBuilder, cachedSasToken);

    final URL url = createRequestUrl(path, abfsUriQueryBuilder.toString());
    final AbfsRestOperation op = getAbfsRestOperation(
        AbfsRestOperationType.Append,
        HTTP_METHOD_PUT, url, requestHeaders,
        buffer, reqParams.getoffset(), reqParams.getLength(),
        sasTokenForReuse);
    try {
      op.execute(tracingContext);
    } catch (AbfsRestOperationException e) {
      /*
         If the http response code indicates a user error we retry
         the same append request with expect header being disabled.
         When "100-continue" header is enabled but a non Http 100 response comes,
         the response message might not get set correctly by the server.
         So, this handling is to avoid breaking of backward compatibility
         if someone has taken dependency on the exception message,
         which is created using the error string present in the response header.
      */
      int responseStatusCode = e.getStatusCode();
      if (checkUserError(responseStatusCode) && reqParams.isExpectHeaderEnabled()) {
        LOG.debug("User error, retrying without 100 continue enabled for the given path {}", path);
        reqParams.setExpectHeaderEnabled(false);
        reqParams.setRetryDueToExpect(true);
        return this.append(path, buffer, reqParams, cachedSasToken,
            contextEncryptionAdapter, tracingContext);
      }
      // If we have no HTTP response, throw the original exception.
      if (!op.hasResult()) {
        throw e;
      }

      if (isMd5ChecksumError(e)) {
        throw new AbfsInvalidChecksumException(e);
      }

      if (reqParams.isAppendBlob()
          && appendSuccessCheckOp(op, path,
          (reqParams.getPosition() + reqParams.getLength()), tracingContext)) {
        final AbfsRestOperation successOp = getAbfsRestOperation(
            AbfsRestOperationType.Append,
            HTTP_METHOD_PUT, url, requestHeaders,
            buffer, reqParams.getoffset(), reqParams.getLength(),
            sasTokenForReuse);
        successOp.hardSetResult(HttpURLConnection.HTTP_OK);
        return successOp;
      }
      throw e;
    } catch (AzureBlobFileSystemException e) {
      // Any server side issue will be returned as AbfsRestOperationException and will be handled above.
      LOG.debug(
          "Append request failed with non server issues for path: {}, offset: {}, position: {}",
          path, reqParams.getoffset(), reqParams.getPosition());
      throw e;
    }

    return op;
  }

  /**
   * Get Rest Operation for API
   * <a href="https://learn.microsoft.com/en-us/rest/api/storageservices/datalakestoragegen2/path/update">
   *   Path - Update</a>.
   * Flush previously uploaded data to a file.
   * @param path on which data has to be flushed.
   * @param position to which data has to be flushed.
   * @param retainUncommittedData whether to retain uncommitted data after flush.
   * @param isClose specify if this is the last flush to the file.
   * @param cachedSasToken to be used for the authenticating operation.
   * @param leaseId if there is an active lease on the path.
   * @param contextEncryptionAdapter to provide encryption context.
   * @param tracingContext for tracing the server calls.
   * @return executed rest operation containing response from server.
   * @throws AzureBlobFileSystemException if rest operation fails.
   */
  @Override
  public AbfsRestOperation flush(final String path,
      final long position,
      boolean retainUncommittedData,
      boolean isClose,
      final String cachedSasToken,
      final String leaseId,
      ContextEncryptionAdapter contextEncryptionAdapter,
      TracingContext tracingContext) throws AzureBlobFileSystemException {
    final List<AbfsHttpHeader> requestHeaders = createDefaultHeaders();
    addEncryptionKeyRequestHeaders(path, requestHeaders, false,
        contextEncryptionAdapter, tracingContext);
    // JDK7 does not support PATCH, so to workaround the issue we will use
    // PUT and specify the real method in the X-Http-Method-Override header.
    requestHeaders.add(new AbfsHttpHeader(X_HTTP_METHOD_OVERRIDE, HTTP_METHOD_PATCH));
    if (leaseId != null) {
      requestHeaders.add(new AbfsHttpHeader(X_MS_LEASE_ID, leaseId));
    }

    final AbfsUriQueryBuilder abfsUriQueryBuilder = createDefaultUriQueryBuilder();
    abfsUriQueryBuilder.addQuery(QUERY_PARAM_ACTION, FLUSH_ACTION);
    abfsUriQueryBuilder.addQuery(QUERY_PARAM_POSITION, Long.toString(position));
    abfsUriQueryBuilder.addQuery(QUERY_PARAM_RETAIN_UNCOMMITTED_DATA,
        String.valueOf(retainUncommittedData));
    abfsUriQueryBuilder.addQuery(QUERY_PARAM_CLOSE, String.valueOf(isClose));
    // AbfsInputStream/AbfsOutputStream reuse SAS tokens for better performance
    String sasTokenForReuse = appendSASTokenToQuery(path,
        SASTokenProvider.WRITE_OPERATION,
        abfsUriQueryBuilder, cachedSasToken);

    final URL url = createRequestUrl(path, abfsUriQueryBuilder.toString());
    final AbfsRestOperation op = getAbfsRestOperation(
        AbfsRestOperationType.Flush,
        HTTP_METHOD_PUT, url, requestHeaders,
        sasTokenForReuse);
    op.execute(tracingContext);
    return op;
  }

  @Override
  public AbfsRestOperation flush(byte[] buffer,
      final String path,
      boolean isClose,
      final String cachedSasToken,
      final String leaseId,
      final String eTag,
      final ContextEncryptionAdapter contextEncryptionAdapter,
      final TracingContext tracingContext) throws AzureBlobFileSystemException {
    throw new UnsupportedOperationException(
        "Flush with blockIds not supported on DFS Endpoint");
  }

  /**
   * Get Rest Operation for API
   * <a href="https://learn.microsoft.com/en-us/rest/api/storageservices/datalakestoragegen2/path/update">
   *   Path - Update</a>.
   * Set the properties of a file or directory.
   * @param path on which properties have to be set.
   * @param properties list of metadata key-value pairs.
   * @param tracingContext for tracing the server calls.
   * @param contextEncryptionAdapter to provide encryption context.
   * @return executed rest operation containing response from server.
   * @throws AzureBlobFileSystemException if rest operation fails.
   */
  @Override
  public AbfsRestOperation setPathProperties(final String path,
      final Hashtable<String, String> properties,
      final TracingContext tracingContext,
      final ContextEncryptionAdapter contextEncryptionAdapter)
      throws AzureBlobFileSystemException {
    final String commaSeparatedProperties;
    try {
      commaSeparatedProperties = convertXmsPropertiesToCommaSeparatedString(properties);
    } catch (CharacterCodingException ex) {
      throw new InvalidAbfsRestOperationException(ex);
    }

    final List<AbfsHttpHeader> requestHeaders = createDefaultHeaders();
    addEncryptionKeyRequestHeaders(path, requestHeaders, false,
        contextEncryptionAdapter, tracingContext);
    // JDK7 does not support PATCH, so to workaround the issue we will use
    // PUT and specify the real method in the X-Http-Method-Override header.
    requestHeaders.add(new AbfsHttpHeader(X_HTTP_METHOD_OVERRIDE, HTTP_METHOD_PATCH));
    requestHeaders.add(new AbfsHttpHeader(X_MS_PROPERTIES, commaSeparatedProperties));

    final AbfsUriQueryBuilder abfsUriQueryBuilder = createDefaultUriQueryBuilder();
    abfsUriQueryBuilder.addQuery(QUERY_PARAM_ACTION, SET_PROPERTIES_ACTION);
    appendSASTokenToQuery(path, SASTokenProvider.SET_PROPERTIES_OPERATION,
        abfsUriQueryBuilder);

    final URL url = createRequestUrl(path, abfsUriQueryBuilder.toString());
    final AbfsRestOperation op = getAbfsRestOperation(
        AbfsRestOperationType.SetPathProperties,
        HTTP_METHOD_PUT, url, requestHeaders);
    op.execute(tracingContext);
    return op;
  }

  /**
   * Get Rest Operation for API
   * <a href="https://learn.microsoft.com/en-us/rest/api/storageservices/datalakestoragegen2/path/get-properties">
   *   Path - Get Properties</a>.
   * Get the properties of a file or directory.
   * @param path of which properties have to be fetched.
   * @param includeProperties to include user defined properties.
   * @param tracingContext for tracing the server calls.
   * @param contextEncryptionAdapter to provide encryption context.
   * @return executed rest operation containing response from server.
   * @throws AzureBlobFileSystemException if rest operation fails.
   */
  @Override
  public AbfsRestOperation getPathStatus(final String path,
      final boolean includeProperties,
      final TracingContext tracingContext,
      final ContextEncryptionAdapter contextEncryptionAdapter)
      throws AzureBlobFileSystemException {
    final List<AbfsHttpHeader> requestHeaders = createDefaultHeaders();

    final AbfsUriQueryBuilder abfsUriQueryBuilder = createDefaultUriQueryBuilder();
    String operation = SASTokenProvider.GET_PROPERTIES_OPERATION;
    if (!includeProperties) {
      // The default action (operation) is implicitly to get properties and this action requires read permission
      // because it reads user defined properties.  If the action is getStatus or getAclStatus, then
      // only traversal (execute) permission is required.
      abfsUriQueryBuilder.addQuery(QUERY_PARAM_ACTION, GET_STATUS);
      operation = SASTokenProvider.GET_STATUS_OPERATION;
    } else {
      addEncryptionKeyRequestHeaders(path, requestHeaders, false,
          contextEncryptionAdapter, tracingContext);
    }
    abfsUriQueryBuilder.addQuery(HttpQueryParams.QUERY_PARAM_UPN,
        String.valueOf(getAbfsConfiguration().isUpnUsed()));
    appendSASTokenToQuery(path, operation, abfsUriQueryBuilder);

    final URL url = createRequestUrl(path, abfsUriQueryBuilder.toString());
    final AbfsRestOperation op = getAbfsRestOperation(
        AbfsRestOperationType.GetPathStatus,
        HTTP_METHOD_HEAD, url, requestHeaders);
    op.execute(tracingContext);
    return op;
  }

  /**
   * Get Rest Operation for API
   * <a href="https://learn.microsoft.com/en-us/rest/api/storageservices/datalakestoragegen2/path/read">
   *   Path - Read</a>.
   * Read the contents of the file at specified path
   * @param path of the file to be read.
   * @param position in the file from where data has to be read.
   * @param buffer to store the data read.
   * @param bufferOffset offset in the buffer to start storing the data.
   * @param bufferLength length of data to be read.
   * @param eTag to specify conditional headers.
   * @param cachedSasToken to be used for the authenticating operation.
   * @param contextEncryptionAdapter to provide encryption context.
   * @param tracingContext for tracing the server calls.
   * @return executed rest operation containing response from server.
   * @throws AzureBlobFileSystemException if rest operation fails.
   */
  @Override
  public AbfsRestOperation read(final String path,
      final long position,
      final byte[] buffer,
      final int bufferOffset,
      final int bufferLength,
      final String eTag,
      String cachedSasToken,
      ContextEncryptionAdapter contextEncryptionAdapter,
      TracingContext tracingContext) throws AzureBlobFileSystemException {
    final List<AbfsHttpHeader> requestHeaders = createDefaultHeaders();
    addEncryptionKeyRequestHeaders(path, requestHeaders, false,
        contextEncryptionAdapter, tracingContext);
    AbfsHttpHeader rangeHeader = new AbfsHttpHeader(RANGE,
        String.format("bytes=%d-%d", position, position + bufferLength - 1));
    requestHeaders.add(rangeHeader);
    requestHeaders.add(new AbfsHttpHeader(IF_MATCH, eTag));

    // Add request header to fetch MD5 Hash of data returned by server.
    if (isChecksumValidationEnabled(requestHeaders, rangeHeader, bufferLength)) {
      requestHeaders.add(new AbfsHttpHeader(X_MS_RANGE_GET_CONTENT_MD5, TRUE));
    }

    final AbfsUriQueryBuilder abfsUriQueryBuilder = createDefaultUriQueryBuilder();
    // AbfsInputStream/AbfsOutputStream reuse SAS tokens for better performance
    String sasTokenForReuse = appendSASTokenToQuery(path,
        SASTokenProvider.READ_OPERATION,
        abfsUriQueryBuilder, cachedSasToken);

    final URL url = createRequestUrl(path, abfsUriQueryBuilder.toString());
    final AbfsRestOperation op = getAbfsRestOperation(
        AbfsRestOperationType.ReadFile,
        HTTP_METHOD_GET, url, requestHeaders,
        buffer, bufferOffset, bufferLength,
        sasTokenForReuse);
    op.execute(tracingContext);

    // Verify the MD5 hash returned by server holds valid on the data received.
    if (isChecksumValidationEnabled(requestHeaders, rangeHeader, bufferLength)) {
      verifyCheckSumForRead(buffer, op.getResult(), bufferOffset);
    }

    return op;
  }

  /**
   * Get Rest Operation for API
   * <a href="https://learn.microsoft.com/en-us/rest/api/storageservices/datalakestoragegen2/path/delete">
   *   Path - Delete</a>.
   * Delete the file or directory at specified path.
   * @param path to be deleted.
   * @param recursive if the path is a directory, delete recursively.
   * @param continuation to specify continuation token.
   * @param tracingContext for tracing the server calls.
   * @return executed rest operation containing response from server.
   * @throws AzureBlobFileSystemException if rest operation fails.
   */
  @Override
  public AbfsRestOperation deletePath(final String path,
      final boolean recursive,
      final String continuation,
      TracingContext tracingContext) throws AzureBlobFileSystemException {
    /*
     * If Pagination is enabled and current API version is old,
     * use the minimum required version for pagination.
     * If Pagination is enabled and current API version is later than minimum required
     * version for pagination, use current version only as azure service is backward compatible.
     * If pagination is disabled, use the current API version only.
     */
    final List<AbfsHttpHeader> requestHeaders = (isPaginatedDelete(recursive,
        getIsNamespaceEnabled()) && getxMsVersion().compareTo(
        ApiVersion.AUG_03_2023) < 0)
        ? createDefaultHeaders(ApiVersion.AUG_03_2023)
        : createDefaultHeaders();
    final AbfsUriQueryBuilder abfsUriQueryBuilder = createDefaultUriQueryBuilder();

    if (isPaginatedDelete(recursive, getIsNamespaceEnabled())) {
      // Add paginated query parameter
      abfsUriQueryBuilder.addQuery(QUERY_PARAM_PAGINATED, TRUE);
    }

    abfsUriQueryBuilder.addQuery(QUERY_PARAM_RECURSIVE,
        String.valueOf(recursive));
    abfsUriQueryBuilder.addQuery(QUERY_PARAM_CONTINUATION, continuation);
    String operation = recursive
        ? SASTokenProvider.DELETE_RECURSIVE_OPERATION
        : SASTokenProvider.DELETE_OPERATION;
    appendSASTokenToQuery(path, operation, abfsUriQueryBuilder);

    final URL url = createRequestUrl(path, abfsUriQueryBuilder.toString());
    final AbfsRestOperation op = new AbfsRestOperation(
        AbfsRestOperationType.DeletePath, this,
        HTTP_METHOD_DELETE, url, requestHeaders, getAbfsConfiguration());
    try {
      op.execute(tracingContext);
    } catch (AzureBlobFileSystemException e) {
      // If we have no HTTP response, throw the original exception.
      if (!op.hasResult()) {
        throw e;
      }
      final AbfsRestOperation idempotencyOp = deleteIdempotencyCheckOp(op);
      if (idempotencyOp.getResult().getStatusCode()
          == op.getResult().getStatusCode()) {
        // idempotency did not return different result
        // throw back the exception
        throw e;
      } else {
        return idempotencyOp;
      }
    }

    return op;
  }

  /**
   * Get Rest Operation for API
   * <a href="https://learn.microsoft.com/en-us/rest/api/storageservices/datalakestoragegen2/path/update">
   *   Path - Update</a>.
   * @param path on which owner has to be set.
   * @param owner to be set.
   * @param group to be set.
   * @param tracingContext for tracing the server calls.
   * @return executed rest operation containing response from server.
   * @throws AzureBlobFileSystemException if rest operation fails.
   */
  @Override
  public AbfsRestOperation setOwner(final String path,
      final String owner,
      final String group,
      TracingContext tracingContext) throws AzureBlobFileSystemException {
    final List<AbfsHttpHeader> requestHeaders = createDefaultHeaders();
    // JDK7 does not support PATCH, so to workaround the issue we will use
    // PUT and specify the real method in the X-Http-Method-Override header.
    requestHeaders.add(new AbfsHttpHeader(X_HTTP_METHOD_OVERRIDE, HTTP_METHOD_PATCH));
    if (owner != null && !owner.isEmpty()) {
      requestHeaders.add(new AbfsHttpHeader(HttpHeaderConfigurations.X_MS_OWNER, owner));
    }
    if (group != null && !group.isEmpty()) {
      requestHeaders.add(new AbfsHttpHeader(HttpHeaderConfigurations.X_MS_GROUP, group));
    }

    final AbfsUriQueryBuilder abfsUriQueryBuilder = createDefaultUriQueryBuilder();
    abfsUriQueryBuilder.addQuery(QUERY_PARAM_ACTION, SET_ACCESS_CONTROL);
    appendSASTokenToQuery(path, SASTokenProvider.SET_OWNER_OPERATION,
        abfsUriQueryBuilder);

    final URL url = createRequestUrl(path, abfsUriQueryBuilder.toString());
    final AbfsRestOperation op = getAbfsRestOperation(
        AbfsRestOperationType.SetOwner,
        HTTP_METHOD_PUT, url, requestHeaders);
    op.execute(tracingContext);
    return op;
  }

  /**
   * Get Rest Operation for API
   * <a href="https://learn.microsoft.com/en-us/rest/api/storageservices/datalakestoragegen2/path/update">
   *   Path - Update</a>.
   * @param path on which permission has to be set.
   * @param permission to be set.
   * @param tracingContext for tracing the server calls.
   * @return executed rest operation containing response from server.
   * @throws AzureBlobFileSystemException if rest operation fails.
   */
  @Override
  public AbfsRestOperation setPermission(final String path,
      final String permission,
      TracingContext tracingContext) throws AzureBlobFileSystemException {
    final List<AbfsHttpHeader> requestHeaders = createDefaultHeaders();
    // JDK7 does not support PATCH, so to workaround the issue we will use
    // PUT and specify the real method in the X-Http-Method-Override header.
    requestHeaders.add(new AbfsHttpHeader(X_HTTP_METHOD_OVERRIDE, HTTP_METHOD_PATCH));
    requestHeaders.add(new AbfsHttpHeader(
        HttpHeaderConfigurations.X_MS_PERMISSIONS, permission));

    final AbfsUriQueryBuilder abfsUriQueryBuilder = createDefaultUriQueryBuilder();
    abfsUriQueryBuilder.addQuery(QUERY_PARAM_ACTION, SET_ACCESS_CONTROL);
    appendSASTokenToQuery(path, SASTokenProvider.SET_PERMISSION_OPERATION,
        abfsUriQueryBuilder);

    final URL url = createRequestUrl(path, abfsUriQueryBuilder.toString());
    final AbfsRestOperation op = getAbfsRestOperation(
        AbfsRestOperationType.SetPermissions,
        HTTP_METHOD_PUT, url, requestHeaders);
    op.execute(tracingContext);
    return op;
  }

  /**
   * Get Rest Operation for API
   * <a href="https://learn.microsoft.com/en-us/rest/api/storageservices/datalakestoragegen2/path/update">
   *   Path - Update</a>.
   * @param path on which ACL has to be set.
   * @param aclSpecString to be set.
   * @param eTag to specify conditional headers. Set only if etag matches.
   * @param tracingContext for tracing the server calls.
   * @return executed rest operation containing response from server.
   * @throws AzureBlobFileSystemException if rest operation fails.
   */
  @Override
  public AbfsRestOperation setAcl(final String path,
      final String aclSpecString,
      final String eTag,
      TracingContext tracingContext)
      throws AzureBlobFileSystemException {
    final List<AbfsHttpHeader> requestHeaders = createDefaultHeaders();
    // JDK7 does not support PATCH, so to workaround the issue we will use
    // PUT and specify the real method in the X-Http-Method-Override header.
    requestHeaders.add(new AbfsHttpHeader(X_HTTP_METHOD_OVERRIDE,
        HTTP_METHOD_PATCH));
    requestHeaders.add(new AbfsHttpHeader(HttpHeaderConfigurations.X_MS_ACL, aclSpecString));
    if (eTag != null && !eTag.isEmpty()) {
      requestHeaders.add(new AbfsHttpHeader(HttpHeaderConfigurations.IF_MATCH, eTag));
    }

    final AbfsUriQueryBuilder abfsUriQueryBuilder = createDefaultUriQueryBuilder();
    abfsUriQueryBuilder.addQuery(HttpQueryParams.QUERY_PARAM_ACTION, SET_ACCESS_CONTROL);
    appendSASTokenToQuery(path, SASTokenProvider.SET_ACL_OPERATION, abfsUriQueryBuilder);

    final URL url = createRequestUrl(path, abfsUriQueryBuilder.toString());
    final AbfsRestOperation op = getAbfsRestOperation(
        AbfsRestOperationType.SetAcl,
        HTTP_METHOD_PUT, url, requestHeaders);
    op.execute(tracingContext);
    return op;
  }

  /**
   * Get Rest Operation for API
   * <a href="https://learn.microsoft.com/en-us/rest/api/storageservices/datalakestoragegen2/path/get-properties">
   *   Path - Get Properties</a>.
   * Retrieves the ACL properties of blob at specified path.
   * @param path of which properties have to be fetched.
   * @param useUPN whether to use UPN with rest operation.
   * @param tracingContext for tracing the server calls.
   * @return executed rest operation containing response from server.
   * @throws AzureBlobFileSystemException if rest operation fails.
   */
  @Override
  public AbfsRestOperation getAclStatus(final String path,
      final boolean useUPN,
      TracingContext tracingContext) throws AzureBlobFileSystemException {
    final List<AbfsHttpHeader> requestHeaders = createDefaultHeaders();

    final AbfsUriQueryBuilder abfsUriQueryBuilder = createDefaultUriQueryBuilder();
    abfsUriQueryBuilder.addQuery(HttpQueryParams.QUERY_PARAM_ACTION, GET_ACCESS_CONTROL);
    abfsUriQueryBuilder.addQuery(HttpQueryParams.QUERY_PARAM_UPN, String.valueOf(useUPN));
    appendSASTokenToQuery(path, SASTokenProvider.GET_ACL_OPERATION, abfsUriQueryBuilder);

    final URL url = createRequestUrl(path, abfsUriQueryBuilder.toString());
    final AbfsRestOperation op = getAbfsRestOperation(
        AbfsRestOperationType.GetAcl,
        HTTP_METHOD_HEAD, url, requestHeaders);
    op.execute(tracingContext);
    return op;
  }

  /**
   * Get Rest Operation for API
   * <a href="https://learn.microsoft.com/en-us/rest/api/storageservices/datalakestoragegen2/path/get-properties">
   *   Path - Get Properties</a>.
   * @param path Path for which access check needs to be performed
   * @param rwx The permission to be checked on the path
   * @param tracingContext for tracing the server calls.
   * @return executed rest operation containing response from server.
   * @throws AzureBlobFileSystemException if rest operation fails.
   */
  @Override
  public AbfsRestOperation checkAccess(String path,
      String rwx,
      TracingContext tracingContext)
      throws AzureBlobFileSystemException {
    final List<AbfsHttpHeader> requestHeaders = createDefaultHeaders();

    AbfsUriQueryBuilder abfsUriQueryBuilder = createDefaultUriQueryBuilder();
    abfsUriQueryBuilder.addQuery(QUERY_PARAM_ACTION, CHECK_ACCESS);
    abfsUriQueryBuilder.addQuery(QUERY_FS_ACTION, rwx);
    appendSASTokenToQuery(path, SASTokenProvider.CHECK_ACCESS_OPERATION,
        abfsUriQueryBuilder);

    URL url = createRequestUrl(path, abfsUriQueryBuilder.toString());
    AbfsRestOperation op = getAbfsRestOperation(
        AbfsRestOperationType.CheckAccess,
        HTTP_METHOD_HEAD, url, requestHeaders);
    op.execute(tracingContext);
    return op;
  }

  /**
   * Checks if the rest operation results indicate if the path is a directory.
   * @param result executed rest operation containing response from server.
   * @return True if the path is a directory, False otherwise.
   */
  @Override
  public boolean checkIsDir(AbfsHttpOperation result) {
    String resourceType = result.getResponseHeader(
        HttpHeaderConfigurations.X_MS_RESOURCE_TYPE);
    return StringUtils.equalsIgnoreCase(resourceType, DIRECTORY);
  }

  /**
   * Get the continuation token from the response from DFS Endpoint Listing.
   * Continuation Token will be present as a response header.
   * @param result The response from the server.
   * @return The continuation token.
   */
  @Override
  public String getContinuationFromResponse(AbfsHttpOperation result) {
    return result.getResponseHeader(HttpHeaderConfigurations.X_MS_CONTINUATION);
  }

  /**
   * Returns true if the status code lies in the range of user error.
   * @param responseStatusCode http response status code.
   * @return True or False.
   */
  @Override
  public boolean checkUserError(int responseStatusCode) {
    return (responseStatusCode >= HttpURLConnection.HTTP_BAD_REQUEST
        && responseStatusCode < HttpURLConnection.HTTP_INTERNAL_ERROR
        && responseStatusCode != HttpURLConnection.HTTP_CONFLICT);
  }

  /**
<<<<<<< HEAD
   * Parse the list file response
   * @param stream InputStream contains the list results.
   * @throws IOException
=======
   * Get the continuation token from the response from DFS Endpoint Listing.
   * Continuation Token will be present as a response header.
   * @param result The response from the server.
   * @return The continuation token.
   */
  @Override
  public String getContinuationFromResponse(AbfsHttpOperation result) {
    return result.getResponseHeader(HttpHeaderConfigurations.X_MS_CONTINUATION);
  }

  /**
   * Get the user defined metadata from the response from DFS Endpoint API.
   * @param result response from server
   * @return user defined metadata as key value pairs
   * @throws InvalidFileSystemPropertyException if parsing fails
   * @throws InvalidAbfsRestOperationException if decoding fails
   */
  @Override
  public Hashtable<String, String> getXMSProperties(AbfsHttpOperation result)
      throws InvalidFileSystemPropertyException, InvalidAbfsRestOperationException {
    return parseCommaSeparatedXmsProperties(result.getResponseHeader(X_MS_PROPERTIES));
  }

  /**
   * Parse the list file response from DFS ListPath API in Json format
   * @param stream InputStream contains the list results.
   * @throws IOException if parsing fails.
>>>>>>> 7e673584
   */
  @Override
  public ListResultSchema parseListPathResults(final InputStream stream) throws IOException {
    DfsListResultSchema listResultSchema;
    try {
      final ObjectMapper objectMapper = new ObjectMapper();
      listResultSchema = objectMapper.readValue(stream, DfsListResultSchema.class);
    } catch (IOException ex) {
      LOG.error("Unable to deserialize list results", ex);
      throw ex;
    }
    return listResultSchema;
  }

  @Override
  public List<String> parseBlockListResponse(final InputStream stream) throws IOException {
    return null;
  }

  /**
   * When the request fails, this function is used to parse the responseAbfsHttpClient.LOG.debug("ExpectedError: ", ex);
   * and extract the storageErrorCode and storageErrorMessage.  Any errors
   * encountered while attempting to process the error response are logged,
   * but otherwise ignored.
   *
   * For storage errors, the response body *usually* has the following format:
   *
   * {
   *   "error":
   *   {
   *     "code": "string",
   *     "message": "string"
   *   }
   * }
   *
   */
  @Override
  public StorageErrorResponseSchema processStorageErrorResponse(final InputStream stream) throws IOException {
    String storageErrorCode = "", storageErrorMessage = "", expectedAppendPos = "";
    try {
      JsonFactory jf = new JsonFactory();
      try (JsonParser jp = jf.createParser(stream)) {
        String fieldName, fieldValue;
        jp.nextToken();  // START_OBJECT - {
        jp.nextToken();  // FIELD_NAME - "error":
        jp.nextToken();  // START_OBJECT - {
        jp.nextToken();
        while (jp.hasCurrentToken()) {
          if (jp.getCurrentToken() == JsonToken.FIELD_NAME) {
            fieldName = jp.getCurrentName();
            jp.nextToken();
            fieldValue = jp.getText();
            switch (fieldName) {
            case "code":
              storageErrorCode = fieldValue;
              break;
            case "message":
              storageErrorMessage = fieldValue;
              break;
            case "ExpectedAppendPos":
              expectedAppendPos = fieldValue;
              break;
            default:
              break;
            }
          }
          jp.nextToken();
        }
      }
    } catch (IOException e) {
      throw e;
    }
    return new StorageErrorResponseSchema(storageErrorCode, storageErrorMessage, expectedAppendPos);
  }

<<<<<<< HEAD
  @Override
  public Hashtable<String, String> getXMSProperties(AbfsHttpOperation result)
      throws InvalidFileSystemPropertyException, InvalidAbfsRestOperationException {
    return parseCommaSeparatedXmsProperties(result.getResponseHeader(X_MS_PROPERTIES));
  }

  @Override
  public byte[] encodeAttribute(String value) throws UnsupportedEncodingException {
    return value.getBytes(XMS_PROPERTIES_ENCODING_ASCII);
  }

=======
  /**
   * Encode the value using ASCII encoding.
   * @param value to be encoded
   * @return encoded value
   * @throws UnsupportedEncodingException if encoding fails
   */
  @Override
  public byte[] encodeAttribute(String value) throws
      UnsupportedEncodingException {
    return value.getBytes(XMS_PROPERTIES_ENCODING_ASCII);
  }

  /**
   * Decode the value using ASCII encoding.
   * @param value to be decoded
   * @return decoded value
   * @throws UnsupportedEncodingException if encoding fails
   */
>>>>>>> 7e673584
  @Override
  public String decodeAttribute(byte[] value) throws UnsupportedEncodingException {
    return new String(value, XMS_PROPERTIES_ENCODING_ASCII);
  }

  /**
   * Convert the properties hashtable to a comma separated string.
   * @param properties hashtable containing the properties key value pairs
   * @return comma separated string containing the properties key value pairs
   * @throws CharacterCodingException if encoding fails
   */
  private String convertXmsPropertiesToCommaSeparatedString(final Map<String,
        String> properties) throws CharacterCodingException {
    StringBuilder commaSeparatedProperties = new StringBuilder();

    final CharsetEncoder encoder = Charset.forName(XMS_PROPERTIES_ENCODING_ASCII).newEncoder();

    for (Map.Entry<String, String> propertyEntry : properties.entrySet()) {
      String key = propertyEntry.getKey();
      String value = propertyEntry.getValue();

      Boolean canEncodeValue = encoder.canEncode(value);
      if (!canEncodeValue) {
        LOG.error("Property value {} cannot be encoded using ASCII encoding", value);
        throw new CharacterCodingException();
      }

      String encodedPropertyValue = Base64.encode(encoder.encode(CharBuffer.wrap(value)).array());
      commaSeparatedProperties.append(key)
          .append(AbfsHttpConstants.EQUAL)
          .append(encodedPropertyValue);

      commaSeparatedProperties.append(AbfsHttpConstants.COMMA);
    }

    if (commaSeparatedProperties.length() != 0) {
      commaSeparatedProperties.deleteCharAt(commaSeparatedProperties.length() - 1);
    }

    return commaSeparatedProperties.toString();
  }

<<<<<<< HEAD
=======
  /**
   * Parse the comma separated x-ms-properties string into a hashtable.
   * @param xMsProperties comma separated x-ms-properties string returned from server
   * @return hashtable containing the properties key value pairs
   * @throws InvalidFileSystemPropertyException if parsing fails
   * @throws InvalidAbfsRestOperationException if decoding fails
   */
>>>>>>> 7e673584
  private Hashtable<String, String> parseCommaSeparatedXmsProperties(String xMsProperties) throws
      InvalidFileSystemPropertyException, InvalidAbfsRestOperationException {
    Hashtable<String, String> properties = new Hashtable<>();

    final CharsetDecoder decoder = Charset.forName(XMS_PROPERTIES_ENCODING_ASCII).newDecoder();

    if (xMsProperties != null && !xMsProperties.isEmpty()) {
      String[] userProperties = xMsProperties.split(AbfsHttpConstants.COMMA);

      if (userProperties.length == 0) {
        return properties;
      }

      for (String property : userProperties) {
        if (property.isEmpty()) {
          throw new InvalidFileSystemPropertyException(xMsProperties);
        }

        String[] nameValue = property.split(AbfsHttpConstants.EQUAL, 2);
        if (nameValue.length != 2) {
          throw new InvalidFileSystemPropertyException(xMsProperties);
        }

        byte[] decodedValue = Base64.decode(nameValue[1]);

        final String value;
        try {
          value = decoder.decode(ByteBuffer.wrap(decodedValue)).toString();
        } catch (CharacterCodingException ex) {
          throw new InvalidAbfsRestOperationException(ex);
        }
        properties.put(nameValue[0], value);
      }
    }

    return properties;
  }
}<|MERGE_RESOLUTION|>--- conflicted
+++ resolved
@@ -18,7 +18,6 @@
 
 package org.apache.hadoop.fs.azurebfs.services;
 
-import java.io.Closeable;
 import java.io.IOException;
 import java.io.InputStream;
 import java.io.UnsupportedEncodingException;
@@ -1271,17 +1270,6 @@
   }
 
   /**
-   * Get the continuation token from the response from DFS Endpoint Listing.
-   * Continuation Token will be present as a response header.
-   * @param result The response from the server.
-   * @return The continuation token.
-   */
-  @Override
-  public String getContinuationFromResponse(AbfsHttpOperation result) {
-    return result.getResponseHeader(HttpHeaderConfigurations.X_MS_CONTINUATION);
-  }
-
-  /**
    * Returns true if the status code lies in the range of user error.
    * @param responseStatusCode http response status code.
    * @return True or False.
@@ -1294,11 +1282,6 @@
   }
 
   /**
-<<<<<<< HEAD
-   * Parse the list file response
-   * @param stream InputStream contains the list results.
-   * @throws IOException
-=======
    * Get the continuation token from the response from DFS Endpoint Listing.
    * Continuation Token will be present as a response header.
    * @param result The response from the server.
@@ -1326,7 +1309,6 @@
    * Parse the list file response from DFS ListPath API in Json format
    * @param stream InputStream contains the list results.
    * @throws IOException if parsing fails.
->>>>>>> 7e673584
    */
   @Override
   public ListResultSchema parseListPathResults(final InputStream stream) throws IOException {
@@ -1402,19 +1384,6 @@
     return new StorageErrorResponseSchema(storageErrorCode, storageErrorMessage, expectedAppendPos);
   }
 
-<<<<<<< HEAD
-  @Override
-  public Hashtable<String, String> getXMSProperties(AbfsHttpOperation result)
-      throws InvalidFileSystemPropertyException, InvalidAbfsRestOperationException {
-    return parseCommaSeparatedXmsProperties(result.getResponseHeader(X_MS_PROPERTIES));
-  }
-
-  @Override
-  public byte[] encodeAttribute(String value) throws UnsupportedEncodingException {
-    return value.getBytes(XMS_PROPERTIES_ENCODING_ASCII);
-  }
-
-=======
   /**
    * Encode the value using ASCII encoding.
    * @param value to be encoded
@@ -1433,7 +1402,6 @@
    * @return decoded value
    * @throws UnsupportedEncodingException if encoding fails
    */
->>>>>>> 7e673584
   @Override
   public String decodeAttribute(byte[] value) throws UnsupportedEncodingException {
     return new String(value, XMS_PROPERTIES_ENCODING_ASCII);
@@ -1476,8 +1444,6 @@
     return commaSeparatedProperties.toString();
   }
 
-<<<<<<< HEAD
-=======
   /**
    * Parse the comma separated x-ms-properties string into a hashtable.
    * @param xMsProperties comma separated x-ms-properties string returned from server
@@ -1485,7 +1451,6 @@
    * @throws InvalidFileSystemPropertyException if parsing fails
    * @throws InvalidAbfsRestOperationException if decoding fails
    */
->>>>>>> 7e673584
   private Hashtable<String, String> parseCommaSeparatedXmsProperties(String xMsProperties) throws
       InvalidFileSystemPropertyException, InvalidAbfsRestOperationException {
     Hashtable<String, String> properties = new Hashtable<>();
