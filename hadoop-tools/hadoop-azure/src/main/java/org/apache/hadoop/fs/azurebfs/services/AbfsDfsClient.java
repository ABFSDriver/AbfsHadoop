/**
 * Licensed to the Apache Software Foundation (ASF) under one
 * or more contributor license agreements.  See the NOTICE file
 * distributed with this work for additional information
 * regarding copyright ownership.  The ASF licenses this file
 * to you under the Apache License, Version 2.0 (the
 * "License"); you may not use this file except in compliance
 * with the License.  You may obtain a copy of the License at
 * <p>
 * http://www.apache.org/licenses/LICENSE-2.0
 * <p>
 * Unless required by applicable law or agreed to in writing, software
 * distributed under the License is distributed on an "AS IS" BASIS,
 * WITHOUT WARRANTIES OR CONDITIONS OF ANY KIND, either express or implied.
 * See the License for the specific language governing permissions and
 * limitations under the License.
 */

package org.apache.hadoop.fs.azurebfs.services;

import java.io.Closeable;
import java.io.IOException;
import java.net.HttpURLConnection;
import java.net.URL;
import java.util.ArrayList;
import java.util.List;
import java.util.UUID;

import org.apache.hadoop.fs.PathIOException;
import org.apache.hadoop.fs.azurebfs.AbfsConfiguration;
import org.apache.hadoop.fs.azurebfs.AzureBlobFileSystemStore;
import org.apache.hadoop.fs.azurebfs.constants.AbfsHttpConstants;
import org.apache.hadoop.fs.azurebfs.constants.HttpHeaderConfigurations;
import org.apache.hadoop.fs.azurebfs.constants.HttpQueryParams;
import org.apache.hadoop.fs.azurebfs.contracts.exceptions.AbfsInvalidChecksumException;
import org.apache.hadoop.fs.azurebfs.contracts.exceptions.AbfsRestOperationException;
import org.apache.hadoop.fs.azurebfs.contracts.exceptions.AzureBlobFileSystemException;
import org.apache.hadoop.fs.azurebfs.contracts.services.AppendRequestParameters;
import org.apache.hadoop.fs.azurebfs.extensions.EncryptionContextProvider;
import org.apache.hadoop.fs.azurebfs.extensions.SASTokenProvider;
import org.apache.hadoop.fs.azurebfs.oauth2.AccessTokenProvider;
import org.apache.hadoop.fs.azurebfs.security.ContextEncryptionAdapter;
import org.apache.hadoop.fs.azurebfs.utils.TracingContext;

import static org.apache.commons.lang3.StringUtils.isEmpty;
import static org.apache.hadoop.fs.azurebfs.AzureBlobFileSystemStore.extractEtagHeader;
import static org.apache.hadoop.fs.azurebfs.constants.AbfsHttpConstants.ACQUIRE_LEASE_ACTION;
import static org.apache.hadoop.fs.azurebfs.constants.AbfsHttpConstants.APPEND_ACTION;
import static org.apache.hadoop.fs.azurebfs.constants.AbfsHttpConstants.APPEND_BLOB_TYPE;
import static org.apache.hadoop.fs.azurebfs.constants.AbfsHttpConstants.APPLICATION_JSON;
import static org.apache.hadoop.fs.azurebfs.constants.AbfsHttpConstants.APPLICATION_OCTET_STREAM;
import static org.apache.hadoop.fs.azurebfs.constants.AbfsHttpConstants.APPLICATION_XML;
import static org.apache.hadoop.fs.azurebfs.constants.AbfsHttpConstants.BREAK_LEASE_ACTION;
import static org.apache.hadoop.fs.azurebfs.constants.AbfsHttpConstants.CHECK_ACCESS;
import static org.apache.hadoop.fs.azurebfs.constants.AbfsHttpConstants.COMMA;
import static org.apache.hadoop.fs.azurebfs.constants.AbfsHttpConstants.DEFAULT_LEASE_BREAK_PERIOD;
import static org.apache.hadoop.fs.azurebfs.constants.AbfsHttpConstants.DIRECTORY;
import static org.apache.hadoop.fs.azurebfs.constants.AbfsHttpConstants.EMPTY_STRING;
import static org.apache.hadoop.fs.azurebfs.constants.AbfsHttpConstants.FILE;
import static org.apache.hadoop.fs.azurebfs.constants.AbfsHttpConstants.FILESYSTEM;
import static org.apache.hadoop.fs.azurebfs.constants.AbfsHttpConstants.FLUSH_ACTION;
import static org.apache.hadoop.fs.azurebfs.constants.AbfsHttpConstants.FORWARD_SLASH;
import static org.apache.hadoop.fs.azurebfs.constants.AbfsHttpConstants.HTTP_METHOD_DELETE;
import static org.apache.hadoop.fs.azurebfs.constants.AbfsHttpConstants.HTTP_METHOD_GET;
import static org.apache.hadoop.fs.azurebfs.constants.AbfsHttpConstants.HTTP_METHOD_HEAD;
import static org.apache.hadoop.fs.azurebfs.constants.AbfsHttpConstants.HTTP_METHOD_PATCH;
import static org.apache.hadoop.fs.azurebfs.constants.AbfsHttpConstants.HTTP_METHOD_POST;
import static org.apache.hadoop.fs.azurebfs.constants.AbfsHttpConstants.HTTP_METHOD_PUT;
import static org.apache.hadoop.fs.azurebfs.constants.AbfsHttpConstants.HUNDRED_CONTINUE;
import static org.apache.hadoop.fs.azurebfs.constants.AbfsHttpConstants.RELEASE_LEASE_ACTION;
import static org.apache.hadoop.fs.azurebfs.constants.AbfsHttpConstants.RENEW_LEASE_ACTION;
import static org.apache.hadoop.fs.azurebfs.constants.AbfsHttpConstants.SET_PROPERTIES_ACTION;
import static org.apache.hadoop.fs.azurebfs.constants.AbfsHttpConstants.SINGLE_WHITE_SPACE;
import static org.apache.hadoop.fs.azurebfs.constants.AbfsHttpConstants.STAR;
import static org.apache.hadoop.fs.azurebfs.constants.AbfsHttpConstants.TRUE;
import static org.apache.hadoop.fs.azurebfs.constants.AbfsHttpConstants.UTF_8;
import static org.apache.hadoop.fs.azurebfs.constants.HttpHeaderConfigurations.ACCEPT;
import static org.apache.hadoop.fs.azurebfs.constants.HttpHeaderConfigurations.ACCEPT_CHARSET;
import static org.apache.hadoop.fs.azurebfs.constants.HttpHeaderConfigurations.CONTENT_TYPE;
import static org.apache.hadoop.fs.azurebfs.constants.HttpHeaderConfigurations.EXPECT;
import static org.apache.hadoop.fs.azurebfs.constants.HttpHeaderConfigurations.IF_MATCH;
import static org.apache.hadoop.fs.azurebfs.constants.HttpHeaderConfigurations.IF_NONE_MATCH;
import static org.apache.hadoop.fs.azurebfs.constants.HttpHeaderConfigurations.RANGE;
import static org.apache.hadoop.fs.azurebfs.constants.HttpHeaderConfigurations.USER_AGENT;
import static org.apache.hadoop.fs.azurebfs.constants.HttpHeaderConfigurations.X_HTTP_METHOD_OVERRIDE;
import static org.apache.hadoop.fs.azurebfs.constants.HttpHeaderConfigurations.X_MS_EXISTING_RESOURCE_TYPE;
import static org.apache.hadoop.fs.azurebfs.constants.HttpHeaderConfigurations.X_MS_LEASE_ACTION;
import static org.apache.hadoop.fs.azurebfs.constants.HttpHeaderConfigurations.X_MS_LEASE_BREAK_PERIOD;
import static org.apache.hadoop.fs.azurebfs.constants.HttpHeaderConfigurations.X_MS_LEASE_DURATION;
import static org.apache.hadoop.fs.azurebfs.constants.HttpHeaderConfigurations.X_MS_LEASE_ID;
import static org.apache.hadoop.fs.azurebfs.constants.HttpHeaderConfigurations.X_MS_METADATA_PREFIX;
import static org.apache.hadoop.fs.azurebfs.constants.HttpHeaderConfigurations.X_MS_PROPERTIES;
import static org.apache.hadoop.fs.azurebfs.constants.HttpHeaderConfigurations.X_MS_PROPOSED_LEASE_ID;
import static org.apache.hadoop.fs.azurebfs.constants.HttpHeaderConfigurations.X_MS_RANGE_GET_CONTENT_MD5;
import static org.apache.hadoop.fs.azurebfs.constants.HttpHeaderConfigurations.X_MS_RENAME_SOURCE;
import static org.apache.hadoop.fs.azurebfs.constants.HttpHeaderConfigurations.X_MS_VERSION;
import static org.apache.hadoop.fs.azurebfs.constants.HttpQueryParams.QUERY_FS_ACTION;
import static org.apache.hadoop.fs.azurebfs.constants.HttpQueryParams.QUERY_PARAM_ACTION;
import static org.apache.hadoop.fs.azurebfs.constants.HttpQueryParams.QUERY_PARAM_BLOBTYPE;
import static org.apache.hadoop.fs.azurebfs.constants.HttpQueryParams.QUERY_PARAM_CLOSE;
import static org.apache.hadoop.fs.azurebfs.constants.HttpQueryParams.QUERY_PARAM_CONTINUATION;
import static org.apache.hadoop.fs.azurebfs.constants.HttpQueryParams.QUERY_PARAM_DIRECTORY;
import static org.apache.hadoop.fs.azurebfs.constants.HttpQueryParams.QUERY_PARAM_FLUSH;
import static org.apache.hadoop.fs.azurebfs.constants.HttpQueryParams.QUERY_PARAM_MAXRESULTS;
import static org.apache.hadoop.fs.azurebfs.constants.HttpQueryParams.QUERY_PARAM_PAGINATED;
import static org.apache.hadoop.fs.azurebfs.constants.HttpQueryParams.QUERY_PARAM_POSITION;
import static org.apache.hadoop.fs.azurebfs.constants.HttpQueryParams.QUERY_PARAM_RECURSIVE;
import static org.apache.hadoop.fs.azurebfs.constants.HttpQueryParams.QUERY_PARAM_RESOURCE;
import static org.apache.hadoop.fs.azurebfs.constants.HttpQueryParams.QUERY_PARAM_RETAIN_UNCOMMITTED_DATA;
import static org.apache.hadoop.fs.azurebfs.contracts.services.AzureServiceErrorCode.RENAME_DESTINATION_PARENT_PATH_NOT_FOUND;
import static org.apache.hadoop.fs.azurebfs.contracts.services.AzureServiceErrorCode.SOURCE_PATH_NOT_FOUND;

/**
 * AbfsClient interacting with the DFS Endpoint.
 */
public class AbfsDfsClient extends AbfsClient implements Closeable {

  public AbfsDfsClient(final URL baseUrl,
      final SharedKeyCredentials sharedKeyCredentials,
      final AbfsConfiguration abfsConfiguration,
      final AccessTokenProvider tokenProvider,
      final EncryptionContextProvider encryptionContextProvider,
      final AbfsClientContext abfsClientContext) throws IOException {
    super(baseUrl, sharedKeyCredentials, abfsConfiguration, tokenProvider,
        encryptionContextProvider, abfsClientContext);
  }

  public AbfsDfsClient(final URL baseUrl,
      final SharedKeyCredentials sharedKeyCredentials,
      final AbfsConfiguration abfsConfiguration,
      final SASTokenProvider sasTokenProvider,
      final EncryptionContextProvider encryptionContextProvider,
      final AbfsClientContext abfsClientContext) throws IOException {
    super(baseUrl, sharedKeyCredentials, abfsConfiguration, sasTokenProvider,
        encryptionContextProvider, abfsClientContext);
  }

  @Override
  public void close() throws IOException {
    super.close();
  }

  /**
   * Create request headers for Rest Operation using the specified API version.
   * Different request headers are required for different {@link AbfsServiceType}.
   * @param xMsVersion
   * @return default request headers
   */
  @Override
  public List<AbfsHttpHeader> createDefaultHeaders(AbfsHttpConstants.ApiVersion xMsVersion) {
    List<AbfsHttpHeader> requestHeaders = super.createDefaultHeaders(xMsVersion);
    requestHeaders.add(new AbfsHttpHeader(ACCEPT, APPLICATION_JSON
        + COMMA + SINGLE_WHITE_SPACE + APPLICATION_OCTET_STREAM));
    return requestHeaders;
  }

  /**
   * Get Rest Operation for API <a href = https://learn.microsoft.com/en-us/rest/api/storageservices/datalakestoragegen2/filesystem/create></a>.
   * Creates a storage container as filesystem root.
   * @param tracingContext
   * @return executed rest operation containing response from server.
   * @throws AzureBlobFileSystemException if rest operation fails.
   */
  @Override
  public AbfsRestOperation createFilesystem(TracingContext tracingContext)
      throws AzureBlobFileSystemException {
    final List<AbfsHttpHeader> requestHeaders = createDefaultHeaders();

    final AbfsUriQueryBuilder abfsUriQueryBuilder = new AbfsUriQueryBuilder();
    abfsUriQueryBuilder.addQuery(QUERY_PARAM_RESOURCE, FILESYSTEM);

    final URL url = createRequestUrl(abfsUriQueryBuilder.toString());
    final AbfsRestOperation op = getAbfsRestOperation(
        AbfsRestOperationType.CreateFileSystem,
        HTTP_METHOD_PUT, url, requestHeaders);
    op.execute(tracingContext);
    return op;
  }

  /**
   * Get Rest Operation for API <a href = https://learn.microsoft.com/en-us/rest/api/storageservices/datalakestoragegen2/filesystem/set-properties></a>.
   * Sets user-defined properties(metadata) of the container(filesystem root).
   * @param properties comma separated list of metadata key-value pairs.
   * @param tracingContext
   * @return executed rest operation containing response from server.
   * @throws AzureBlobFileSystemException if rest operation fails.
   */
  @Override
  public AbfsRestOperation setFilesystemProperties(final String properties,
      TracingContext tracingContext) throws AzureBlobFileSystemException {
    final List<AbfsHttpHeader> requestHeaders = createDefaultHeaders();
    // JDK7 does not support PATCH, so to work around the issue we will use
    // PUT and specify the real method in the X-Http-Method-Override header.
    requestHeaders.add(new AbfsHttpHeader(X_HTTP_METHOD_OVERRIDE,
        HTTP_METHOD_PATCH));

    requestHeaders.add(new AbfsHttpHeader(X_MS_PROPERTIES,
        properties));

    final AbfsUriQueryBuilder abfsUriQueryBuilder = createDefaultUriQueryBuilder();
    abfsUriQueryBuilder.addQuery(QUERY_PARAM_RESOURCE, FILESYSTEM);

    final URL url = createRequestUrl(abfsUriQueryBuilder.toString());
    final AbfsRestOperation op = getAbfsRestOperation(
        AbfsRestOperationType.SetFileSystemProperties,
        HTTP_METHOD_PUT,
        url,
        requestHeaders);
    op.execute(tracingContext);
    return op;
  }

  /**
   * Get Rest Operation for API <a href = https://learn.microsoft.com/en-us/rest/api/storageservices/datalakestoragegen2/filesystem/get-properties></a>.
   * Gets the all properties(including metadata) of the container(filesystem root).
   * @return executed rest operation containing response from server.
   * @throws AzureBlobFileSystemException if rest operation fails.
   * */
  @Override
  public AbfsRestOperation getFilesystemProperties(TracingContext tracingContext)
      throws AzureBlobFileSystemException {
    final List<AbfsHttpHeader> requestHeaders = createDefaultHeaders();

    final AbfsUriQueryBuilder abfsUriQueryBuilder = createDefaultUriQueryBuilder();
    abfsUriQueryBuilder.addQuery(QUERY_PARAM_RESOURCE, FILESYSTEM);

    final URL url = createRequestUrl(abfsUriQueryBuilder.toString());
    final AbfsRestOperation op = getAbfsRestOperation(
        AbfsRestOperationType.GetFileSystemProperties,
        HTTP_METHOD_HEAD,
        url,
        requestHeaders);
    op.execute(tracingContext);
    return op;
  }

  /**
   * Get Rest Operation for API <a href = https://learn.microsoft.com/en-us/rest/api/storageservices/datalakestoragegen2/filesystem/delete></a>.
   * Deletes the Container acting as current filesystem.
   * @param tracingContext
   * @return executed rest operation containing response from server.
   * @throws AzureBlobFileSystemException if rest operation fails.
   */
  @Override
  public AbfsRestOperation deleteFilesystem(TracingContext tracingContext)
      throws AzureBlobFileSystemException {
    final List<AbfsHttpHeader> requestHeaders = createDefaultHeaders();

    final AbfsUriQueryBuilder abfsUriQueryBuilder = createDefaultUriQueryBuilder();
    abfsUriQueryBuilder.addQuery(QUERY_PARAM_RESOURCE, FILESYSTEM);

    final URL url = createRequestUrl(abfsUriQueryBuilder.toString());
    final AbfsRestOperation op = getAbfsRestOperation(
        AbfsRestOperationType.DeleteFileSystem,
        HTTP_METHOD_DELETE,
        url,
        requestHeaders);
    op.execute(tracingContext);
    return op;
  }

  /**
   * Get Rest Operation for API <a href = https://learn.microsoft.com/en-us/rest/api/storageservices/datalakestoragegen2/path/list></a>.
   * @param relativePath to return only blobs with names that begin with the specified prefix
   * @param recursive to return all blobs in the path, including those in subdirectories
   * @param listMaxResults maximum number of blobs to return
   * @param continuation marker to specify the continuation token
   * @param tracingContext
   * @throws AzureBlobFileSystemException if rest operation or response parsing fails
   */
  @Override
  public AbfsRestOperation listPath(final String relativePath, final boolean recursive,
      final int listMaxResults, final String continuation, TracingContext tracingContext)
      throws IOException {
    final List<AbfsHttpHeader> requestHeaders = createDefaultHeaders();

    final AbfsUriQueryBuilder abfsUriQueryBuilder = createDefaultUriQueryBuilder();
    abfsUriQueryBuilder.addQuery(QUERY_PARAM_RESOURCE, FILESYSTEM);
    abfsUriQueryBuilder.addQuery(QUERY_PARAM_DIRECTORY, getDirectoryQueryParameter(relativePath));
    abfsUriQueryBuilder.addQuery(QUERY_PARAM_RECURSIVE, String.valueOf(recursive));
    abfsUriQueryBuilder.addQuery(QUERY_PARAM_CONTINUATION, continuation);
    abfsUriQueryBuilder.addQuery(QUERY_PARAM_MAXRESULTS, String.valueOf(listMaxResults));
    abfsUriQueryBuilder.addQuery(HttpQueryParams.QUERY_PARAM_UPN, String.valueOf(abfsConfiguration.isUpnUsed()));
    appendSASTokenToQuery(relativePath, SASTokenProvider.LIST_OPERATION, abfsUriQueryBuilder);

    final URL url = createRequestUrl(abfsUriQueryBuilder.toString());
    final AbfsRestOperation op = getAbfsRestOperation(
        AbfsRestOperationType.ListPaths,
        HTTP_METHOD_GET,
        url,
        requestHeaders);
    op.execute(tracingContext);
    return op;
  }

  /**
   * Method for calling createPath API to the backend. Method can be called from:
   * <ol>
   *   <li>create new file</li>
   *   <li>overwrite file</li>
   *   <li>create new directory</li>
   * </ol>
   *
   * @param path: path of the file / directory to be created / overwritten.
   * @param isFile: defines if file or directory has to be created / overwritten.
   * @param overwrite: defines if the file / directory to be overwritten.
   * @param permissions: contains permission and umask
   * @param isAppendBlob: defines if directory in the path is enabled for appendBlob
   * @param eTag: required in case of overwrite of file / directory. Path would be
   * overwritten only if the provided eTag is equal to the one present in backend for
   * the path.
   * @param contextEncryptionAdapter: object that contains the encryptionContext and
   * encryptionKey created from the developer provided implementation of
   * {@link org.apache.hadoop.fs.azurebfs.extensions.EncryptionContextProvider}
   * @param tracingContext: Object of {@link org.apache.hadoop.fs.azurebfs.utils.TracingContext}
   * correlating to the current fs.create() request.
   * @return object of {@link AbfsRestOperation} which contain all the information
   * about the communication with the server. The information is in
   * {@link AbfsRestOperation#getResult()}
   * @throws AzureBlobFileSystemException throws back the exception it receives from the
   * {@link AbfsRestOperation#execute(TracingContext)} method call.
   */
  public AbfsRestOperation createPath(final String path,
      final boolean isFile,
      final boolean overwrite,
      final AzureBlobFileSystemStore.Permissions permissions,
      final boolean isAppendBlob,
      final String eTag,
      final ContextEncryptionAdapter contextEncryptionAdapter,
      final TracingContext tracingContext)
      throws AzureBlobFileSystemException {
    final List<AbfsHttpHeader> requestHeaders = createDefaultHeaders();
    if (isFile) {
      addEncryptionKeyRequestHeaders(path, requestHeaders, true,
          contextEncryptionAdapter, tracingContext);
    }
    if (!overwrite) {
      requestHeaders.add(new AbfsHttpHeader(IF_NONE_MATCH, AbfsHttpConstants.STAR));
    }

    if (permissions.hasPermission()) {
      requestHeaders.add(
          new AbfsHttpHeader(HttpHeaderConfigurations.X_MS_PERMISSIONS,
              permissions.getPermission()));
    }

    if (permissions.hasUmask()) {
      requestHeaders.add(new AbfsHttpHeader(HttpHeaderConfigurations.X_MS_UMASK,
          permissions.getUmask()));
    }

    if (eTag != null && !eTag.isEmpty()) {
      requestHeaders.add(new AbfsHttpHeader(HttpHeaderConfigurations.IF_MATCH, eTag));
    }

    final AbfsUriQueryBuilder abfsUriQueryBuilder = createDefaultUriQueryBuilder();
    abfsUriQueryBuilder.addQuery(QUERY_PARAM_RESOURCE, isFile ? FILE : DIRECTORY);
    if (isAppendBlob) {
      abfsUriQueryBuilder.addQuery(QUERY_PARAM_BLOBTYPE, APPEND_BLOB_TYPE);
    }

    String operation = isFile
        ? SASTokenProvider.CREATE_FILE_OPERATION
        : SASTokenProvider.CREATE_DIRECTORY_OPERATION;
    appendSASTokenToQuery(path, operation, abfsUriQueryBuilder);

    final URL url = createRequestUrl(path, abfsUriQueryBuilder.toString());
    final AbfsRestOperation op = getAbfsRestOperation(
        AbfsRestOperationType.CreatePath,
        HTTP_METHOD_PUT,
        url,
        requestHeaders);
    try {
      op.execute(tracingContext);
    } catch (AzureBlobFileSystemException ex) {
      // If we have no HTTP response, throw the original exception.
      if (!op.hasResult()) {
        throw ex;
      }
      if (!isFile && op.getResult().getStatusCode() == HttpURLConnection.HTTP_CONFLICT) {
        String existingResource =
            op.getResult().getResponseHeader(X_MS_EXISTING_RESOURCE_TYPE);
        if (existingResource != null && existingResource.equals(DIRECTORY)) {
          return op; //don't throw ex on mkdirs for existing directory
        }
      }
      throw ex;
    }
    return op;
  }

  @Override
  public AbfsRestOperation acquireLease(final String path, final int duration,
      TracingContext tracingContext) throws AzureBlobFileSystemException {
    final List<AbfsHttpHeader> requestHeaders = createDefaultHeaders();

    requestHeaders.add(new AbfsHttpHeader(X_MS_LEASE_ACTION, ACQUIRE_LEASE_ACTION));
    requestHeaders.add(new AbfsHttpHeader(X_MS_LEASE_DURATION, Integer.toString(duration)));
    requestHeaders.add(new AbfsHttpHeader(X_MS_PROPOSED_LEASE_ID, UUID.randomUUID().toString()));

    final AbfsUriQueryBuilder abfsUriQueryBuilder = createDefaultUriQueryBuilder();

    final URL url = createRequestUrl(path, abfsUriQueryBuilder.toString());
    final AbfsRestOperation op = getAbfsRestOperation(
        AbfsRestOperationType.LeasePath,
        HTTP_METHOD_POST,
        url,
        requestHeaders);
    op.execute(tracingContext);
    return op;
  }

  @Override
  public AbfsRestOperation renewLease(final String path, final String leaseId,
      TracingContext tracingContext) throws AzureBlobFileSystemException {
    final List<AbfsHttpHeader> requestHeaders = createDefaultHeaders();

    requestHeaders.add(new AbfsHttpHeader(X_MS_LEASE_ACTION, RENEW_LEASE_ACTION));
    requestHeaders.add(new AbfsHttpHeader(X_MS_LEASE_ID, leaseId));

    final AbfsUriQueryBuilder abfsUriQueryBuilder = createDefaultUriQueryBuilder();

    final URL url = createRequestUrl(path, abfsUriQueryBuilder.toString());
    final AbfsRestOperation op = getAbfsRestOperation(
        AbfsRestOperationType.LeasePath,
        HTTP_METHOD_POST,
        url,
        requestHeaders);
    op.execute(tracingContext);
    return op;
  }

  @Override
  public AbfsRestOperation releaseLease(final String path, final String leaseId,
      TracingContext tracingContext) throws AzureBlobFileSystemException {
    final List<AbfsHttpHeader> requestHeaders = createDefaultHeaders();

    requestHeaders.add(new AbfsHttpHeader(X_MS_LEASE_ACTION, RELEASE_LEASE_ACTION));
    requestHeaders.add(new AbfsHttpHeader(X_MS_LEASE_ID, leaseId));

    final AbfsUriQueryBuilder abfsUriQueryBuilder = createDefaultUriQueryBuilder();

    final URL url = createRequestUrl(path, abfsUriQueryBuilder.toString());
    final AbfsRestOperation op = getAbfsRestOperation(
        AbfsRestOperationType.LeasePath,
        HTTP_METHOD_POST,
        url,
        requestHeaders);
    op.execute(tracingContext);
    return op;
  }

  @Override
  public AbfsRestOperation breakLease(final String path, TracingContext tracingContext)
      throws AzureBlobFileSystemException {
    final List<AbfsHttpHeader> requestHeaders = createDefaultHeaders();

    requestHeaders.add(new AbfsHttpHeader(X_MS_LEASE_ACTION, BREAK_LEASE_ACTION));
    requestHeaders.add(new AbfsHttpHeader(X_MS_LEASE_BREAK_PERIOD, DEFAULT_LEASE_BREAK_PERIOD));

    final AbfsUriQueryBuilder abfsUriQueryBuilder = createDefaultUriQueryBuilder();

    final URL url = createRequestUrl(path, abfsUriQueryBuilder.toString());
    final AbfsRestOperation op = getAbfsRestOperation(
        AbfsRestOperationType.LeasePath,
        HTTP_METHOD_POST,
        url,
        requestHeaders);
    op.execute(tracingContext);
    return op;
  }

  /**
   * Rename a file or directory.
   * If a source etag is passed in, the operation will attempt to recover
   * from a missing source file by probing the destination for
   * existence and comparing etags.
   * The second value in the result will be true to indicate that this
   * took place.
   * As rename recovery is only attempted if the source etag is non-empty,
   * in normal rename operations rename recovery will never happen.
   *
   * @param source                    path to source file
   * @param destination               destination of rename.
   * @param continuation              continuation.
   * @param tracingContext            trace context
   * @param sourceEtag                etag of source file. may be null or empty
   * @param isMetadataIncompleteState was there a rename failure due to
   *                                  incomplete metadata state?
   * @param isNamespaceEnabled        whether namespace enabled account or not
   * @return AbfsClientRenameResult result of rename operation indicating the
   * AbfsRest operation, rename recovery and incomplete metadata state failure.
   * @throws AzureBlobFileSystemException failure, excluding any recovery from overload failures.
   */
  public AbfsClientRenameResult renamePath(
      final String source,
      final String destination,
      final String continuation,
      final TracingContext tracingContext,
      String sourceEtag,
      boolean isMetadataIncompleteState,
      boolean isNamespaceEnabled)
      throws IOException {
    final List<AbfsHttpHeader> requestHeaders = createDefaultHeaders();

    final boolean hasEtag = !isEmpty(sourceEtag);

    boolean shouldAttemptRecovery = renameResilience && isNamespaceEnabled;
    if (!hasEtag && shouldAttemptRecovery) {
      // in case eTag is already not supplied to the API
      // and rename resilience is expected and it is an HNS enabled account
      // fetch the source etag to be used later in recovery
      try {
        final AbfsRestOperation srcStatusOp = getPathStatus(source,
            false, tracingContext, null);
        if (srcStatusOp.hasResult()) {
          final AbfsHttpOperation result = srcStatusOp.getResult();
          sourceEtag = extractEtagHeader(result);
          // and update the directory status.
          boolean isDir = checkIsDir(result);
          shouldAttemptRecovery = !isDir;
          LOG.debug("Retrieved etag of source for rename recovery: {}; isDir={}", sourceEtag, isDir);
        }
      } catch (AbfsRestOperationException e) {
        throw new AbfsRestOperationException(e.getStatusCode(), SOURCE_PATH_NOT_FOUND.getErrorCode(),
            e.getMessage(), e);
      }

    }

    String encodedRenameSource = urlEncode(FORWARD_SLASH + this.getFileSystem() + source);
    if (authType == AuthType.SAS) {
      final AbfsUriQueryBuilder srcQueryBuilder = new AbfsUriQueryBuilder();
      appendSASTokenToQuery(source, SASTokenProvider.RENAME_SOURCE_OPERATION, srcQueryBuilder);
      encodedRenameSource += srcQueryBuilder.toString();
    }

    LOG.trace("Rename source queryparam added {}", encodedRenameSource);
    requestHeaders.add(new AbfsHttpHeader(X_MS_RENAME_SOURCE, encodedRenameSource));
    requestHeaders.add(new AbfsHttpHeader(IF_NONE_MATCH, STAR));

    final AbfsUriQueryBuilder abfsUriQueryBuilder = createDefaultUriQueryBuilder();
    abfsUriQueryBuilder.addQuery(QUERY_PARAM_CONTINUATION, continuation);
    appendSASTokenToQuery(destination, SASTokenProvider.RENAME_DESTINATION_OPERATION, abfsUriQueryBuilder);

    final URL url = createRequestUrl(destination, abfsUriQueryBuilder.toString());
    final AbfsRestOperation op = createRenameRestOperation(url, requestHeaders);
    try {
      incrementAbfsRenamePath();
      op.execute(tracingContext);
      // AbfsClientResult contains the AbfsOperation, If recovery happened or
      // not, and the incompleteMetaDataState is true or false.
      // If we successfully rename a path and isMetadataIncompleteState was
      // true, then rename was recovered, else it didn't, this is why
      // isMetadataIncompleteState is used for renameRecovery(as the 2nd param).
      return new AbfsClientRenameResult(op, isMetadataIncompleteState, isMetadataIncompleteState);
    } catch (AzureBlobFileSystemException e) {
      // If we have no HTTP response, throw the original exception.
      if (!op.hasResult()) {
        throw e;
      }

      // ref: HADOOP-18242. Rename failure occurring due to a rare case of
      // tracking metadata being in incomplete state.
      if (op.getResult().getStorageErrorCode()
          .equals(RENAME_DESTINATION_PARENT_PATH_NOT_FOUND.getErrorCode())
          && !isMetadataIncompleteState) {
        //Logging
        ABFS_METADATA_INCOMPLETE_RENAME_FAILURE
            .info("Rename Failure attempting to resolve tracking metadata state and retrying.");
        // rename recovery should be attempted in this case also
        shouldAttemptRecovery = true;
        isMetadataIncompleteState = true;
        String sourceEtagAfterFailure = sourceEtag;
        if (isEmpty(sourceEtagAfterFailure)) {
          // Doing a HEAD call resolves the incomplete metadata state and
          // then we can retry the rename operation.
          AbfsRestOperation sourceStatusOp = getPathStatus(source, false,
              tracingContext, null);
          isMetadataIncompleteState = true;
          // Extract the sourceEtag, using the status Op, and set it
          // for future rename recovery.
          AbfsHttpOperation sourceStatusResult = sourceStatusOp.getResult();
          sourceEtagAfterFailure = extractEtagHeader(sourceStatusResult);
        }
        renamePath(source, destination, continuation, tracingContext,
            sourceEtagAfterFailure, isMetadataIncompleteState, isNamespaceEnabled);
      }
      // if we get out of the condition without a successful rename, then
      // it isn't metadata incomplete state issue.
      isMetadataIncompleteState = false;

      // setting default rename recovery success to false
      boolean etagCheckSucceeded = false;
      if (shouldAttemptRecovery) {
        etagCheckSucceeded = renameIdempotencyCheckOp(
            source,
            sourceEtag, op, destination, tracingContext);
      }
      if (!etagCheckSucceeded) {
        // idempotency did not return different result
        // throw back the exception
        throw e;
      }
      return new AbfsClientRenameResult(op, true, isMetadataIncompleteState);
    }
  }

<<<<<<< HEAD
  @Override
  public AbfsRestOperation copyBlob(final String src,
      final String dst,
      final String leaseId,
      final TracingContext tracingContext) throws IOException {
    throw new PathIOException(src, "CopyBlob is not implemented in AbfsDfsClient");
  }

  @Override
=======
>>>>>>> 3d14bfe1
  public AbfsRestOperation append(final String path, final byte[] buffer,
      AppendRequestParameters reqParams, final String cachedSasToken,
      ContextEncryptionAdapter contextEncryptionAdapter, TracingContext tracingContext)
      throws AzureBlobFileSystemException {
    final List<AbfsHttpHeader> requestHeaders = createDefaultHeaders();
    addEncryptionKeyRequestHeaders(path, requestHeaders, false,
        contextEncryptionAdapter, tracingContext);
    if (reqParams.isExpectHeaderEnabled()) {
      requestHeaders.add(new AbfsHttpHeader(EXPECT, HUNDRED_CONTINUE));
    }
    // JDK7 does not support PATCH, so to workaround the issue we will use
    // PUT and specify the real method in the X-Http-Method-Override header.
    requestHeaders.add(new AbfsHttpHeader(X_HTTP_METHOD_OVERRIDE,
        HTTP_METHOD_PATCH));
    if (reqParams.getLeaseId() != null) {
      requestHeaders.add(new AbfsHttpHeader(X_MS_LEASE_ID, reqParams.getLeaseId()));
    }

    final AbfsUriQueryBuilder abfsUriQueryBuilder = createDefaultUriQueryBuilder();
    abfsUriQueryBuilder.addQuery(QUERY_PARAM_ACTION, APPEND_ACTION);
    abfsUriQueryBuilder.addQuery(QUERY_PARAM_POSITION, Long.toString(reqParams.getPosition()));

    if ((reqParams.getMode() == AppendRequestParameters.Mode.FLUSH_MODE) || (
        reqParams.getMode() == AppendRequestParameters.Mode.FLUSH_CLOSE_MODE)) {
      abfsUriQueryBuilder.addQuery(QUERY_PARAM_FLUSH, TRUE);
      if (reqParams.getMode() == AppendRequestParameters.Mode.FLUSH_CLOSE_MODE) {
        abfsUriQueryBuilder.addQuery(QUERY_PARAM_CLOSE, TRUE);
      }
    }

    // Check if the retry is with "Expect: 100-continue" header being present in the previous request.
    if (reqParams.isRetryDueToExpect()) {
      String userAgentRetry = userAgent;
      // Remove the specific marker related to "Expect: 100-continue" from the User-Agent string.
      userAgentRetry = userAgentRetry.replace(HUNDRED_CONTINUE_USER_AGENT, EMPTY_STRING);
      requestHeaders.removeIf(header -> header.getName().equalsIgnoreCase(USER_AGENT));
      requestHeaders.add(new AbfsHttpHeader(USER_AGENT, userAgentRetry));
    }

    // Add MD5 Hash of request content as request header if feature is enabled
    if (isChecksumValidationEnabled()) {
      addCheckSumHeaderForWrite(requestHeaders, reqParams, buffer);
    }

    // AbfsInputStream/AbfsOutputStream reuse SAS tokens for better performance
    String sasTokenForReuse = appendSASTokenToQuery(path, SASTokenProvider.WRITE_OPERATION,
        abfsUriQueryBuilder, cachedSasToken);

    final URL url = createRequestUrl(path, abfsUriQueryBuilder.toString());
    final AbfsRestOperation op = getAbfsRestOperation(
        AbfsRestOperationType.Append,
        HTTP_METHOD_PUT,
        url,
        requestHeaders,
        buffer,
        reqParams.getoffset(),
        reqParams.getLength(),
        sasTokenForReuse);
    try {
      op.execute(tracingContext);
    } catch (AbfsRestOperationException e) {
      /*
         If the http response code indicates a user error we retry
         the same append request with expect header being disabled.
         When "100-continue" header is enabled but a non Http 100 response comes,
         the response message might not get set correctly by the server.
         So, this handling is to avoid breaking of backward compatibility
         if someone has taken dependency on the exception message,
         which is created using the error string present in the response header.
      */
      int responseStatusCode = e.getStatusCode();
      if (checkUserError(responseStatusCode) && reqParams.isExpectHeaderEnabled()) {
        LOG.debug("User error, retrying without 100 continue enabled for the given path {}", path);
        reqParams.setExpectHeaderEnabled(false);
        reqParams.setRetryDueToExpect(true);
        return this.append(path, buffer, reqParams, cachedSasToken,
            contextEncryptionAdapter, tracingContext);
      }
      // If we have no HTTP response, throw the original exception.
      if (!op.hasResult()) {
        throw e;
      }

      if (isMd5ChecksumError(e)) {
        throw new AbfsInvalidChecksumException(e);
      }

      if (reqParams.isAppendBlob()
          && appendSuccessCheckOp(op, path,
          (reqParams.getPosition() + reqParams.getLength()), tracingContext)) {
        final AbfsRestOperation successOp = getAbfsRestOperation(
            AbfsRestOperationType.Append,
            HTTP_METHOD_PUT,
            url,
            requestHeaders,
            buffer,
            reqParams.getoffset(),
            reqParams.getLength(),
            sasTokenForReuse);
        successOp.hardSetResult(HttpURLConnection.HTTP_OK);
        return successOp;
      }
      throw e;
    }

    catch (AzureBlobFileSystemException e) {
      // Any server side issue will be returned as AbfsRestOperationException and will be handled above.
      LOG.debug("Append request failed with non server issues for path: {}, offset: {}, position: {}",
          path, reqParams.getoffset(), reqParams.getPosition());
      throw e;
    }

    return op;
  }

  public AbfsRestOperation flush(final String path, final long position,
      boolean retainUncommittedData, boolean isClose,
      final String cachedSasToken, final String leaseId,
      ContextEncryptionAdapter contextEncryptionAdapter, TracingContext tracingContext)
      throws AzureBlobFileSystemException {
    final List<AbfsHttpHeader> requestHeaders = createDefaultHeaders();
    addEncryptionKeyRequestHeaders(path, requestHeaders, false,
        contextEncryptionAdapter, tracingContext);
    // JDK7 does not support PATCH, so to workaround the issue we will use
    // PUT and specify the real method in the X-Http-Method-Override header.
    requestHeaders.add(new AbfsHttpHeader(X_HTTP_METHOD_OVERRIDE,
        HTTP_METHOD_PATCH));
    if (leaseId != null) {
      requestHeaders.add(new AbfsHttpHeader(X_MS_LEASE_ID, leaseId));
    }

    final AbfsUriQueryBuilder abfsUriQueryBuilder = createDefaultUriQueryBuilder();
    abfsUriQueryBuilder.addQuery(QUERY_PARAM_ACTION, FLUSH_ACTION);
    abfsUriQueryBuilder.addQuery(QUERY_PARAM_POSITION, Long.toString(position));
    abfsUriQueryBuilder.addQuery(QUERY_PARAM_RETAIN_UNCOMMITTED_DATA, String.valueOf(retainUncommittedData));
    abfsUriQueryBuilder.addQuery(QUERY_PARAM_CLOSE, String.valueOf(isClose));
    // AbfsInputStream/AbfsOutputStream reuse SAS tokens for better performance
    String sasTokenForReuse = appendSASTokenToQuery(path, SASTokenProvider.WRITE_OPERATION,
        abfsUriQueryBuilder, cachedSasToken);

    final URL url = createRequestUrl(path, abfsUriQueryBuilder.toString());
    final AbfsRestOperation op = getAbfsRestOperation(
        AbfsRestOperationType.Flush,
        HTTP_METHOD_PUT,
        url,
        requestHeaders, sasTokenForReuse);
    op.execute(tracingContext);
    return op;
  }

  @Override
  public AbfsRestOperation setPathProperties(final String path, final String properties,
      final TracingContext tracingContext, final ContextEncryptionAdapter contextEncryptionAdapter)
      throws AzureBlobFileSystemException {
    final List<AbfsHttpHeader> requestHeaders = createDefaultHeaders();
    addEncryptionKeyRequestHeaders(path, requestHeaders, false,
        contextEncryptionAdapter, tracingContext);
    // JDK7 does not support PATCH, so to workaround the issue we will use
    // PUT and specify the real method in the X-Http-Method-Override header.
    requestHeaders.add(new AbfsHttpHeader(X_HTTP_METHOD_OVERRIDE,
        HTTP_METHOD_PATCH));

    requestHeaders.add(new AbfsHttpHeader(X_MS_PROPERTIES, properties));

    final AbfsUriQueryBuilder abfsUriQueryBuilder
        = createDefaultUriQueryBuilder();
    abfsUriQueryBuilder.addQuery(QUERY_PARAM_ACTION, SET_PROPERTIES_ACTION);
    appendSASTokenToQuery(path, SASTokenProvider.SET_PROPERTIES_OPERATION,
        abfsUriQueryBuilder);

    final URL url = createRequestUrl(path, abfsUriQueryBuilder.toString());
    final AbfsRestOperation op = getAbfsRestOperation(
        AbfsRestOperationType.SetPathProperties,
        HTTP_METHOD_PUT,
        url,
        requestHeaders);
    op.execute(tracingContext);
    return op;
  }

  @Override
  public AbfsRestOperation getPathStatus(final String path,
      final boolean includeProperties, final TracingContext tracingContext,
      final ContextEncryptionAdapter contextEncryptionAdapter)
      throws AzureBlobFileSystemException {
    final List<AbfsHttpHeader> requestHeaders = createDefaultHeaders();

    final AbfsUriQueryBuilder abfsUriQueryBuilder = createDefaultUriQueryBuilder();
    String operation = SASTokenProvider.GET_PROPERTIES_OPERATION;
    if (!includeProperties) {
      // The default action (operation) is implicitly to get properties and this action requires read permission
      // because it reads user defined properties.  If the action is getStatus or getAclStatus, then
      // only traversal (execute) permission is required.
      abfsUriQueryBuilder.addQuery(HttpQueryParams.QUERY_PARAM_ACTION, AbfsHttpConstants.GET_STATUS);
      operation = SASTokenProvider.GET_STATUS_OPERATION;
    } else {
      addEncryptionKeyRequestHeaders(path, requestHeaders, false,
          contextEncryptionAdapter,
          tracingContext);
    }
    abfsUriQueryBuilder.addQuery(HttpQueryParams.QUERY_PARAM_UPN, String.valueOf(abfsConfiguration.isUpnUsed()));
    appendSASTokenToQuery(path, operation, abfsUriQueryBuilder);

    final URL url = createRequestUrl(path, abfsUriQueryBuilder.toString());
    final AbfsRestOperation op = getAbfsRestOperation(
        AbfsRestOperationType.GetPathStatus,
        HTTP_METHOD_HEAD,
        url,
        requestHeaders);
    op.execute(tracingContext);
    return op;
  }

  @Override
  public AbfsRestOperation read(final String path,
      final long position,
      final byte[] buffer,
      final int bufferOffset,
      final int bufferLength,
      final String eTag,
      String cachedSasToken,
      ContextEncryptionAdapter contextEncryptionAdapter,
      TracingContext tracingContext) throws AzureBlobFileSystemException {
    final List<AbfsHttpHeader> requestHeaders = createDefaultHeaders();
    addEncryptionKeyRequestHeaders(path, requestHeaders, false,
        contextEncryptionAdapter, tracingContext);
    AbfsHttpHeader rangeHeader = new AbfsHttpHeader(RANGE,
        String.format("bytes=%d-%d", position, position + bufferLength - 1));
    requestHeaders.add(rangeHeader);
    requestHeaders.add(new AbfsHttpHeader(IF_MATCH, eTag));

    // Add request header to fetch MD5 Hash of data returned by server.
    if (isChecksumValidationEnabled(requestHeaders, rangeHeader, bufferLength)) {
      requestHeaders.add(new AbfsHttpHeader(X_MS_RANGE_GET_CONTENT_MD5, TRUE));
    }

    final AbfsUriQueryBuilder abfsUriQueryBuilder = createDefaultUriQueryBuilder();
    // AbfsInputStream/AbfsOutputStream reuse SAS tokens for better performance
    String sasTokenForReuse = appendSASTokenToQuery(path, SASTokenProvider.READ_OPERATION,
        abfsUriQueryBuilder, cachedSasToken);

    final URL url = createRequestUrl(path, abfsUriQueryBuilder.toString());
    final AbfsRestOperation op = getAbfsRestOperation(
        AbfsRestOperationType.ReadFile,
        HTTP_METHOD_GET,
        url,
        requestHeaders,
        buffer,
        bufferOffset,
        bufferLength, sasTokenForReuse);
    op.execute(tracingContext);

    // Verify the MD5 hash returned by server holds valid on the data received.
    if (isChecksumValidationEnabled(requestHeaders, rangeHeader, bufferLength)) {
      verifyCheckSumForRead(buffer, op.getResult(), bufferOffset);
    }

    return op;
  }

  @Override
  public AbfsRestOperation deletePath(final String path, final boolean recursive,
      final String continuation,
      TracingContext tracingContext,
      final boolean isNamespaceEnabled)
      throws AzureBlobFileSystemException {
    /*
     * If Pagination is enabled and current API version is old,
     * use the minimum required version for pagination.
     * If Pagination is enabled and current API version is later than minimum required
     * version for pagination, use current version only as azure service is backward compatible.
     * If pagination is disabled, use the current API version only.
     */
    final List<AbfsHttpHeader> requestHeaders = (isPaginatedDelete(recursive,
        isNamespaceEnabled) && xMsVersion.compareTo(
        AbfsHttpConstants.ApiVersion.AUG_03_2023) < 0)
        ? createDefaultHeaders(AbfsHttpConstants.ApiVersion.AUG_03_2023)
        : createDefaultHeaders();
    final AbfsUriQueryBuilder abfsUriQueryBuilder = createDefaultUriQueryBuilder();

    if (isPaginatedDelete(recursive, isNamespaceEnabled)) {
      // Add paginated query parameter
      abfsUriQueryBuilder.addQuery(QUERY_PARAM_PAGINATED, TRUE);
    }

    abfsUriQueryBuilder.addQuery(QUERY_PARAM_RECURSIVE, String.valueOf(recursive));
    abfsUriQueryBuilder.addQuery(QUERY_PARAM_CONTINUATION, continuation);
    String operation = recursive ? SASTokenProvider.DELETE_RECURSIVE_OPERATION : SASTokenProvider.DELETE_OPERATION;
    appendSASTokenToQuery(path, operation, abfsUriQueryBuilder);

    final URL url = createRequestUrl(path, abfsUriQueryBuilder.toString());
    final AbfsRestOperation op = new AbfsRestOperation(
        AbfsRestOperationType.DeletePath,
        this,
        HTTP_METHOD_DELETE,
        url,
        requestHeaders);
    try {
      op.execute(tracingContext);
    } catch (AzureBlobFileSystemException e) {
      // If we have no HTTP response, throw the original exception.
      if (!op.hasResult()) {
        throw e;
      }
      final AbfsRestOperation idempotencyOp = deleteIdempotencyCheckOp(op);
      if (idempotencyOp.getResult().getStatusCode()
          == op.getResult().getStatusCode()) {
        // idempotency did not return different result
        // throw back the exception
        throw e;
      } else {
        return idempotencyOp;
      }
    }

    return op;
  }

  public AbfsRestOperation setOwner(final String path, final String owner, final String group,
      TracingContext tracingContext)
      throws AzureBlobFileSystemException {
    final List<AbfsHttpHeader> requestHeaders = createDefaultHeaders();
    // JDK7 does not support PATCH, so to workaround the issue we will use
    // PUT and specify the real method in the X-Http-Method-Override header.
    requestHeaders.add(new AbfsHttpHeader(X_HTTP_METHOD_OVERRIDE,
        HTTP_METHOD_PATCH));

    if (owner != null && !owner.isEmpty()) {
      requestHeaders.add(new AbfsHttpHeader(HttpHeaderConfigurations.X_MS_OWNER, owner));
    }
    if (group != null && !group.isEmpty()) {
      requestHeaders.add(new AbfsHttpHeader(HttpHeaderConfigurations.X_MS_GROUP, group));
    }

    final AbfsUriQueryBuilder abfsUriQueryBuilder = createDefaultUriQueryBuilder();
    abfsUriQueryBuilder.addQuery(HttpQueryParams.QUERY_PARAM_ACTION, AbfsHttpConstants.SET_ACCESS_CONTROL);
    appendSASTokenToQuery(path, SASTokenProvider.SET_OWNER_OPERATION, abfsUriQueryBuilder);

    final URL url = createRequestUrl(path, abfsUriQueryBuilder.toString());
    final AbfsRestOperation op = getAbfsRestOperation(
        AbfsRestOperationType.SetOwner,
        AbfsHttpConstants.HTTP_METHOD_PUT,
        url,
        requestHeaders);
    op.execute(tracingContext);
    return op;
  }

  public AbfsRestOperation setPermission(final String path, final String permission,
      TracingContext tracingContext)
      throws AzureBlobFileSystemException {
    final List<AbfsHttpHeader> requestHeaders = createDefaultHeaders();
    // JDK7 does not support PATCH, so to workaround the issue we will use
    // PUT and specify the real method in the X-Http-Method-Override header.
    requestHeaders.add(new AbfsHttpHeader(X_HTTP_METHOD_OVERRIDE,
        HTTP_METHOD_PATCH));

    requestHeaders.add(new AbfsHttpHeader(HttpHeaderConfigurations.X_MS_PERMISSIONS, permission));

    final AbfsUriQueryBuilder abfsUriQueryBuilder = createDefaultUriQueryBuilder();
    abfsUriQueryBuilder.addQuery(HttpQueryParams.QUERY_PARAM_ACTION, AbfsHttpConstants.SET_ACCESS_CONTROL);
    appendSASTokenToQuery(path, SASTokenProvider.SET_PERMISSION_OPERATION, abfsUriQueryBuilder);

    final URL url = createRequestUrl(path, abfsUriQueryBuilder.toString());
    final AbfsRestOperation op = getAbfsRestOperation(
        AbfsRestOperationType.SetPermissions,
        AbfsHttpConstants.HTTP_METHOD_PUT,
        url,
        requestHeaders);
    op.execute(tracingContext);
    return op;
  }

  public AbfsRestOperation setAcl(final String path, final String aclSpecString, final String eTag,
      TracingContext tracingContext)
      throws AzureBlobFileSystemException {
    final List<AbfsHttpHeader> requestHeaders = createDefaultHeaders();
    // JDK7 does not support PATCH, so to workaround the issue we will use
    // PUT and specify the real method in the X-Http-Method-Override header.
    requestHeaders.add(new AbfsHttpHeader(X_HTTP_METHOD_OVERRIDE,
        HTTP_METHOD_PATCH));

    requestHeaders.add(new AbfsHttpHeader(HttpHeaderConfigurations.X_MS_ACL, aclSpecString));

    if (eTag != null && !eTag.isEmpty()) {
      requestHeaders.add(new AbfsHttpHeader(HttpHeaderConfigurations.IF_MATCH, eTag));
    }

    final AbfsUriQueryBuilder abfsUriQueryBuilder = createDefaultUriQueryBuilder();
    abfsUriQueryBuilder.addQuery(HttpQueryParams.QUERY_PARAM_ACTION, AbfsHttpConstants.SET_ACCESS_CONTROL);
    appendSASTokenToQuery(path, SASTokenProvider.SET_ACL_OPERATION, abfsUriQueryBuilder);

    final URL url = createRequestUrl(path, abfsUriQueryBuilder.toString());
    final AbfsRestOperation op = getAbfsRestOperation(
        AbfsRestOperationType.SetAcl,
        AbfsHttpConstants.HTTP_METHOD_PUT,
        url,
        requestHeaders);
    op.execute(tracingContext);
    return op;
  }

  @Override
  public AbfsRestOperation getAclStatus(final String path, final boolean useUPN,
      TracingContext tracingContext) throws AzureBlobFileSystemException {
    final List<AbfsHttpHeader> requestHeaders = createDefaultHeaders();

    final AbfsUriQueryBuilder abfsUriQueryBuilder = createDefaultUriQueryBuilder();
    abfsUriQueryBuilder.addQuery(HttpQueryParams.QUERY_PARAM_ACTION, AbfsHttpConstants.GET_ACCESS_CONTROL);
    abfsUriQueryBuilder.addQuery(HttpQueryParams.QUERY_PARAM_UPN, String.valueOf(useUPN));
    appendSASTokenToQuery(path, SASTokenProvider.GET_ACL_OPERATION, abfsUriQueryBuilder);

    final URL url = createRequestUrl(path, abfsUriQueryBuilder.toString());
    final AbfsRestOperation op = getAbfsRestOperation(
        AbfsRestOperationType.GetAcl,
        AbfsHttpConstants.HTTP_METHOD_HEAD,
        url,
        requestHeaders);
    op.execute(tracingContext);
    return op;
  }

  @Override
  public AbfsRestOperation checkAccess(String path, String rwx, TracingContext tracingContext)
      throws AzureBlobFileSystemException {
    AbfsUriQueryBuilder abfsUriQueryBuilder = createDefaultUriQueryBuilder();
    abfsUriQueryBuilder.addQuery(QUERY_PARAM_ACTION, CHECK_ACCESS);
    abfsUriQueryBuilder.addQuery(QUERY_FS_ACTION, rwx);
    appendSASTokenToQuery(path, SASTokenProvider.CHECK_ACCESS_OPERATION, abfsUriQueryBuilder);
    URL url = createRequestUrl(path, abfsUriQueryBuilder.toString());
    AbfsRestOperation op = getAbfsRestOperation(
        AbfsRestOperationType.CheckAccess,
        AbfsHttpConstants.HTTP_METHOD_HEAD,
        url,
        createDefaultHeaders());
    op.execute(tracingContext);
    return op;
  }

  @Override
  public boolean checkIsDir(AbfsHttpOperation result) {
    String resourceType = result.getResponseHeader(
        HttpHeaderConfigurations.X_MS_RESOURCE_TYPE);
    return resourceType != null
        && resourceType.equalsIgnoreCase(AbfsHttpConstants.DIRECTORY);
  }

  /**
   * Returns true if the status code lies in the range of user error.
   * @param responseStatusCode http response status code.
   * @return True or False.
   */
  @Override
  public boolean checkUserError(int responseStatusCode) {
    return (responseStatusCode >= HttpURLConnection.HTTP_BAD_REQUEST
        && responseStatusCode < HttpURLConnection.HTTP_INTERNAL_ERROR);
  }
}<|MERGE_RESOLUTION|>--- conflicted
+++ resolved
@@ -606,7 +606,6 @@
     }
   }
 
-<<<<<<< HEAD
   @Override
   public AbfsRestOperation copyBlob(final String src,
       final String dst,
@@ -616,8 +615,6 @@
   }
 
   @Override
-=======
->>>>>>> 3d14bfe1
   public AbfsRestOperation append(final String path, final byte[] buffer,
       AppendRequestParameters reqParams, final String cachedSasToken,
       ContextEncryptionAdapter contextEncryptionAdapter, TracingContext tracingContext)
