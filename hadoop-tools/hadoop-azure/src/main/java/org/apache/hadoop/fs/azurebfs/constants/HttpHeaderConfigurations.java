--- conflicted
+++ resolved
@@ -70,10 +70,7 @@
   public static final String X_MS_LEASE_ID = "x-ms-lease-id";
   public static final String X_MS_PROPOSED_LEASE_ID = "x-ms-proposed-lease-id";
   public static final String X_MS_LEASE_BREAK_PERIOD = "x-ms-lease-break-period";
-<<<<<<< HEAD
-=======
   public static final String X_MS_BLOB_TYPE = "x-ms-blob-type";
->>>>>>> 26a170c9
   public static final String X_MS_META_HDI_ISFOLDER = "x-ms-meta-hdi_isfolder";
 
   private HttpHeaderConfigurations() {}
