/**
 * Licensed to the Apache Software Foundation (ASF) under one
 * or more contributor license agreements.  See the NOTICE file
 * distributed with this work for additional information
 * regarding copyright ownership.  The ASF licenses this file
 * to you under the Apache License, Version 2.0 (the
 * "License"); you may not use this file except in compliance
 * with the License.  You may obtain a copy of the License at
 *
 *     http://www.apache.org/licenses/LICENSE-2.0
 *
 * Unless required by applicable law or agreed to in writing, software
 * distributed under the License is distributed on an "AS IS" BASIS,
 * WITHOUT WARRANTIES OR CONDITIONS OF ANY KIND, either express or implied.
 * See the License for the specific language governing permissions and
 * limitations under the License.
 */
package org.apache.hadoop.fs.azurebfs.constants;

import org.apache.hadoop.classification.InterfaceAudience;
import org.apache.hadoop.classification.InterfaceStability;

/**
 * Responsible to keep all abfs http headers here.
 */
@InterfaceAudience.Public
@InterfaceStability.Evolving
public final class HttpHeaderConfigurations {
  public static final String ACCEPT = "Accept";
  public static final String ACCEPT_CHARSET = "Accept-Charset";
  public static final String AUTHORIZATION = "Authorization";
  public static final String IF_MODIFIED_SINCE = "If-Modified-Since";
  public static final String IF_UNMODIFIED_SINCE = "If-Unmodified-Since";
  public static final String IF_MATCH = "If-Match";
  public static final String IF_NONE_MATCH = "If-None-Match";
  public static final String CONTENT_LENGTH = "Content-Length";
  public static final String CONTENT_ENCODING = "Content-Encoding";
  public static final String CONTENT_LANGUAGE = "Content-Language";
  public static final String CONTENT_MD5 = "Content-MD5";
  public static final String CONTENT_TYPE = "Content-Type";
  public static final String RANGE = "Range";
  public static final String TRANSFER_ENCODING = "Transfer-Encoding";
  public static final String USER_AGENT = "User-Agent";
  public static final String X_HTTP_METHOD_OVERRIDE = "X-HTTP-Method-Override";
  public static final String X_MS_CLIENT_REQUEST_ID = "x-ms-client-request-id";
  public static final String X_MS_EXISTING_RESOURCE_TYPE = "x-ms-existing-resource-type";
  public static final String X_MS_DATE = "x-ms-date";
  public static final String X_MS_REQUEST_ID = "x-ms-request-id";
  public static final String X_MS_VERSION = "x-ms-version";
  public static final String X_MS_RESOURCE_TYPE = "x-ms-resource-type";
  public static final String X_MS_CONTINUATION = "x-ms-continuation";
  public static final String ETAG = "ETag";
  public static final String X_MS_PROPERTIES = "x-ms-properties";
  public static final String X_MS_RENAME_SOURCE = "x-ms-rename-source";
  public static final String LAST_MODIFIED = "Last-Modified";
  public static final String X_MS_OWNER = "x-ms-owner";
  public static final String X_MS_GROUP = "x-ms-group";
  public static final String X_MS_ACL = "x-ms-acl";
  public static final String X_MS_PERMISSIONS = "x-ms-permissions";
  public static final String X_MS_UMASK = "x-ms-umask";
  public static final String X_MS_NAMESPACE_ENABLED = "x-ms-namespace-enabled";
  public static final String X_MS_ABFS_CLIENT_LATENCY = "x-ms-abfs-client-latency";
  public static final String X_MS_ENCRYPTION_KEY = "x-ms-encryption-key";
  public static final String X_MS_ENCRYPTION_KEY_SHA256 = "x-ms-encryption-key-sha256";
  public static final String X_MS_ENCRYPTION_ALGORITHM = "x-ms-encryption-algorithm";
  public static final String X_MS_REQUEST_SERVER_ENCRYPTED = "x-ms-request-server-encrypted";
  public static final String X_MS_SERVER_ENCRYPTED = "x-ms-server-encrypted";
  public static final String X_MS_LEASE_ACTION = "x-ms-lease-action";
  public static final String X_MS_LEASE_DURATION = "x-ms-lease-duration";
  public static final String X_MS_LEASE_ID = "x-ms-lease-id";
  public static final String X_MS_PROPOSED_LEASE_ID = "x-ms-proposed-lease-id";
  public static final String X_MS_LEASE_BREAK_PERIOD = "x-ms-lease-break-period";
<<<<<<< HEAD
  public static final String X_MS_BLOB_TYPE = "x-ms-blob-type";
  public static final String X_MS_META_HDI_ISFOLDER = "x-ms-meta-hdi_isfolder";
=======
  public static final String X_MS_META_HDI_ISFOLDER = "x-ms-meta-hdi_isfolder";
  public static final String X_MS_COPY_ID = "x-ms-copy-id";
  public static final String X_MS_COPY_SOURCE = "x-ms-copy-source";
  public static final String X_MS_COPY_STATUS_DESCRIPTION = "x-ms-copy-status-description";
  public static final String X_MS_COPY_STATUS = "x-ms-copy-status";
>>>>>>> 912c8e08

  private HttpHeaderConfigurations() {}
}<|MERGE_RESOLUTION|>--- conflicted
+++ resolved
@@ -70,16 +70,12 @@
   public static final String X_MS_LEASE_ID = "x-ms-lease-id";
   public static final String X_MS_PROPOSED_LEASE_ID = "x-ms-proposed-lease-id";
   public static final String X_MS_LEASE_BREAK_PERIOD = "x-ms-lease-break-period";
-<<<<<<< HEAD
   public static final String X_MS_BLOB_TYPE = "x-ms-blob-type";
-  public static final String X_MS_META_HDI_ISFOLDER = "x-ms-meta-hdi_isfolder";
-=======
   public static final String X_MS_META_HDI_ISFOLDER = "x-ms-meta-hdi_isfolder";
   public static final String X_MS_COPY_ID = "x-ms-copy-id";
   public static final String X_MS_COPY_SOURCE = "x-ms-copy-source";
   public static final String X_MS_COPY_STATUS_DESCRIPTION = "x-ms-copy-status-description";
   public static final String X_MS_COPY_STATUS = "x-ms-copy-status";
->>>>>>> 912c8e08
 
   private HttpHeaderConfigurations() {}
 }