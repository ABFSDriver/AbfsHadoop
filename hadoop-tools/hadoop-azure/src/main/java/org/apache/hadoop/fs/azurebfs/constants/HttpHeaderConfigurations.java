/**
 * Licensed to the Apache Software Foundation (ASF) under one
 * or more contributor license agreements.  See the NOTICE file
 * distributed with this work for additional information
 * regarding copyright ownership.  The ASF licenses this file
 * to you under the Apache License, Version 2.0 (the
 * "License"); you may not use this file except in compliance
 * with the License.  You may obtain a copy of the License at
 *
 *     http://www.apache.org/licenses/LICENSE-2.0
 *
 * Unless required by applicable law or agreed to in writing, software
 * distributed under the License is distributed on an "AS IS" BASIS,
 * WITHOUT WARRANTIES OR CONDITIONS OF ANY KIND, either express or implied.
 * See the License for the specific language governing permissions and
 * limitations under the License.
 */
package org.apache.hadoop.fs.azurebfs.constants;

import org.apache.hadoop.classification.InterfaceAudience;
import org.apache.hadoop.classification.InterfaceStability;

/**
 * Responsible to keep all abfs http headers here.
 */
@InterfaceAudience.Public
@InterfaceStability.Evolving
public final class HttpHeaderConfigurations {
  public static final String ACCEPT = "Accept";
  public static final String ACCEPT_CHARSET = "Accept-Charset";
  public static final String AUTHORIZATION = "Authorization";
  public static final String IF_MODIFIED_SINCE = "If-Modified-Since";
  public static final String IF_UNMODIFIED_SINCE = "If-Unmodified-Since";
  public static final String IF_MATCH = "If-Match";
  public static final String IF_NONE_MATCH = "If-None-Match";
  public static final String CONTENT_LENGTH = "Content-Length";
  public static final String CONTENT_ENCODING = "Content-Encoding";
  public static final String CONTENT_LANGUAGE = "Content-Language";
  public static final String CONTENT_MD5 = "Content-MD5";
  public static final String CONTENT_TYPE = "Content-Type";
  public static final String RANGE = "Range";
  public static final String TRANSFER_ENCODING = "Transfer-Encoding";
  public static final String USER_AGENT = "User-Agent";
  public static final String X_HTTP_METHOD_OVERRIDE = "X-HTTP-Method-Override";
  public static final String X_MS_CLIENT_REQUEST_ID = "x-ms-client-request-id";
  public static final String X_MS_FECLIENT_METRICS = "x-ms-feclient-metrics";
  public static final String X_MS_EXISTING_RESOURCE_TYPE = "x-ms-existing-resource-type";
  public static final String X_MS_DATE = "x-ms-date";
  public static final String X_MS_REQUEST_ID = "x-ms-request-id";
  public static final String X_MS_VERSION = "x-ms-version";
  public static final String X_MS_RESOURCE_TYPE = "x-ms-resource-type";
  public static final String X_MS_CONTINUATION = "x-ms-continuation";
  public static final String ETAG = "ETag";
  public static final String X_MS_PROPERTIES = "x-ms-properties";
  public static final String X_MS_RENAME_SOURCE = "x-ms-rename-source";
  public static final String LAST_MODIFIED = "Last-Modified";
  public static final String X_MS_OWNER = "x-ms-owner";
  public static final String X_MS_GROUP = "x-ms-group";
  public static final String X_MS_ACL = "x-ms-acl";
  public static final String X_MS_PERMISSIONS = "x-ms-permissions";
  public static final String X_MS_UMASK = "x-ms-umask";
  public static final String X_MS_ABFS_CLIENT_LATENCY = "x-ms-abfs-client-latency";
  public static final String X_MS_ENCRYPTION_KEY = "x-ms-encryption-key";
  public static final String X_MS_ENCRYPTION_KEY_SHA256 = "x-ms-encryption-key-sha256";
  public static final String X_MS_ENCRYPTION_ALGORITHM = "x-ms-encryption-algorithm";
  public static final String X_MS_REQUEST_SERVER_ENCRYPTED = "x-ms-request-server-encrypted";
  public static final String X_MS_SERVER_ENCRYPTED = "x-ms-server-encrypted";
  public static final String X_MS_ENCRYPTION_CONTEXT = "x-ms-encryption-context";
  public static final String X_MS_LEASE_ACTION = "x-ms-lease-action";
  public static final String X_MS_LEASE_DURATION = "x-ms-lease-duration";
  public static final String X_MS_LEASE_ID = "x-ms-lease-id";
<<<<<<< HEAD
=======

  /**
   * Http Request Header for denoting the lease id of source in copy operation.
   * {@value}
   */
>>>>>>> 964e0897
  public static final String X_MS_SOURCE_LEASE_ID = "x-ms-source-lease-id";
  public static final String X_MS_PROPOSED_LEASE_ID = "x-ms-proposed-lease-id";
  public static final String X_MS_LEASE_BREAK_PERIOD = "x-ms-lease-break-period";
  public static final String EXPECT = "Expect";
  public static final String X_MS_RANGE_GET_CONTENT_MD5 = "x-ms-range-get-content-md5";
  public static final String X_MS_BLOB_TYPE = "x-ms-blob-type";
  public static final String X_MS_META_HDI_ISFOLDER = "x-ms-meta-hdi_isfolder";
  public static final String X_MS_COPY_ID = "x-ms-copy-id";
  public static final String X_MS_COPY_STATUS_DESCRIPTION = "x-ms-copy-status-description";
  public static final String X_MS_COPY_STATUS = "x-ms-copy-status";
  public static final String X_MS_METADATA_PREFIX = "x-ms-meta-";
  public static final String X_MS_COPY_SOURCE = "x-ms-copy-source";
  public static final String X_MS_BLOB_CONTENT_MD5 = "x-ms-blob-content-md5";

  /**
   * Http Response Header for denoting directory.
   * {@value}
   */
  public static final String X_MS_META_HDI_ISFOLDER = "x-ms-meta-hdi_isfolder";

  /**
   * Http Response Header prefix for user-defined properties.
   * {@value}
   */
  public static final String X_MS_METADATA_PREFIX = "x-ms-meta-";

  /**
   * Http Request Header for denoting the source of copy operation.
   * {@value}
   */
  public static final String X_MS_COPY_SOURCE = "x-ms-copy-source";

  /**
   * Http Request Header for denoting MD5 hash of the blob content.
   * {@value}
   */
  public static final String X_MS_BLOB_CONTENT_MD5 = "x-ms-blob-content-md5";

  private HttpHeaderConfigurations() {}
}<|MERGE_RESOLUTION|>--- conflicted
+++ resolved
@@ -69,27 +69,20 @@
   public static final String X_MS_LEASE_ACTION = "x-ms-lease-action";
   public static final String X_MS_LEASE_DURATION = "x-ms-lease-duration";
   public static final String X_MS_LEASE_ID = "x-ms-lease-id";
-<<<<<<< HEAD
-=======
 
   /**
    * Http Request Header for denoting the lease id of source in copy operation.
    * {@value}
    */
->>>>>>> 964e0897
   public static final String X_MS_SOURCE_LEASE_ID = "x-ms-source-lease-id";
   public static final String X_MS_PROPOSED_LEASE_ID = "x-ms-proposed-lease-id";
   public static final String X_MS_LEASE_BREAK_PERIOD = "x-ms-lease-break-period";
   public static final String EXPECT = "Expect";
   public static final String X_MS_RANGE_GET_CONTENT_MD5 = "x-ms-range-get-content-md5";
   public static final String X_MS_BLOB_TYPE = "x-ms-blob-type";
-  public static final String X_MS_META_HDI_ISFOLDER = "x-ms-meta-hdi_isfolder";
   public static final String X_MS_COPY_ID = "x-ms-copy-id";
   public static final String X_MS_COPY_STATUS_DESCRIPTION = "x-ms-copy-status-description";
   public static final String X_MS_COPY_STATUS = "x-ms-copy-status";
-  public static final String X_MS_METADATA_PREFIX = "x-ms-meta-";
-  public static final String X_MS_COPY_SOURCE = "x-ms-copy-source";
-  public static final String X_MS_BLOB_CONTENT_MD5 = "x-ms-blob-content-md5";
 
   /**
    * Http Response Header for denoting directory.
