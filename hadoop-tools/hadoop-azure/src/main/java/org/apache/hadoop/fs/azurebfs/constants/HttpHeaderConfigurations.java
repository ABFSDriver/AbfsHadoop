/**
 * Licensed to the Apache Software Foundation (ASF) under one
 * or more contributor license agreements.  See the NOTICE file
 * distributed with this work for additional information
 * regarding copyright ownership.  The ASF licenses this file
 * to you under the Apache License, Version 2.0 (the
 * "License"); you may not use this file except in compliance
 * with the License.  You may obtain a copy of the License at
 *
 *     http://www.apache.org/licenses/LICENSE-2.0
 *
 * Unless required by applicable law or agreed to in writing, software
 * distributed under the License is distributed on an "AS IS" BASIS,
 * WITHOUT WARRANTIES OR CONDITIONS OF ANY KIND, either express or implied.
 * See the License for the specific language governing permissions and
 * limitations under the License.
 */
package org.apache.hadoop.fs.azurebfs.constants;

import org.apache.hadoop.classification.InterfaceAudience;
import org.apache.hadoop.classification.InterfaceStability;

/**
 * Responsible to keep all abfs http headers here.
 */
@InterfaceAudience.Public
@InterfaceStability.Evolving
public final class HttpHeaderConfigurations {
  public static final String ACCEPT = "Accept";
  public static final String ACCEPT_CHARSET = "Accept-Charset";
  public static final String AUTHORIZATION = "Authorization";
  public static final String IF_MODIFIED_SINCE = "If-Modified-Since";
  public static final String IF_UNMODIFIED_SINCE = "If-Unmodified-Since";
  public static final String IF_MATCH = "If-Match";
  public static final String IF_NONE_MATCH = "If-None-Match";
  public static final String CONTENT_LENGTH = "Content-Length";
  public static final String CONTENT_ENCODING = "Content-Encoding";
  public static final String CONTENT_LANGUAGE = "Content-Language";
  public static final String CONTENT_MD5 = "Content-MD5";
  public static final String CONTENT_TYPE = "Content-Type";
  public static final String RANGE = "Range";
  public static final String TRANSFER_ENCODING = "Transfer-Encoding";
  public static final String USER_AGENT = "User-Agent";
  public static final String X_HTTP_METHOD_OVERRIDE = "X-HTTP-Method-Override";
  public static final String X_MS_CLIENT_REQUEST_ID = "x-ms-client-request-id";
  public static final String X_MS_EXISTING_RESOURCE_TYPE = "x-ms-existing-resource-type";
  public static final String X_MS_DATE = "x-ms-date";
  public static final String X_MS_REQUEST_ID = "x-ms-request-id";
  public static final String X_MS_VERSION = "x-ms-version";
  public static final String X_MS_RESOURCE_TYPE = "x-ms-resource-type";
  public static final String X_MS_CONTINUATION = "x-ms-continuation";
  public static final String ETAG = "ETag";
  public static final String X_MS_PROPERTIES = "x-ms-properties";
  public static final String X_MS_RENAME_SOURCE = "x-ms-rename-source";
  public static final String LAST_MODIFIED = "Last-Modified";
  public static final String X_MS_OWNER = "x-ms-owner";
  public static final String X_MS_GROUP = "x-ms-group";
  public static final String X_MS_ACL = "x-ms-acl";
  public static final String X_MS_PERMISSIONS = "x-ms-permissions";
  public static final String X_MS_UMASK = "x-ms-umask";
  public static final String X_MS_NAMESPACE_ENABLED = "x-ms-namespace-enabled";
  public static final String X_MS_ABFS_CLIENT_LATENCY = "x-ms-abfs-client-latency";
  public static final String X_MS_ENCRYPTION_KEY = "x-ms-encryption-key";
  public static final String X_MS_ENCRYPTION_KEY_SHA256 = "x-ms-encryption-key-sha256";
  public static final String X_MS_ENCRYPTION_ALGORITHM = "x-ms-encryption-algorithm";
  public static final String X_MS_REQUEST_SERVER_ENCRYPTED = "x-ms-request-server-encrypted";
  public static final String X_MS_SERVER_ENCRYPTED = "x-ms-server-encrypted";
  public static final String X_MS_ENCRYPTION_CONTEXT = "x-ms-encryption-context";
  public static final String X_MS_LEASE_ACTION = "x-ms-lease-action";
  public static final String X_MS_LEASE_DURATION = "x-ms-lease-duration";
  public static final String X_MS_LEASE_ID = "x-ms-lease-id";
  public static final String X_MS_SOURCE_LEASE_ID = "x-ms-source-lease-id";
  public static final String X_MS_PROPOSED_LEASE_ID = "x-ms-proposed-lease-id";
  public static final String X_MS_LEASE_BREAK_PERIOD = "x-ms-lease-break-period";
  public static final String EXPECT = "Expect";
  public static final String X_MS_RANGE_GET_CONTENT_MD5 = "x-ms-range-get-content-md5";
  public static final String X_MS_BLOB_TYPE = "x-ms-blob-type";
  public static final String X_MS_META_HDI_ISFOLDER = "x-ms-meta-hdi_isfolder";
<<<<<<< HEAD
  public static final String X_MS_COPY_ID = "x-ms-copy-id";
  public static final String X_MS_COPY_SOURCE = "x-ms-copy-source";
  public static final String X_MS_COPY_STATUS_DESCRIPTION = "x-ms-copy-status-description";
  public static final String X_MS_COPY_STATUS = "x-ms-copy-status";

=======
  public static final String X_MS_METADATA_PREFIX = "x-ms-meta-";
>>>>>>> 3d14bfe1

  private HttpHeaderConfigurations() {}
}<|MERGE_RESOLUTION|>--- conflicted
+++ resolved
@@ -76,15 +76,11 @@
   public static final String X_MS_RANGE_GET_CONTENT_MD5 = "x-ms-range-get-content-md5";
   public static final String X_MS_BLOB_TYPE = "x-ms-blob-type";
   public static final String X_MS_META_HDI_ISFOLDER = "x-ms-meta-hdi_isfolder";
-<<<<<<< HEAD
   public static final String X_MS_COPY_ID = "x-ms-copy-id";
   public static final String X_MS_COPY_SOURCE = "x-ms-copy-source";
   public static final String X_MS_COPY_STATUS_DESCRIPTION = "x-ms-copy-status-description";
   public static final String X_MS_COPY_STATUS = "x-ms-copy-status";
-
-=======
   public static final String X_MS_METADATA_PREFIX = "x-ms-meta-";
->>>>>>> 3d14bfe1
 
   private HttpHeaderConfigurations() {}
 }