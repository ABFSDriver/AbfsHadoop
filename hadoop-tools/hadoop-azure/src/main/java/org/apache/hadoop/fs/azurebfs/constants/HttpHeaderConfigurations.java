/**
 * Licensed to the Apache Software Foundation (ASF) under one
 * or more contributor license agreements.  See the NOTICE file
 * distributed with this work for additional information
 * regarding copyright ownership.  The ASF licenses this file
 * to you under the Apache License, Version 2.0 (the
 * "License"); you may not use this file except in compliance
 * with the License.  You may obtain a copy of the License at
 *
 *     http://www.apache.org/licenses/LICENSE-2.0
 *
 * Unless required by applicable law or agreed to in writing, software
 * distributed under the License is distributed on an "AS IS" BASIS,
 * WITHOUT WARRANTIES OR CONDITIONS OF ANY KIND, either express or implied.
 * See the License for the specific language governing permissions and
 * limitations under the License.
 */
package org.apache.hadoop.fs.azurebfs.constants;

import org.apache.hadoop.classification.InterfaceAudience;
import org.apache.hadoop.classification.InterfaceStability;

/**
 * Responsible to keep all abfs http headers here.
 */
@InterfaceAudience.Public
@InterfaceStability.Evolving
public final class HttpHeaderConfigurations {
  public static final String ACCEPT = "Accept";
  public static final String ACCEPT_CHARSET = "Accept-Charset";
  public static final String AUTHORIZATION = "Authorization";
  public static final String IF_MODIFIED_SINCE = "If-Modified-Since";
  public static final String IF_UNMODIFIED_SINCE = "If-Unmodified-Since";
  public static final String IF_MATCH = "If-Match";
  public static final String IF_NONE_MATCH = "If-None-Match";
  public static final String CONTENT_LENGTH = "Content-Length";
  public static final String CONTENT_ENCODING = "Content-Encoding";
  public static final String CONTENT_LANGUAGE = "Content-Language";
  public static final String CONTENT_MD5 = "Content-MD5";
  public static final String CONTENT_TYPE = "Content-Type";
  public static final String RANGE = "Range";
  public static final String TRANSFER_ENCODING = "Transfer-Encoding";
  public static final String USER_AGENT = "User-Agent";
  public static final String X_HTTP_METHOD_OVERRIDE = "X-HTTP-Method-Override";
  public static final String X_MS_CLIENT_REQUEST_ID = "x-ms-client-request-id";
  public static final String X_MS_EXISTING_RESOURCE_TYPE = "x-ms-existing-resource-type";
  public static final String X_MS_DATE = "x-ms-date";
  public static final String X_MS_REQUEST_ID = "x-ms-request-id";
  public static final String X_MS_VERSION = "x-ms-version";
  public static final String X_MS_RESOURCE_TYPE = "x-ms-resource-type";
  public static final String X_MS_CONTINUATION = "x-ms-continuation";
  public static final String ETAG = "ETag";
  public static final String X_MS_PROPERTIES = "x-ms-properties";
  public static final String X_MS_RENAME_SOURCE = "x-ms-rename-source";
  public static final String LAST_MODIFIED = "Last-Modified";
  public static final String X_MS_OWNER = "x-ms-owner";
  public static final String X_MS_GROUP = "x-ms-group";
  public static final String X_MS_ACL = "x-ms-acl";
  public static final String X_MS_PERMISSIONS = "x-ms-permissions";
  public static final String X_MS_UMASK = "x-ms-umask";
  public static final String X_MS_NAMESPACE_ENABLED = "x-ms-namespace-enabled";
  public static final String X_MS_ABFS_CLIENT_LATENCY = "x-ms-abfs-client-latency";
  public static final String X_MS_ENCRYPTION_KEY = "x-ms-encryption-key";
  public static final String X_MS_ENCRYPTION_KEY_SHA256 = "x-ms-encryption-key-sha256";
  public static final String X_MS_ENCRYPTION_ALGORITHM = "x-ms-encryption-algorithm";
  public static final String X_MS_REQUEST_SERVER_ENCRYPTED = "x-ms-request-server-encrypted";
  public static final String X_MS_SERVER_ENCRYPTED = "x-ms-server-encrypted";
  public static final String X_MS_LEASE_ACTION = "x-ms-lease-action";
  public static final String X_MS_LEASE_DURATION = "x-ms-lease-duration";
  public static final String X_MS_LEASE_ID = "x-ms-lease-id";
  public static final String X_MS_PROPOSED_LEASE_ID = "x-ms-proposed-lease-id";
  public static final String X_MS_LEASE_BREAK_PERIOD = "x-ms-lease-break-period";
  public static final String X_MS_BLOB_TYPE = "x-ms-blob-type";
  public static final String X_MS_META_HDI_ISFOLDER = "x-ms-meta-hdi_isfolder";
  public static final String X_MS_COPY_ID = "x-ms-copy-id";
  public static final String X_MS_COPY_SOURCE = "x-ms-copy-source";
  public static final String X_MS_COPY_STATUS_DESCRIPTION = "x-ms-copy-status-description";
  public static final String X_MS_COPY_STATUS = "x-ms-copy-status";
<<<<<<< HEAD
  public static final String EXPECT = "Expect";
=======
  public static final String X_MS_METADATA_PREFIX = "x-ms-meta-";
>>>>>>> 912f2587

  private HttpHeaderConfigurations() {}
}<|MERGE_RESOLUTION|>--- conflicted
+++ resolved
@@ -76,11 +76,8 @@
   public static final String X_MS_COPY_SOURCE = "x-ms-copy-source";
   public static final String X_MS_COPY_STATUS_DESCRIPTION = "x-ms-copy-status-description";
   public static final String X_MS_COPY_STATUS = "x-ms-copy-status";
-<<<<<<< HEAD
   public static final String EXPECT = "Expect";
-=======
   public static final String X_MS_METADATA_PREFIX = "x-ms-meta-";
->>>>>>> 912f2587
 
   private HttpHeaderConfigurations() {}
 }