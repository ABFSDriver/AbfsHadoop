/**
 * Licensed to the Apache Software Foundation (ASF) under one
 * or more contributor license agreements.  See the NOTICE file
 * distributed with this work for additional information
 * regarding copyright ownership.  The ASF licenses this file
 * to you under the Apache License, Version 2.0 (the
 * "License"); you may not use this file except in compliance
 * with the License.  You may obtain a copy of the License at
 *
 *     http://www.apache.org/licenses/LICENSE-2.0
 *
 * Unless required by applicable law or agreed to in writing, software
 * distributed under the License is distributed on an "AS IS" BASIS,
 * WITHOUT WARRANTIES OR CONDITIONS OF ANY KIND, either express or implied.
 * See the License for the specific language governing permissions and
 * limitations under the License.
 */

package org.apache.hadoop.fs.azurebfs.constants;

import org.apache.hadoop.classification.InterfaceAudience;
import org.apache.hadoop.classification.InterfaceStability;
import org.apache.hadoop.util.VersionInfo;

import static org.apache.hadoop.fs.azurebfs.constants.ConfigurationKeys.FS_AZURE_ENCRYPTION_CONTEXT_PROVIDER_TYPE;
import static org.apache.hadoop.fs.azurebfs.constants.ConfigurationKeys.FS_AZURE_ENCRYPTION_ENCODED_CLIENT_PROVIDED_KEY;
import static org.apache.hadoop.fs.azurebfs.constants.ConfigurationKeys.FS_AZURE_ENCRYPTION_ENCODED_CLIENT_PROVIDED_KEY_SHA;

/**
 * Responsible to keep all constant keys used in abfs rest client here.
 */
@InterfaceAudience.Public
@InterfaceStability.Evolving
public final class AbfsHttpConstants {
  // Abfs Http client constants
  public static final String FILESYSTEM = "filesystem";
  public static final String FILE = "file";
  public static final String DIRECTORY = "directory";
  public static final String APPEND_ACTION = "append";
  public static final String FLUSH_ACTION = "flush";
  public static final String SET_PROPERTIES_ACTION = "setProperties";
  public static final String SET_ACCESS_CONTROL = "setAccessControl";
  public static final String GET_ACCESS_CONTROL = "getAccessControl";
  public static final String CHECK_ACCESS = "checkAccess";
  public static final String GET_STATUS = "getStatus";
  public static final String ACQUIRE_LEASE_ACTION = "acquire";
  public static final String BREAK_LEASE_ACTION = "break";
  public static final String RELEASE_LEASE_ACTION = "release";
  public static final String RENEW_LEASE_ACTION = "renew";
  public static final String DEFAULT_LEASE_BREAK_PERIOD = "0";
  public static final String DEFAULT_TIMEOUT = "90";
  public static final String APPEND_BLOB_TYPE = "appendblob";

<<<<<<< HEAD
  public static final String CONTAINER = "container";
  public static final String METADATA = "metadata";
  public static final String LIST = "list";
  public static final String BLOCK = "block";
  public static final String BLOCKLIST = "blocklist";
  public static final String LEASE = "lease";
  public static final String BLOCK_BLOB_TYPE = "BlockBlob";
  public static final String BLOCK_TYPE_COMMITTED = "committed";
  public static final String TOKEN_VERSION = "2";
  public static final String APPEND_BLOCK = "appendblock";
=======
  //Abfs Http Client Constants for Blob Endpoint APIs.

  /**
   * HTTP Header Value to denote resource type as container.
   * {@value}.
   */
  public static final String CONTAINER = "container";

  /**
   * HTTP Header Value to denote component as metadata.
   * {@value}.
   */
  public static final String METADATA = "metadata";

  /**
   * HTTP Header Value to denote component as block.
   * {@value}.
   */
  public static final String BLOCK = "block";

  /**
   * HTTP Header Value to denote component as blocklist.
   * {@value}.
   */
  public static final String BLOCKLIST = "blocklist";

  /**
   * HTTP Header Value to denote component as lease.
   * {@value}.
   */
  public static final String LEASE = "lease";

  /**
   * HTTP Header Value to denote bock list type as committed.
   * {@value}.
   */
  public static final String BLOCK_TYPE_COMMITTED = "committed";
>>>>>>> 964e0897

  public static final String JAVA_VENDOR = "java.vendor";
  public static final String JAVA_VERSION = "java.version";
  public static final String OS_NAME = "os.name";
  public static final String OS_VERSION = "os.version";
  public static final String OS_ARCH = "os.arch";

  public static final String APN_VERSION = "APN/1.0";
  public static final String CLIENT_VERSION = "Azure Blob FS/" + VersionInfo.getVersion();
  /**
   * {@value}.
   */
  public static final String TOKEN_VERSION = "2";

  // Abfs Http Verb
  public static final String HTTP_METHOD_DELETE = "DELETE";
  public static final String HTTP_METHOD_GET = "GET";
  public static final String HTTP_METHOD_HEAD = "HEAD";
  public static final String HTTP_METHOD_PATCH = "PATCH";
  public static final String HTTP_METHOD_POST = "POST";
  public static final String HTTP_METHOD_PUT = "PUT";
  /**
   * All status codes less than http 100 signify error
   * and should qualify for retry.
   */
  public static final int HTTP_CONTINUE = 100;
  public static final String EXPECT_100_JDK_ERROR = "Server rejected operation";

  // Abfs generic constants
  public static final String SINGLE_WHITE_SPACE = " ";
  public static final String EMPTY_STRING = "";
  public static final String FORWARD_SLASH = "/";
  public static final String DOT = ".";
  public static final String PLUS = "+";
  public static final String STAR = "*";
  public static final String COMMA = ",";
  public static final String COLON = ":";
  public static final String EQUAL = "=";
  public static final String QUESTION_MARK = "?";
  public static final String AND_MARK = "&";
  public static final String SEMICOLON = ";";
  public static final String AT = "@";
  public static final String HTTP_HEADER_PREFIX = "x-ms-";
  public static final String HASH = "#";
  public static final String TRUE = "true";
  public static final String ZERO = "0";

  public static final String PLUS_ENCODE = "%20";
  public static final String FORWARD_SLASH_ENCODE = "%2F";
  public static final String AZURE_DISTRIBUTED_FILE_SYSTEM_AUTHORITY_DELIMITER = "@";
  public static final String UTF_8 = "utf-8";
  public static final String MD5 = "MD5";
  public static final String GMT_TIMEZONE = "GMT";
  public static final String APPLICATION_JSON = "application/json";
  public static final String APPLICATION_OCTET_STREAM = "application/octet-stream";
  public static final String APPLICATION_XML = "application/xml";
<<<<<<< HEAD

=======
>>>>>>> 964e0897
  public static final String XMS_PROPERTIES_ENCODING_ASCII = "ISO-8859-1";
  public static final String XMS_PROPERTIES_ENCODING_UNICODE = "UTF-8";

  public static final String ROOT_PATH = "/";
  public static final String ACCESS_MASK = "mask:";
  public static final String ACCESS_USER = "user:";
  public static final String ACCESS_GROUP = "group:";
  public static final String ACCESS_OTHER = "other:";
  public static final String DEFAULT_MASK = "default:mask:";
  public static final String DEFAULT_USER = "default:user:";
  public static final String DEFAULT_GROUP = "default:group:";
  public static final String DEFAULT_OTHER = "default:other:";
  public static final String DEFAULT_SCOPE = "default:";
  public static final String PERMISSION_FORMAT = "%04d";
  public static final String SUPER_USER = "$superuser";
  // The HTTP 100 Continue informational status response code indicates that everything so far
  // is OK and that the client should continue with the request or ignore it if it is already finished.
  public static final String HUNDRED_CONTINUE = "100-continue";

  public static final char CHAR_FORWARD_SLASH = '/';
  public static final char CHAR_EXCLAMATION_POINT = '!';
  public static final char CHAR_UNDERSCORE = '_';
  public static final char CHAR_HYPHEN = '-';
  public static final char CHAR_EQUALS = '=';
  public static final char CHAR_STAR = '*';
  public static final char CHAR_PLUS = '+';

  /**
   * Specifies the version of the REST protocol used for processing the request.
   * Versions should be added in enum list in ascending chronological order.
   * Latest one should be added last in the list.
   * When upgrading the version for whole driver, update the getCurrentVersion;
   */
  public enum ApiVersion {

    DEC_12_2019("2019-12-12"),
    APR_10_2021("2021-04-10"),
    AUG_03_2023("2023-08-03");

    private final String xMsApiVersion;

    ApiVersion(String xMsApiVersion) {
      this.xMsApiVersion = xMsApiVersion;
    }

    @Override
    public String toString() {
      return xMsApiVersion;
    }

    public static ApiVersion getCurrentVersion() {
      return AUG_03_2023;
    }
  }

  @Deprecated
  public static final String DECEMBER_2019_API_VERSION = ApiVersion.DEC_12_2019.toString();

  /**
   * Value that differentiates categories of the http_status.
   * <pre>
   * 100 - 199 : Informational responses
   * 200 - 299 : Successful responses
   * 300 - 399 : Redirection messages
   * 400 - 499 : Client error responses
   * 500 - 599 : Server error responses
   * </pre>
   */
  public static final Integer HTTP_STATUS_CATEGORY_QUOTIENT = 100;

  public static final String COPY_STATUS_SUCCESS = "success";
  public static final String COPY_STATUS_PENDING = "pending";
  public static final String COPY_STATUS_ABORTED = "aborted";
  public static final String COPY_STATUS_FAILED = "failed";
  public static final String XML_TAG_NAME = "Name";
  public static final String XML_TAG_BLOB = "Blob";
  public static final String XML_TAG_PREFIX = "Prefix";
  public static final String XML_TAG_NEXT_MARKER = "NextMarker";
  public static final String XML_TAG_METADATA = "Metadata";
  public static final String XML_TAG_PROPERTIES = "Properties";
  public static final String XML_TAG_BLOB_PREFIX = "BlobPrefix";
  public static final String XML_TAG_CONTENT_LEN = "Content-Length";
  public static final String XML_TAG_RESOURCE_TYPE = "ResourceType";
  public static final String XML_TAG_INVALID_XML = "Invalid XML";
  public static final String XML_TAG_HDI_ISFOLDER = "hdi_isfolder";
  public static final String XML_TAG_ETAG = "Etag";
  public static final String XML_TAG_LAST_MODIFIED_TIME = "Last-Modified";
  public static final String XML_TAG_CREATION_TIME   = "Creation-Time";
  public static final String XML_TAG_OWNER = "Owner";
  public static final String XML_TAG_GROUP = "Group";
  public static final String XML_TAG_PERMISSIONS = "Permissions";
  public static final String XML_TAG_ACL = "Acl";
  public static final String XML_TAG_COPY_ID = "CopyId";
  public static final String XML_TAG_COPY_STATUS = "CopyStatus";
  public static final String XML_TAG_COPY_SOURCE = "CopySource";
  public static final String XML_TAG_COPY_PROGRESS = "CopyProgress";
  public static final String XML_TAG_COPY_COMPLETION_TIME = "CopyCompletionTime";
  public static final String XML_TAG_COPY_STATUS_DESCRIPTION = "CopyStatusDescription";
  public static final String XML_TAG_BLOB_ERROR_CODE_START_XML = "<Code>";
  public static final String XML_TAG_BLOB_ERROR_CODE_END_XML = "</Code>";
  public static final String XML_TAG_BLOB_ERROR_MESSAGE_START_XML = "<Message>";
  public static final String XML_TAG_BLOB_ERROR_MESSAGE_END_XML = "</Message>";
  public static final String XML_TAG_COMMITTED_BLOCKS = "CommittedBlocks";
  public static final String XML_TAG_BLOCK_NAME = "Block";
  public static final String XML_VERSION = "<?xml version=\"1.0\" encoding=\"UTF-8\"?>\n";
  public static final String BLOCK_LIST_START_TAG = "<BlockList>\n";
  public static final String BLOCK_LIST_END_TAG = "</BlockList>\n";
  public static final String LATEST_BLOCK_FORMAT = "<Latest>%s</Latest>\n";
  public static final String PUT_BLOCK_LIST = "PutBlockList";
  /**
   * List of configurations that are related to Customer-Provided-Keys.
   * <ol>
   *   <li>
   *     {@value ConfigurationKeys#FS_AZURE_ENCRYPTION_CONTEXT_PROVIDER_TYPE}
   *     for ENCRYPTION_CONTEXT cpk-type.
   *   </li>
   *   <li>
   *     {@value ConfigurationKeys#FS_AZURE_ENCRYPTION_ENCODED_CLIENT_PROVIDED_KEY} and
   *     {@value ConfigurationKeys#FS_AZURE_ENCRYPTION_ENCODED_CLIENT_PROVIDED_KEY_SHA}
   *     for GLOBAL_KEY cpk-type.
   *   </li>
   * </ol>
   * List: {@value}
   */
  private static final String CPK_CONFIG_LIST =
      FS_AZURE_ENCRYPTION_CONTEXT_PROVIDER_TYPE + ", "
          + FS_AZURE_ENCRYPTION_ENCODED_CLIENT_PROVIDED_KEY + ", "
          + FS_AZURE_ENCRYPTION_ENCODED_CLIENT_PROVIDED_KEY_SHA;

  /**
   * Exception message on filesystem init if customer-provided-keys configs are provided
   * for a non-hierarchical-namespace account: {@value}
   */
  public static final String CPK_IN_NON_HNS_ACCOUNT_ERROR_MESSAGE =
      "Non hierarchical-namespace account can not have configs enabled for "
          + "Customer Provided Keys. Following configs can not be given with "
          + "non-hierarchical-namespace account:"
          + CPK_CONFIG_LIST;

<<<<<<< HEAD
  public static final String ATOMIC_DIR_RENAME_RECOVERY_ON_GET_PATH_EXCEPTION =
      "Path had to be recovered from atomic rename operation.";
=======
>>>>>>> 964e0897
  /**
   * System property that define maximum number of cached-connection per fileSystem for
   * ApacheHttpClient. JDK network library uses the same property to define maximum
   * number of cached-connections at JVM level.
   */
  public static final String HTTP_MAX_CONN_SYS_PROP = "http.maxConnections";
  public static final String JDK_IMPL = "JDK";
  public static final String APACHE_IMPL = "Apache";
  public static final String JDK_FALLBACK = "JDK_fallback";
  public static final String KEEP_ALIVE_CACHE_CLOSED = "KeepAliveCache is closed";

  private AbfsHttpConstants() {}
}<|MERGE_RESOLUTION|>--- conflicted
+++ resolved
@@ -50,57 +50,47 @@
   public static final String DEFAULT_LEASE_BREAK_PERIOD = "0";
   public static final String DEFAULT_TIMEOUT = "90";
   public static final String APPEND_BLOB_TYPE = "appendblob";
-
-<<<<<<< HEAD
+  public static final String LIST = "list";
+  public static final String BLOCK_BLOB_TYPE = "BlockBlob";
+  public static final String APPEND_BLOCK = "appendblock";
+
+  //Abfs Http Client Constants for Blob Endpoint APIs.
+
+  /**
+   * HTTP Header Value to denote resource type as container.
+   * {@value}.
+   */
   public static final String CONTAINER = "container";
+
+  /**
+   * HTTP Header Value to denote component as metadata.
+   * {@value}.
+   */
   public static final String METADATA = "metadata";
-  public static final String LIST = "list";
+
+  /**
+   * HTTP Header Value to denote component as block.
+   * {@value}.
+   */
   public static final String BLOCK = "block";
+
+  /**
+   * HTTP Header Value to denote component as blocklist.
+   * {@value}.
+   */
   public static final String BLOCKLIST = "blocklist";
+
+  /**
+   * HTTP Header Value to denote component as lease.
+   * {@value}.
+   */
   public static final String LEASE = "lease";
-  public static final String BLOCK_BLOB_TYPE = "BlockBlob";
+
+  /**
+   * HTTP Header Value to denote bock list type as committed.
+   * {@value}.
+   */
   public static final String BLOCK_TYPE_COMMITTED = "committed";
-  public static final String TOKEN_VERSION = "2";
-  public static final String APPEND_BLOCK = "appendblock";
-=======
-  //Abfs Http Client Constants for Blob Endpoint APIs.
-
-  /**
-   * HTTP Header Value to denote resource type as container.
-   * {@value}.
-   */
-  public static final String CONTAINER = "container";
-
-  /**
-   * HTTP Header Value to denote component as metadata.
-   * {@value}.
-   */
-  public static final String METADATA = "metadata";
-
-  /**
-   * HTTP Header Value to denote component as block.
-   * {@value}.
-   */
-  public static final String BLOCK = "block";
-
-  /**
-   * HTTP Header Value to denote component as blocklist.
-   * {@value}.
-   */
-  public static final String BLOCKLIST = "blocklist";
-
-  /**
-   * HTTP Header Value to denote component as lease.
-   * {@value}.
-   */
-  public static final String LEASE = "lease";
-
-  /**
-   * HTTP Header Value to denote bock list type as committed.
-   * {@value}.
-   */
-  public static final String BLOCK_TYPE_COMMITTED = "committed";
->>>>>>> 964e0897
 
   public static final String JAVA_VENDOR = "java.vendor";
   public static final String JAVA_VERSION = "java.version";
@@ -157,10 +147,7 @@
   public static final String APPLICATION_JSON = "application/json";
   public static final String APPLICATION_OCTET_STREAM = "application/octet-stream";
   public static final String APPLICATION_XML = "application/xml";
-<<<<<<< HEAD
-
-=======
->>>>>>> 964e0897
+
   public static final String XMS_PROPERTIES_ENCODING_ASCII = "ISO-8859-1";
   public static final String XMS_PROPERTIES_ENCODING_UNICODE = "UTF-8";
 
@@ -300,11 +287,10 @@
           + "non-hierarchical-namespace account:"
           + CPK_CONFIG_LIST;
 
-<<<<<<< HEAD
+
   public static final String ATOMIC_DIR_RENAME_RECOVERY_ON_GET_PATH_EXCEPTION =
       "Path had to be recovered from atomic rename operation.";
-=======
->>>>>>> 964e0897
+
   /**
    * System property that define maximum number of cached-connection per fileSystem for
    * ApacheHttpClient. JDK network library uses the same property to define maximum
