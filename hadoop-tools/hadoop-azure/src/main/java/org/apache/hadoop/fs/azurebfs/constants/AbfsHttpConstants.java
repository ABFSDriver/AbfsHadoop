/**
 * Licensed to the Apache Software Foundation (ASF) under one
 * or more contributor license agreements.  See the NOTICE file
 * distributed with this work for additional information
 * regarding copyright ownership.  The ASF licenses this file
 * to you under the Apache License, Version 2.0 (the
 * "License"); you may not use this file except in compliance
 * with the License.  You may obtain a copy of the License at
 *
 *     http://www.apache.org/licenses/LICENSE-2.0
 *
 * Unless required by applicable law or agreed to in writing, software
 * distributed under the License is distributed on an "AS IS" BASIS,
 * WITHOUT WARRANTIES OR CONDITIONS OF ANY KIND, either express or implied.
 * See the License for the specific language governing permissions and
 * limitations under the License.
 */

package org.apache.hadoop.fs.azurebfs.constants;

import org.apache.hadoop.classification.InterfaceAudience;
import org.apache.hadoop.classification.InterfaceStability;
import org.apache.hadoop.util.VersionInfo;

import static org.apache.hadoop.fs.azurebfs.constants.ConfigurationKeys.FS_AZURE_ENCRYPTION_CONTEXT_PROVIDER_TYPE;
import static org.apache.hadoop.fs.azurebfs.constants.ConfigurationKeys.FS_AZURE_ENCRYPTION_ENCODED_CLIENT_PROVIDED_KEY;
import static org.apache.hadoop.fs.azurebfs.constants.ConfigurationKeys.FS_AZURE_ENCRYPTION_ENCODED_CLIENT_PROVIDED_KEY_SHA;

/**
 * Responsible to keep all constant keys used in abfs rest client here.
 */
@InterfaceAudience.Public
@InterfaceStability.Evolving
public final class AbfsHttpConstants {
  // Abfs Http client constants
  public static final String FILESYSTEM = "filesystem";
  public static final String FILE = "file";
  public static final String DIRECTORY = "directory";
  public static final String APPEND_ACTION = "append";
  public static final String FLUSH_ACTION = "flush";
  public static final String SET_PROPERTIES_ACTION = "setProperties";
  public static final String SET_ACCESS_CONTROL = "setAccessControl";
  public static final String GET_ACCESS_CONTROL = "getAccessControl";
  public static final String CHECK_ACCESS = "checkAccess";
  public static final String GET_STATUS = "getStatus";
  public static final String ACQUIRE_LEASE_ACTION = "acquire";
  public static final String BREAK_LEASE_ACTION = "break";
  public static final String RELEASE_LEASE_ACTION = "release";
  public static final String RENEW_LEASE_ACTION = "renew";
  public static final String DEFAULT_LEASE_BREAK_PERIOD = "0";
  public static final String DEFAULT_TIMEOUT = "90";
  public static final String APPEND_BLOB_TYPE = "appendblob";

  public static final String CONTAINER = "container";
  public static final String METADATA = "metadata";
  public static final String LIST = "list";
  public static final String BLOCK = "block";
  public static final String BLOCKLIST = "blocklist";
  public static final String LEASE = "lease";
  public static final String BLOCK_BLOB_TYPE = "BlockBlob";
  public static final String BLOCK_TYPE_COMMITTED = "committed";
  public static final String TOKEN_VERSION = "2";
  public static final String APPEND_BLOCK = "appendblock";

  public static final String JAVA_VENDOR = "java.vendor";
  public static final String JAVA_VERSION = "java.version";
  public static final String OS_NAME = "os.name";
  public static final String OS_VERSION = "os.version";
  public static final String OS_ARCH = "os.arch";

  public static final String APN_VERSION = "APN/1.0";
  public static final String CLIENT_VERSION = "Azure Blob FS/" + VersionInfo.getVersion();

  // Abfs Http Verb
  public static final String HTTP_METHOD_DELETE = "DELETE";
  public static final String HTTP_METHOD_GET = "GET";
  public static final String HTTP_METHOD_HEAD = "HEAD";
  public static final String HTTP_METHOD_PATCH = "PATCH";
  public static final String HTTP_METHOD_POST = "POST";
  public static final String HTTP_METHOD_PUT = "PUT";
  /**
   * All status codes less than http 100 signify error
   * and should qualify for retry.
   */
  public static final int HTTP_CONTINUE = 100;
  public static final String EXPECT_100_JDK_ERROR = "Server rejected operation";

  // Abfs generic constants
  public static final String SINGLE_WHITE_SPACE = " ";
  public static final String EMPTY_STRING = "";
  public static final String FORWARD_SLASH = "/";
  public static final String DOT = ".";
  public static final String PLUS = "+";
  public static final String STAR = "*";
  public static final String COMMA = ",";
  public static final String COLON = ":";
  public static final String EQUAL = "=";
  public static final String QUESTION_MARK = "?";
  public static final String AND_MARK = "&";
  public static final String SEMICOLON = ";";
  public static final String AT = "@";
  public static final String HTTP_HEADER_PREFIX = "x-ms-";
  public static final String HASH = "#";
  public static final String TRUE = "true";
  public static final String ZERO = "0";

  public static final String PLUS_ENCODE = "%20";
  public static final String FORWARD_SLASH_ENCODE = "%2F";
  public static final String AZURE_DISTRIBUTED_FILE_SYSTEM_AUTHORITY_DELIMITER = "@";
  public static final String UTF_8 = "utf-8";
  public static final String MD5 = "MD5";
  public static final String GMT_TIMEZONE = "GMT";
  public static final String APPLICATION_JSON = "application/json";
  public static final String APPLICATION_OCTET_STREAM = "application/octet-stream";
  public static final String APPLICATION_XML = "application/xml";

<<<<<<< HEAD
  public static final String XMS_PROPERTIES_ENCODING_DFS = "ISO-8859-1";
  public static final String XMS_PROPERTIES_ENCODING_BLOB = "UTF-8";
=======
  public static final String XMS_PROPERTIES_ENCODING_ASCII = "ISO-8859-1";
  public static final String XMS_PROPERTIES_ENCODING_UNICODE = "UTF-8";
>>>>>>> 90607299

  public static final String ROOT_PATH = "/";
  public static final String ACCESS_MASK = "mask:";
  public static final String ACCESS_USER = "user:";
  public static final String ACCESS_GROUP = "group:";
  public static final String ACCESS_OTHER = "other:";
  public static final String DEFAULT_MASK = "default:mask:";
  public static final String DEFAULT_USER = "default:user:";
  public static final String DEFAULT_GROUP = "default:group:";
  public static final String DEFAULT_OTHER = "default:other:";
  public static final String DEFAULT_SCOPE = "default:";
  public static final String PERMISSION_FORMAT = "%04d";
  public static final String SUPER_USER = "$superuser";
  // The HTTP 100 Continue informational status response code indicates that everything so far
  // is OK and that the client should continue with the request or ignore it if it is already finished.
  public static final String HUNDRED_CONTINUE = "100-continue";

  public static final char CHAR_FORWARD_SLASH = '/';
  public static final char CHAR_EXCLAMATION_POINT = '!';
  public static final char CHAR_UNDERSCORE = '_';
  public static final char CHAR_HYPHEN = '-';
  public static final char CHAR_EQUALS = '=';
  public static final char CHAR_STAR = '*';
  public static final char CHAR_PLUS = '+';

  /**
   * Specifies the version of the REST protocol used for processing the request.
   * Versions should be added in enum list in ascending chronological order.
   * Latest one should be added last in the list.
   * When upgrading the version for whole driver, update the getCurrentVersion;
   */
  public enum ApiVersion {

    DEC_12_2019("2019-12-12"),
    APR_10_2021("2021-04-10"),
    AUG_03_2023("2023-08-03");

    private final String xMsApiVersion;

    ApiVersion(String xMsApiVersion) {
      this.xMsApiVersion = xMsApiVersion;
    }

    @Override
    public String toString() {
      return xMsApiVersion;
    }

    public static ApiVersion getCurrentVersion() {
      return DEC_12_2019;
    }
  }

  @Deprecated
  public static final String DECEMBER_2019_API_VERSION = ApiVersion.DEC_12_2019.toString();

  /**
   * Value that differentiates categories of the http_status.
   * <pre>
   * 100 - 199 : Informational responses
   * 200 - 299 : Successful responses
   * 300 - 399 : Redirection messages
   * 400 - 499 : Client error responses
   * 500 - 599 : Server error responses
   * </pre>
   */
  public static final Integer HTTP_STATUS_CATEGORY_QUOTIENT = 100;

  public static final String XML_TAG_NAME = "Name";
  public static final String XML_TAG_BLOB = "Blob";
  public static final String XML_TAG_PREFIX = "Prefix";
  public static final String XML_TAG_NEXT_MARKER = "NextMarker";
  public static final String XML_TAG_METADATA = "Metadata";
  public static final String XML_TAG_PROPERTIES = "Properties";
  public static final String XML_TAG_BLOB_PREFIX = "BlobPrefix";
  public static final String XML_TAG_CONTENT_LEN = "Content-Length";
  public static final String XML_TAG_RESOURCE_TYPE = "ResourceType";
  public static final String XML_TAG_INVALID_XML = "Invalid XML";
  public static final String XML_TAG_HDI_ISFOLDER = "hdi_isfolder";
  public static final String XML_TAG_ETAG = "Etag";
  public static final String XML_TAG_LAST_MODIFIED_TIME = "Last-Modified";
  public static final String XML_TAG_CREATION_TIME   = "Creation-Time";
  public static final String XML_TAG_OWNER = "Owner";
  public static final String XML_TAG_GROUP = "Group";
  public static final String XML_TAG_PERMISSIONS = "Permissions";
  public static final String XML_TAG_ACL = "Acl";
  public static final String XML_TAG_COPY_ID = "CopyId";
  public static final String XML_TAG_COPY_STATUS = "CopyStatus";
  public static final String XML_TAG_COPY_SOURCE = "CopySource";
  public static final String XML_TAG_COPY_PROGRESS = "CopyProgress";
  public static final String XML_TAG_COPY_COMPLETION_TIME = "CopyCompletionTime";
  public static final String XML_TAG_COPY_STATUS_DESCRIPTION = "CopyStatusDescription";
  public static final String XML_TAG_BLOB_ERROR_CODE_START_XML = "<Code>";
  public static final String XML_TAG_BLOB_ERROR_CODE_END_XML = "</Code>";
  public static final String XML_TAG_BLOB_ERROR_MESSAGE_START_XML = "<Message>";
  public static final String XML_TAG_BLOB_ERROR_MESSAGE_END_XML = "</Message>";
  public static final String XML_TAG_COMMITTED_BLOCKS = "CommittedBlocks";
  public static final String XML_TAG_BLOCK_NAME = "Block";
<<<<<<< HEAD
  public static final String XML_VERSION = "<?xml version=\"1.0\" encoding=\"UTF-8\"?>\n";
  public static final String BLOCK_LIST_START_TAG = "<BlockList>\n";
  public static final String BLOCK_LIST_END_TAG = "</BlockList>\n";
  public static final String LATEST_BLOCK_FORMAT = "<Latest>%s</Latest>\n";
  public static final String PUT_BLOCK_LIST = "PutBlockList";
=======

>>>>>>> 90607299
  /**
   * List of configurations that are related to Customer-Provided-Keys.
   * <ol>
   *   <li>
   *     {@value ConfigurationKeys#FS_AZURE_ENCRYPTION_CONTEXT_PROVIDER_TYPE}
   *     for ENCRYPTION_CONTEXT cpk-type.
   *   </li>
   *   <li>
   *     {@value ConfigurationKeys#FS_AZURE_ENCRYPTION_ENCODED_CLIENT_PROVIDED_KEY} and
   *     {@value ConfigurationKeys#FS_AZURE_ENCRYPTION_ENCODED_CLIENT_PROVIDED_KEY_SHA}
   *     for GLOBAL_KEY cpk-type.
   *   </li>
   * </ol>
   * List: {@value}
   */
  private static final String CPK_CONFIG_LIST =
      FS_AZURE_ENCRYPTION_CONTEXT_PROVIDER_TYPE + ", "
          + FS_AZURE_ENCRYPTION_ENCODED_CLIENT_PROVIDED_KEY + ", "
          + FS_AZURE_ENCRYPTION_ENCODED_CLIENT_PROVIDED_KEY_SHA;

  /**
   * Exception message on filesystem init if customer-provided-keys configs are provided
   * for a non-hierarchical-namespace account: {@value}
   */
  public static final String CPK_IN_NON_HNS_ACCOUNT_ERROR_MESSAGE =
      "Non hierarchical-namespace account can not have configs enabled for "
          + "Customer Provided Keys. Following configs can not be given with "
          + "non-hierarchical-namespace account:"
          + CPK_CONFIG_LIST;

  private AbfsHttpConstants() {}
}<|MERGE_RESOLUTION|>--- conflicted
+++ resolved
@@ -114,13 +114,8 @@
   public static final String APPLICATION_OCTET_STREAM = "application/octet-stream";
   public static final String APPLICATION_XML = "application/xml";
 
-<<<<<<< HEAD
-  public static final String XMS_PROPERTIES_ENCODING_DFS = "ISO-8859-1";
-  public static final String XMS_PROPERTIES_ENCODING_BLOB = "UTF-8";
-=======
   public static final String XMS_PROPERTIES_ENCODING_ASCII = "ISO-8859-1";
   public static final String XMS_PROPERTIES_ENCODING_UNICODE = "UTF-8";
->>>>>>> 90607299
 
   public static final String ROOT_PATH = "/";
   public static final String ACCESS_MASK = "mask:";
@@ -219,15 +214,11 @@
   public static final String XML_TAG_BLOB_ERROR_MESSAGE_END_XML = "</Message>";
   public static final String XML_TAG_COMMITTED_BLOCKS = "CommittedBlocks";
   public static final String XML_TAG_BLOCK_NAME = "Block";
-<<<<<<< HEAD
   public static final String XML_VERSION = "<?xml version=\"1.0\" encoding=\"UTF-8\"?>\n";
   public static final String BLOCK_LIST_START_TAG = "<BlockList>\n";
   public static final String BLOCK_LIST_END_TAG = "</BlockList>\n";
   public static final String LATEST_BLOCK_FORMAT = "<Latest>%s</Latest>\n";
   public static final String PUT_BLOCK_LIST = "PutBlockList";
-=======
-
->>>>>>> 90607299
   /**
    * List of configurations that are related to Customer-Provided-Keys.
    * <ol>
