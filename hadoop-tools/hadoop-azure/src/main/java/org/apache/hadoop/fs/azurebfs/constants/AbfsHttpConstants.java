/**
 * Licensed to the Apache Software Foundation (ASF) under one
 * or more contributor license agreements.  See the NOTICE file
 * distributed with this work for additional information
 * regarding copyright ownership.  The ASF licenses this file
 * to you under the Apache License, Version 2.0 (the
 * "License"); you may not use this file except in compliance
 * with the License.  You may obtain a copy of the License at
 *
 *     http://www.apache.org/licenses/LICENSE-2.0
 *
 * Unless required by applicable law or agreed to in writing, software
 * distributed under the License is distributed on an "AS IS" BASIS,
 * WITHOUT WARRANTIES OR CONDITIONS OF ANY KIND, either express or implied.
 * See the License for the specific language governing permissions and
 * limitations under the License.
 */

package org.apache.hadoop.fs.azurebfs.constants;

import org.apache.hadoop.classification.InterfaceAudience;
import org.apache.hadoop.classification.InterfaceStability;
import org.apache.hadoop.util.VersionInfo;

import static org.apache.hadoop.fs.azurebfs.constants.ConfigurationKeys.FS_AZURE_ENCRYPTION_CONTEXT_PROVIDER_TYPE;
import static org.apache.hadoop.fs.azurebfs.constants.ConfigurationKeys.FS_AZURE_ENCRYPTION_ENCODED_CLIENT_PROVIDED_KEY;
import static org.apache.hadoop.fs.azurebfs.constants.ConfigurationKeys.FS_AZURE_ENCRYPTION_ENCODED_CLIENT_PROVIDED_KEY_SHA;

/**
 * Responsible to keep all constant keys used in abfs rest client here.
 */
@InterfaceAudience.Public
@InterfaceStability.Evolving
public final class AbfsHttpConstants {
  // Abfs Http client constants
  public static final String FILESYSTEM = "filesystem";
  public static final String FILE = "file";
  public static final String DIRECTORY = "directory";
  public static final String APPEND_ACTION = "append";
  public static final String FLUSH_ACTION = "flush";
  public static final String SET_PROPERTIES_ACTION = "setProperties";
  public static final String SET_ACCESS_CONTROL = "setAccessControl";
  public static final String GET_ACCESS_CONTROL = "getAccessControl";
  public static final String CHECK_ACCESS = "checkAccess";
  public static final String GET_STATUS = "getStatus";
  public static final String ACQUIRE_LEASE_ACTION = "acquire";
  public static final String BREAK_LEASE_ACTION = "break";
  public static final String RELEASE_LEASE_ACTION = "release";
  public static final String RENEW_LEASE_ACTION = "renew";
  public static final String DEFAULT_LEASE_BREAK_PERIOD = "0";
  public static final String DEFAULT_TIMEOUT = "90";
  public static final String APPEND_BLOB_TYPE = "appendblob";

  public static final String CONTAINER = "container";
  public static final String METADATA = "metadata";
  public static final String LIST = "list";
  public static final String BLOCK = "block";
  public static final String BLOCKLIST = "blocklist";
  public static final String LEASE = "lease";
  public static final String BLOCK_BLOB_TYPE = "BlockBlob";
  public static final String BLOCK_TYPE_COMMITTED = "committed";
  public static final String TOKEN_VERSION = "2";
  public static final String APPEND_BLOCK = "appendblock";

  public static final String JAVA_VENDOR = "java.vendor";
  public static final String JAVA_VERSION = "java.version";
  public static final String OS_NAME = "os.name";
  public static final String OS_VERSION = "os.version";
  public static final String OS_ARCH = "os.arch";

  public static final String APN_VERSION = "APN/1.0";
  public static final String CLIENT_VERSION = "Azure Blob FS/" + VersionInfo.getVersion();

  // Abfs Http Verb
  public static final String HTTP_METHOD_DELETE = "DELETE";
  public static final String HTTP_METHOD_GET = "GET";
  public static final String HTTP_METHOD_HEAD = "HEAD";
  public static final String HTTP_METHOD_PATCH = "PATCH";
  public static final String HTTP_METHOD_POST = "POST";
  public static final String HTTP_METHOD_PUT = "PUT";
  /**
   * All status codes less than http 100 signify error
   * and should qualify for retry.
   */
  public static final int HTTP_CONTINUE = 100;
  public static final String EXPECT_100_JDK_ERROR = "Server rejected operation";

  // Abfs generic constants
  public static final String SINGLE_WHITE_SPACE = " ";
  public static final String EMPTY_STRING = "";
  public static final String FORWARD_SLASH = "/";
  public static final String DOT = ".";
  public static final String PLUS = "+";
  public static final String STAR = "*";
  public static final String COMMA = ",";
  public static final String COLON = ":";
  public static final String EQUAL = "=";
  public static final String QUESTION_MARK = "?";
  public static final String AND_MARK = "&";
  public static final String SEMICOLON = ";";
  public static final String AT = "@";
  public static final String HTTP_HEADER_PREFIX = "x-ms-";
  public static final String HASH = "#";
  public static final String TRUE = "true";
  public static final String ZERO = "0";

  public static final String PLUS_ENCODE = "%20";
  public static final String FORWARD_SLASH_ENCODE = "%2F";
  public static final String AZURE_DISTRIBUTED_FILE_SYSTEM_AUTHORITY_DELIMITER = "@";
  public static final String UTF_8 = "utf-8";
  public static final String MD5 = "MD5";
  public static final String GMT_TIMEZONE = "GMT";
  public static final String APPLICATION_JSON = "application/json";
  public static final String APPLICATION_OCTET_STREAM = "application/octet-stream";
  public static final String APPLICATION_XML = "application/xml";

  public static final String XMS_PROPERTIES_ENCODING_DFS = "ISO-8859-1";
  public static final String XMS_PROPERTIES_ENCODING_BLOB = "UTF-8";

  public static final String ROOT_PATH = "/";
  public static final String ACCESS_MASK = "mask:";
  public static final String ACCESS_USER = "user:";
  public static final String ACCESS_GROUP = "group:";
  public static final String ACCESS_OTHER = "other:";
  public static final String DEFAULT_MASK = "default:mask:";
  public static final String DEFAULT_USER = "default:user:";
  public static final String DEFAULT_GROUP = "default:group:";
  public static final String DEFAULT_OTHER = "default:other:";
  public static final String DEFAULT_SCOPE = "default:";
  public static final String PERMISSION_FORMAT = "%04d";
  public static final String SUPER_USER = "$superuser";
  // The HTTP 100 Continue informational status response code indicates that everything so far
  // is OK and that the client should continue with the request or ignore it if it is already finished.
  public static final String HUNDRED_CONTINUE = "100-continue";

  public static final char CHAR_FORWARD_SLASH = '/';
  public static final char CHAR_EXCLAMATION_POINT = '!';
  public static final char CHAR_UNDERSCORE = '_';
  public static final char CHAR_HYPHEN = '-';
  public static final char CHAR_EQUALS = '=';
  public static final char CHAR_STAR = '*';
  public static final char CHAR_PLUS = '+';

  /**
   * Specifies the version of the REST protocol used for processing the request.
   * Versions should be added in enum list in ascending chronological order.
   * Latest one should be added last in the list.
   * When upgrading the version for whole driver, update the getCurrentVersion;
   */
  public enum ApiVersion {

    DEC_12_2019("2019-12-12"),
    APR_10_2021("2021-04-10"),
    AUG_03_2023("2023-08-03");

    private final String xMsApiVersion;

    ApiVersion(String xMsApiVersion) {
      this.xMsApiVersion = xMsApiVersion;
    }

    @Override
    public String toString() {
      return xMsApiVersion;
    }

    public static ApiVersion getCurrentVersion() {
      return DEC_12_2019;
    }
  }

  @Deprecated
  public static final String DECEMBER_2019_API_VERSION = ApiVersion.DEC_12_2019.toString();

  /**
   * Value that differentiates categories of the http_status.
   * <pre>
   * 100 - 199 : Informational responses
   * 200 - 299 : Successful responses
   * 300 - 399 : Redirection messages
   * 400 - 499 : Client error responses
   * 500 - 599 : Server error responses
   * </pre>
   */
  public static final Integer HTTP_STATUS_CATEGORY_QUOTIENT = 100;

<<<<<<< HEAD
  public static final String XML_TAG_NAME = "Name";
  public static final String XML_TAG_BLOB = "Blob";
  public static final String XML_TAG_PREFIX = "Prefix";
  public static final String XML_TAG_NEXT_MARKER = "NextMarker";
  public static final String XML_TAG_METADATA = "Metadata";
  public static final String XML_TAG_PROPERTIES = "Properties";
  public static final String XML_TAG_BLOB_PREFIX = "BlobPrefix";
  public static final String XML_TAG_CONTENT_LEN = "Content-Length";
  public static final String XML_TAG_RESOURCE_TYPE = "ResourceType";
  public static final String XML_TAG_INVALID_XML = "Invalid XML";
  public static final String XML_TAG_HDI_ISFOLDER = "hdi_isfolder";
  public static final String XML_TAG_ETAG = "Etag";
  public static final String XML_TAG_LAST_MODIFIED_TIME = "Last-Modified";
  public static final String XML_TAG_CREATION_TIME   = "Creation-Time";
  public static final String XML_TAG_OWNER = "Owner";
  public static final String XML_TAG_GROUP = "Group";
  public static final String XML_TAG_PERMISSIONS = "Permissions";
  public static final String XML_TAG_ACL = "Acl";
  public static final String XML_TAG_COPY_ID = "CopyId";
  public static final String XML_TAG_COPY_STATUS = "CopyStatus";
  public static final String XML_TAG_COPY_SOURCE = "CopySource";
  public static final String XML_TAG_COPY_PROGRESS = "CopyProgress";
  public static final String XML_TAG_COPY_COMPLETION_TIME = "CopyCompletionTime";
  public static final String XML_TAG_COPY_STATUS_DESCRIPTION = "CopyStatusDescription";
  public static final String XML_TAG_BLOB_ERROR_CODE_START_XML = "<Code>";
  public static final String XML_TAG_BLOB_ERROR_CODE_END_XML = "</Code>";
  public static final String XML_TAG_BLOB_ERROR_MESSAGE_START_XML = "<Message>";
  public static final String XML_TAG_BLOB_ERROR_MESSAGE_END_XML = "</Message>";
  public static final String XML_TAG_COMMITTED_BLOCKS = "CommittedBlocks";
  public static final String XML_TAG_BLOCK_NAME = "Block";
  public static final String XML_VERSION = "<?xml version=\"1.0\" encoding=\"UTF-8\"?>\n";
  public static final String BLOCK_LIST_START_TAG = "<BlockList>\n";
  public static final String BLOCK_LIST_END_TAG = "</BlockList>\n";
  public static final String LATEST_BLOCK_FORMAT = "<Latest>%s</Latest>\n";
  public static final String PUT_BLOCK_LIST = "PutBlockList";
=======
  /**
   * List of configurations that are related to Customer-Provided-Keys.
   * <ol>
   *   <li>
   *     {@value ConfigurationKeys#FS_AZURE_ENCRYPTION_CONTEXT_PROVIDER_TYPE}
   *     for ENCRYPTION_CONTEXT cpk-type.
   *   </li>
   *   <li>
   *     {@value ConfigurationKeys#FS_AZURE_ENCRYPTION_ENCODED_CLIENT_PROVIDED_KEY} and
   *     {@value ConfigurationKeys#FS_AZURE_ENCRYPTION_ENCODED_CLIENT_PROVIDED_KEY_SHA}
   *     for GLOBAL_KEY cpk-type.
   *   </li>
   * </ol>
   * List: {@value}
   */
  private static final String CPK_CONFIG_LIST =
      FS_AZURE_ENCRYPTION_CONTEXT_PROVIDER_TYPE + ", "
          + FS_AZURE_ENCRYPTION_ENCODED_CLIENT_PROVIDED_KEY + ", "
          + FS_AZURE_ENCRYPTION_ENCODED_CLIENT_PROVIDED_KEY_SHA;

  /**
   * Exception message on filesystem init if customer-provided-keys configs are provided
   * for a non-hierarchical-namespace account: {@value}
   */
  public static final String CPK_IN_NON_HNS_ACCOUNT_ERROR_MESSAGE =
      "Non hierarchical-namespace account can not have configs enabled for "
          + "Customer Provided Keys. Following configs can not be given with "
          + "non-hierarchical-namespace account:"
          + CPK_CONFIG_LIST;
>>>>>>> a1f5dc58

  private AbfsHttpConstants() {}
}<|MERGE_RESOLUTION|>--- conflicted
+++ resolved
@@ -184,7 +184,6 @@
    */
   public static final Integer HTTP_STATUS_CATEGORY_QUOTIENT = 100;
 
-<<<<<<< HEAD
   public static final String XML_TAG_NAME = "Name";
   public static final String XML_TAG_BLOB = "Blob";
   public static final String XML_TAG_PREFIX = "Prefix";
@@ -220,7 +219,6 @@
   public static final String BLOCK_LIST_END_TAG = "</BlockList>\n";
   public static final String LATEST_BLOCK_FORMAT = "<Latest>%s</Latest>\n";
   public static final String PUT_BLOCK_LIST = "PutBlockList";
-=======
   /**
    * List of configurations that are related to Customer-Provided-Keys.
    * <ol>
@@ -250,7 +248,6 @@
           + "Customer Provided Keys. Following configs can not be given with "
           + "non-hierarchical-namespace account:"
           + CPK_CONFIG_LIST;
->>>>>>> a1f5dc58
 
   private AbfsHttpConstants() {}
 }