/**
 * Licensed to the Apache Software Foundation (ASF) under one
 * or more contributor license agreements.  See the NOTICE file
 * distributed with this work for additional information
 * regarding copyright ownership.  The ASF licenses this file
 * to you under the Apache License, Version 2.0 (the
 * "License"); you may not use this file except in compliance
 * with the License.  You may obtain a copy of the License at
 *
 *     http://www.apache.org/licenses/LICENSE-2.0
 *
 * Unless required by applicable law or agreed to in writing, software
 * distributed under the License is distributed on an "AS IS" BASIS,
 * WITHOUT WARRANTIES OR CONDITIONS OF ANY KIND, either express or implied.
 * See the License for the specific language governing permissions and
 * limitations under the License.
 */

package org.apache.hadoop.fs.azurebfs.constants;

import org.apache.hadoop.classification.InterfaceAudience;
import org.apache.hadoop.classification.InterfaceStability;
import org.apache.hadoop.util.VersionInfo;

/**
 * Responsible to keep all constant keys used in abfs rest client here.
 */
@InterfaceAudience.Public
@InterfaceStability.Evolving
public final class AbfsHttpConstants {
  // Abfs Http client constants
  public static final String FILESYSTEM = "filesystem";
  public static final String FILE = "file";
  public static final String DIRECTORY = "directory";
  public static final String APPEND_ACTION = "append";
  public static final String BLOCK = "block";
  public static final String BLOCKLIST = "blocklist";

  public static final String COMP_LIST = "comp=list";
  public static final String COMMITTED = "committed";
  public static final String UNCOMMITTED = "uncommitted";
  public static final String FLUSH_ACTION = "flush";
  public static final String SET_PROPERTIES_ACTION = "setProperties";
  public static final String SET_ACCESS_CONTROL = "setAccessControl";
  public static final String GET_ACCESS_CONTROL = "getAccessControl";
  public static final String CHECK_ACCESS = "checkAccess";
  public static final String GET_STATUS = "getStatus";
  public static final String ACQUIRE_LEASE_ACTION = "acquire";
  public static final String BREAK_LEASE_ACTION = "break";
  public static final String RELEASE_LEASE_ACTION = "release";
  public static final String RENEW_LEASE_ACTION = "renew";
  public static final String DEFAULT_LEASE_BREAK_PERIOD = "0";
  public static final String DEFAULT_TIMEOUT = "90";
  public static final String APPEND_BLOB_TYPE = "appendblob";
  public static final String BLOCK_BLOB_TYPE = "BlockBlob";
  public static final String TOKEN_VERSION = "2";
  public static final String COMMITTED_BLOCKS = "CommittedBlocks";
  public static final String BLOCK_NAME = "Block";
  public static final String NAME = "Name";

  public static final String JAVA_VENDOR = "java.vendor";
  public static final String JAVA_VERSION = "java.version";
  public static final String OS_NAME = "os.name";
  public static final String OS_VERSION = "os.version";
  public static final String OS_ARCH = "os.arch";

  public static final String APN_VERSION = "APN/1.0";
  public static final String CLIENT_VERSION = "Azure Blob FS/" + VersionInfo.getVersion();

  // Abfs Http Verb
  public static final String HTTP_METHOD_DELETE = "DELETE";
  public static final String HTTP_METHOD_GET = "GET";
  public static final String HTTP_METHOD_HEAD = "HEAD";
  public static final String HTTP_METHOD_PATCH = "PATCH";
  public static final String HTTP_METHOD_POST = "POST";
  public static final String HTTP_METHOD_PUT = "PUT";

  // Abfs generic constants
  public static final String SINGLE_WHITE_SPACE = " ";
  public static final String EMPTY_STRING = "";
  public static final String FORWARD_SLASH = "/";
  public static final String DOT = ".";
  public static final String PLUS = "+";
  public static final String STAR = "*";
  public static final String COMMA = ",";
  public static final String COLON = ":";
  public static final String EQUAL = "=";
  public static final String QUESTION_MARK = "?";
  public static final String AND_MARK = "&";
  public static final String SEMICOLON = ";";
  public static final String AT = "@";
  public static final String HTTP_HEADER_PREFIX = "x-ms-";
  public static final String HASH = "#";
  public static final String TRUE = "true";
  public static final String ZERO = "0";

  public static final String PLUS_ENCODE = "%20";
  public static final String FORWARD_SLASH_ENCODE = "%2F";
  public static final String AZURE_DISTRIBUTED_FILE_SYSTEM_AUTHORITY_DELIMITER = "@";
  public static final String UTF_8 = "utf-8";
  public static final String GMT_TIMEZONE = "GMT";
  public static final String APPLICATION_JSON = "application/json";
  public static final String APPLICATION_OCTET_STREAM = "application/octet-stream";
  public static final String APPLICATION_XML = "application/xml";
<<<<<<< HEAD
=======
  public static final String PUT_BLOCK_LIST = "PutBlockList";
  public static final String XML_VERSION = "<?xml version=\"1.0\" encoding=\"UTF-8\"?>\n";
  public static final String BLOCK_LIST_START_TAG = "<BlockList>\n";
  public static final String BLOCK_LIST_END_TAG = "</BlockList>\n";
  public static final String LATEST_BLOCK_FORMAT = "<Latest>%s</Latest>\n";
>>>>>>> d8aed728

  public static final String ROOT_PATH = "/";
  public static final String ACCESS_MASK = "mask:";
  public static final String ACCESS_USER = "user:";
  public static final String ACCESS_GROUP = "group:";
  public static final String ACCESS_OTHER = "other:";
  public static final String DEFAULT_MASK = "default:mask:";
  public static final String DEFAULT_USER = "default:user:";
  public static final String DEFAULT_GROUP = "default:group:";
  public static final String DEFAULT_OTHER = "default:other:";
  public static final String DEFAULT_SCOPE = "default:";
  public static final String PERMISSION_FORMAT = "%04d";
  public static final String SUPER_USER = "$superuser";

  public static final char CHAR_FORWARD_SLASH = '/';
  public static final char CHAR_EXCLAMATION_POINT = '!';
  public static final char CHAR_UNDERSCORE = '_';
  public static final char CHAR_HYPHEN = '-';
  public static final char CHAR_EQUALS = '=';
  public static final char CHAR_STAR = '*';
  public static final char CHAR_PLUS = '+';

  public static final String BLOB = "Blob";
  private static final String PREFIX = "Prefix";
  public static final String NEXT_MARKER = "NextMarker";
  public static final String METADATA = "Metadata";
  public static final String PROPERTIES = "Properties";
  public static final String BLOB_PREFIX = "BlobPrefix";
  public static final String CONTENT_LEN = "Content-Length";
  public static final String RESOURCE_TYPE = "ResourceType";
  public static final String INVALID_XML = "Invalid XML";
  public static final String COPY_STATUS_SUCCESS = "success";
  public static final String COPY_STATUS_PENDING = "pending";
  public static final String COPY_STATUS_ABORTED = "aborted";
  public static final String COPY_STATUS_FAILED = "failed";
  public static final String HDI_ISFOLDER = "hdi_isfolder";

  private AbfsHttpConstants() {}
}<|MERGE_RESOLUTION|>--- conflicted
+++ resolved
@@ -102,14 +102,11 @@
   public static final String APPLICATION_JSON = "application/json";
   public static final String APPLICATION_OCTET_STREAM = "application/octet-stream";
   public static final String APPLICATION_XML = "application/xml";
-<<<<<<< HEAD
-=======
   public static final String PUT_BLOCK_LIST = "PutBlockList";
   public static final String XML_VERSION = "<?xml version=\"1.0\" encoding=\"UTF-8\"?>\n";
   public static final String BLOCK_LIST_START_TAG = "<BlockList>\n";
   public static final String BLOCK_LIST_END_TAG = "</BlockList>\n";
   public static final String LATEST_BLOCK_FORMAT = "<Latest>%s</Latest>\n";
->>>>>>> d8aed728
 
   public static final String ROOT_PATH = "/";
   public static final String ACCESS_MASK = "mask:";
