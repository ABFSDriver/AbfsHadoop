--- conflicted
+++ resolved
@@ -183,7 +183,6 @@
    */
   public static final Integer HTTP_STATUS_CATEGORY_QUOTIENT = 100;
 
-<<<<<<< HEAD
   public static final String XML_TAG_NAME = "Name";
   public static final String XML_TAG_BLOB = "Blob";
   public static final String XML_TAG_PREFIX = "Prefix";
@@ -214,7 +213,7 @@
   public static final String XML_TAG_BLOB_ERROR_MESSAGE_END_XML = "</Message>";
   public static final String XML_TAG_COMMITTED_BLOCKS = "CommittedBlocks";
   public static final String XML_TAG_BLOCK_NAME = "Block";
-=======
+
   /**
    * List of configurations that are related to Customer-Provided-Keys.
    * <ol>
@@ -244,7 +243,6 @@
           + "Customer Provided Keys. Following configs can not be given with "
           + "non-hierarchical-namespace account:"
           + CPK_CONFIG_LIST;
->>>>>>> 06dd3bfe
 
   private AbfsHttpConstants() {}
 }