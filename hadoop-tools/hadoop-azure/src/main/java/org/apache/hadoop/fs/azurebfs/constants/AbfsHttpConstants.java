/**
 * Licensed to the Apache Software Foundation (ASF) under one
 * or more contributor license agreements.  See the NOTICE file
 * distributed with this work for additional information
 * regarding copyright ownership.  The ASF licenses this file
 * to you under the Apache License, Version 2.0 (the
 * "License"); you may not use this file except in compliance
 * with the License.  You may obtain a copy of the License at
 *
 *     http://www.apache.org/licenses/LICENSE-2.0
 *
 * Unless required by applicable law or agreed to in writing, software
 * distributed under the License is distributed on an "AS IS" BASIS,
 * WITHOUT WARRANTIES OR CONDITIONS OF ANY KIND, either express or implied.
 * See the License for the specific language governing permissions and
 * limitations under the License.
 */

package org.apache.hadoop.fs.azurebfs.constants;

import org.apache.hadoop.classification.InterfaceAudience;
import org.apache.hadoop.classification.InterfaceStability;
import org.apache.hadoop.util.VersionInfo;

import static org.apache.hadoop.fs.azurebfs.constants.ConfigurationKeys.FS_AZURE_ENCRYPTION_CONTEXT_PROVIDER_TYPE;
import static org.apache.hadoop.fs.azurebfs.constants.ConfigurationKeys.FS_AZURE_ENCRYPTION_ENCODED_CLIENT_PROVIDED_KEY;
import static org.apache.hadoop.fs.azurebfs.constants.ConfigurationKeys.FS_AZURE_ENCRYPTION_ENCODED_CLIENT_PROVIDED_KEY_SHA;

/**
 * Responsible to keep all constant keys used in abfs rest client here.
 */
@InterfaceAudience.Public
@InterfaceStability.Evolving
public final class AbfsHttpConstants {
  // Abfs Http client constants
  public static final String FILESYSTEM = "filesystem";
  public static final String FILE = "file";
  public static final String DIRECTORY = "directory";
  public static final String APPEND_ACTION = "append";
  public static final String FLUSH_ACTION = "flush";
  public static final String SET_PROPERTIES_ACTION = "setProperties";
  public static final String SET_ACCESS_CONTROL = "setAccessControl";
  public static final String GET_ACCESS_CONTROL = "getAccessControl";
  public static final String CHECK_ACCESS = "checkAccess";
  public static final String GET_STATUS = "getStatus";
  public static final String ACQUIRE_LEASE_ACTION = "acquire";
  public static final String BREAK_LEASE_ACTION = "break";
  public static final String RELEASE_LEASE_ACTION = "release";
  public static final String RENEW_LEASE_ACTION = "renew";
  public static final String DEFAULT_LEASE_BREAK_PERIOD = "0";
  public static final String DEFAULT_TIMEOUT = "90";
  public static final String APPEND_BLOB_TYPE = "appendblob";

  public static final String CONTAINER = "container";
  public static final String METADATA = "metadata";
  public static final String LIST = "list";
  public static final String BLOCK = "block";
  public static final String BLOCKLIST = "blocklist";
  public static final String LEASE = "lease";
  public static final String BLOCK_BLOB_TYPE = "BlockBlob";
  public static final String BLOCK_TYPE_COMMITTED = "committed";
  public static final String TOKEN_VERSION = "2";
  public static final String APPEND_BLOCK = "appendblock";

  public static final String JAVA_VENDOR = "java.vendor";
  public static final String JAVA_VERSION = "java.version";
  public static final String OS_NAME = "os.name";
  public static final String OS_VERSION = "os.version";
  public static final String OS_ARCH = "os.arch";

  public static final String APN_VERSION = "APN/1.0";
  public static final String CLIENT_VERSION = "Azure Blob FS/" + VersionInfo.getVersion();

  // Abfs Http Verb
  public static final String HTTP_METHOD_DELETE = "DELETE";
  public static final String HTTP_METHOD_GET = "GET";
  public static final String HTTP_METHOD_HEAD = "HEAD";
  public static final String HTTP_METHOD_PATCH = "PATCH";
  public static final String HTTP_METHOD_POST = "POST";
  public static final String HTTP_METHOD_PUT = "PUT";
  /**
   * All status codes less than http 100 signify error
   * and should qualify for retry.
   */
  public static final int HTTP_CONTINUE = 100;
  public static final String EXPECT_100_JDK_ERROR = "Server rejected operation";

  // Abfs generic constants
  public static final String SINGLE_WHITE_SPACE = " ";
  public static final String EMPTY_STRING = "";
  public static final String FORWARD_SLASH = "/";
  public static final String DOT = ".";
  public static final String PLUS = "+";
  public static final String STAR = "*";
  public static final String COMMA = ",";
  public static final String COLON = ":";
  public static final String EQUAL = "=";
  public static final String QUESTION_MARK = "?";
  public static final String AND_MARK = "&";
  public static final String SEMICOLON = ";";
  public static final String AT = "@";
  public static final String HTTP_HEADER_PREFIX = "x-ms-";
  public static final String HASH = "#";
  public static final String TRUE = "true";
  public static final String ZERO = "0";

  public static final String PLUS_ENCODE = "%20";
  public static final String FORWARD_SLASH_ENCODE = "%2F";
  public static final String AZURE_DISTRIBUTED_FILE_SYSTEM_AUTHORITY_DELIMITER = "@";
  public static final String UTF_8 = "utf-8";
  public static final String MD5 = "MD5";
  public static final String GMT_TIMEZONE = "GMT";
  public static final String APPLICATION_JSON = "application/json";
  public static final String APPLICATION_OCTET_STREAM = "application/octet-stream";
  public static final String APPLICATION_XML = "application/xml";

  public static final String XMS_PROPERTIES_ENCODING_ASCII = "ISO-8859-1";
  public static final String XMS_PROPERTIES_ENCODING_UNICODE = "UTF-8";

  public static final String ROOT_PATH = "/";
  public static final String ACCESS_MASK = "mask:";
  public static final String ACCESS_USER = "user:";
  public static final String ACCESS_GROUP = "group:";
  public static final String ACCESS_OTHER = "other:";
  public static final String DEFAULT_MASK = "default:mask:";
  public static final String DEFAULT_USER = "default:user:";
  public static final String DEFAULT_GROUP = "default:group:";
  public static final String DEFAULT_OTHER = "default:other:";
  public static final String DEFAULT_SCOPE = "default:";
  public static final String PERMISSION_FORMAT = "%04d";
  public static final String SUPER_USER = "$superuser";
  // The HTTP 100 Continue informational status response code indicates that everything so far
  // is OK and that the client should continue with the request or ignore it if it is already finished.
  public static final String HUNDRED_CONTINUE = "100-continue";

  public static final char CHAR_FORWARD_SLASH = '/';
  public static final char CHAR_EXCLAMATION_POINT = '!';
  public static final char CHAR_UNDERSCORE = '_';
  public static final char CHAR_HYPHEN = '-';
  public static final char CHAR_EQUALS = '=';
  public static final char CHAR_STAR = '*';
  public static final char CHAR_PLUS = '+';

  /**
   * Specifies the version of the REST protocol used for processing the request.
   * Versions should be added in enum list in ascending chronological order.
   * Latest one should be added last in the list.
   * When upgrading the version for whole driver, update the getCurrentVersion;
   */
  public enum ApiVersion {

    DEC_12_2019("2019-12-12"),
    AUG_06_2021("2021-08-06"),
    AUG_03_2023("2023-08-03");

    private final String xMsApiVersion;

    ApiVersion(String xMsApiVersion) {
      this.xMsApiVersion = xMsApiVersion;
    }

    @Override
    public String toString() {
      return xMsApiVersion;
    }

    public static ApiVersion getCurrentVersion() {
      return DEC_12_2019;
    }
  }

  @Deprecated
  public static final String DECEMBER_2019_API_VERSION = ApiVersion.DEC_12_2019.toString();

  /**
   * Value that differentiates categories of the http_status.
   * <pre>
   * 100 - 199 : Informational responses
   * 200 - 299 : Successful responses
   * 300 - 399 : Redirection messages
   * 400 - 499 : Client error responses
   * 500 - 599 : Server error responses
   * </pre>
   */
  public static final Integer HTTP_STATUS_CATEGORY_QUOTIENT = 100;

<<<<<<< HEAD
  public static final String COPY_STATUS_SUCCESS = "success";
  public static final String COPY_STATUS_PENDING = "pending";
  public static final String COPY_STATUS_ABORTED = "aborted";
  public static final String COPY_STATUS_FAILED = "failed";
=======
>>>>>>> 7e198c20
  public static final String XML_TAG_NAME = "Name";
  public static final String XML_TAG_BLOB = "Blob";
  public static final String XML_TAG_PREFIX = "Prefix";
  public static final String XML_TAG_NEXT_MARKER = "NextMarker";
  public static final String XML_TAG_METADATA = "Metadata";
  public static final String XML_TAG_PROPERTIES = "Properties";
  public static final String XML_TAG_BLOB_PREFIX = "BlobPrefix";
  public static final String XML_TAG_CONTENT_LEN = "Content-Length";
  public static final String XML_TAG_RESOURCE_TYPE = "ResourceType";
  public static final String XML_TAG_INVALID_XML = "Invalid XML";
  public static final String XML_TAG_HDI_ISFOLDER = "hdi_isfolder";
  public static final String XML_TAG_ETAG = "Etag";
  public static final String XML_TAG_LAST_MODIFIED_TIME = "Last-Modified";
  public static final String XML_TAG_CREATION_TIME   = "Creation-Time";
  public static final String XML_TAG_OWNER = "Owner";
  public static final String XML_TAG_GROUP = "Group";
  public static final String XML_TAG_PERMISSIONS = "Permissions";
  public static final String XML_TAG_ACL = "Acl";
  public static final String XML_TAG_COPY_ID = "CopyId";
  public static final String XML_TAG_COPY_STATUS = "CopyStatus";
  public static final String XML_TAG_COPY_SOURCE = "CopySource";
  public static final String XML_TAG_COPY_PROGRESS = "CopyProgress";
  public static final String XML_TAG_COPY_COMPLETION_TIME = "CopyCompletionTime";
  public static final String XML_TAG_COPY_STATUS_DESCRIPTION = "CopyStatusDescription";
  public static final String XML_TAG_BLOB_ERROR_CODE_START_XML = "<Code>";
  public static final String XML_TAG_BLOB_ERROR_CODE_END_XML = "</Code>";
  public static final String XML_TAG_BLOB_ERROR_MESSAGE_START_XML = "<Message>";
  public static final String XML_TAG_BLOB_ERROR_MESSAGE_END_XML = "</Message>";
  public static final String XML_TAG_COMMITTED_BLOCKS = "CommittedBlocks";
  public static final String XML_TAG_BLOCK_NAME = "Block";
  public static final String XML_VERSION = "<?xml version=\"1.0\" encoding=\"UTF-8\"?>\n";
  public static final String BLOCK_LIST_START_TAG = "<BlockList>\n";
  public static final String BLOCK_LIST_END_TAG = "</BlockList>\n";
  public static final String LATEST_BLOCK_FORMAT = "<Latest>%s</Latest>\n";
  public static final String PUT_BLOCK_LIST = "PutBlockList";
<<<<<<< HEAD

=======
>>>>>>> 7e198c20
  /**
   * List of configurations that are related to Customer-Provided-Keys.
   * <ol>
   *   <li>
   *     {@value ConfigurationKeys#FS_AZURE_ENCRYPTION_CONTEXT_PROVIDER_TYPE}
   *     for ENCRYPTION_CONTEXT cpk-type.
   *   </li>
   *   <li>
   *     {@value ConfigurationKeys#FS_AZURE_ENCRYPTION_ENCODED_CLIENT_PROVIDED_KEY} and
   *     {@value ConfigurationKeys#FS_AZURE_ENCRYPTION_ENCODED_CLIENT_PROVIDED_KEY_SHA}
   *     for GLOBAL_KEY cpk-type.
   *   </li>
   * </ol>
   * List: {@value}
   */
  private static final String CPK_CONFIG_LIST =
      FS_AZURE_ENCRYPTION_CONTEXT_PROVIDER_TYPE + ", "
          + FS_AZURE_ENCRYPTION_ENCODED_CLIENT_PROVIDED_KEY + ", "
          + FS_AZURE_ENCRYPTION_ENCODED_CLIENT_PROVIDED_KEY_SHA;

  /**
   * Exception message on filesystem init if customer-provided-keys configs are provided
   * for a non-hierarchical-namespace account: {@value}
   */
  public static final String CPK_IN_NON_HNS_ACCOUNT_ERROR_MESSAGE =
      "Non hierarchical-namespace account can not have configs enabled for "
          + "Customer Provided Keys. Following configs can not be given with "
          + "non-hierarchical-namespace account:"
          + CPK_CONFIG_LIST;

  private AbfsHttpConstants() {}
}<|MERGE_RESOLUTION|>--- conflicted
+++ resolved
@@ -184,13 +184,10 @@
    */
   public static final Integer HTTP_STATUS_CATEGORY_QUOTIENT = 100;
 
-<<<<<<< HEAD
   public static final String COPY_STATUS_SUCCESS = "success";
   public static final String COPY_STATUS_PENDING = "pending";
   public static final String COPY_STATUS_ABORTED = "aborted";
   public static final String COPY_STATUS_FAILED = "failed";
-=======
->>>>>>> 7e198c20
   public static final String XML_TAG_NAME = "Name";
   public static final String XML_TAG_BLOB = "Blob";
   public static final String XML_TAG_PREFIX = "Prefix";
@@ -226,10 +223,6 @@
   public static final String BLOCK_LIST_END_TAG = "</BlockList>\n";
   public static final String LATEST_BLOCK_FORMAT = "<Latest>%s</Latest>\n";
   public static final String PUT_BLOCK_LIST = "PutBlockList";
-<<<<<<< HEAD
-
-=======
->>>>>>> 7e198c20
   /**
    * List of configurations that are related to Customer-Provided-Keys.
    * <ol>
