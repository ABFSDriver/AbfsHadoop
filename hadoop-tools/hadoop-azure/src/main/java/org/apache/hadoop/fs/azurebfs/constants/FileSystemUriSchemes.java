/**
 * Licensed to the Apache Software Foundation (ASF) under one
 * or more contributor license agreements.  See the NOTICE file
 * distributed with this work for additional information
 * regarding copyright ownership.  The ASF licenses this file
 * to you under the Apache License, Version 2.0 (the
 * "License"); you may not use this file except in compliance
 * with the License.  You may obtain a copy of the License at
 *
 *     http://www.apache.org/licenses/LICENSE-2.0
 *
 * Unless required by applicable law or agreed to in writing, software
 * distributed under the License is distributed on an "AS IS" BASIS,
 * WITHOUT WARRANTIES OR CONDITIONS OF ANY KIND, either express or implied.
 * See the License for the specific language governing permissions and
 * limitations under the License.
 */

package org.apache.hadoop.fs.azurebfs.constants;

import org.apache.hadoop.classification.InterfaceAudience;
import org.apache.hadoop.classification.InterfaceStability;

/**
 * Responsible to keep all Azure Blob File System valid URI schemes.
 */
@InterfaceAudience.Public
@InterfaceStability.Evolving
public final class FileSystemUriSchemes {
  public static final String ABFS_SCHEME = "abfs";
  public static final String ABFS_SECURE_SCHEME = "abfss";
  public static final String ABFS_DNS_PREFIX = "dfs";

  public static final String HTTP_SCHEME = "http";
  public static final String HTTPS_SCHEME = "https";

  public static final String WASB_SCHEME = "wasb";
  public static final String WASB_SECURE_SCHEME = "wasbs";
  public static final String WASB_DNS_PREFIX = "blob";

  public static final String ABFS_DFS_DOMAIN_NAME = "dfs.core.windows.net";
  public static final String ABFS_BLOB_DOMAIN_NAME = "blob.core.windows.net";
<<<<<<< HEAD
  public static final String ABFS_DFS = "DFS";
  public static final String ABFS_BLOB = "BLOB";
=======
>>>>>>> 7e198c20

  private FileSystemUriSchemes() {}
}<|MERGE_RESOLUTION|>--- conflicted
+++ resolved
@@ -40,11 +40,6 @@
 
   public static final String ABFS_DFS_DOMAIN_NAME = "dfs.core.windows.net";
   public static final String ABFS_BLOB_DOMAIN_NAME = "blob.core.windows.net";
-<<<<<<< HEAD
-  public static final String ABFS_DFS = "DFS";
-  public static final String ABFS_BLOB = "BLOB";
-=======
->>>>>>> 7e198c20
 
   private FileSystemUriSchemes() {}
 }