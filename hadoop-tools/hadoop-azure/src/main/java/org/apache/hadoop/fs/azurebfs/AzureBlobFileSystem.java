/**
 * Licensed to the Apache Software Foundation (ASF) under one
 * or more contributor license agreements.  See the NOTICE file
 * distributed with this work for additional information
 * regarding copyright ownership.  The ASF licenses this file
 * to you under the Apache License, Version 2.0 (the
 * "License"); you may not use this file except in compliance
 * with the License.  You may obtain a copy of the License at
 *
 *     http://www.apache.org/licenses/LICENSE-2.0
 *
 * Unless required by applicable law or agreed to in writing, software
 * distributed under the License is distributed on an "AS IS" BASIS,
 * WITHOUT WARRANTIES OR CONDITIONS OF ANY KIND, either express or implied.
 * See the License for the specific language governing permissions and
 * limitations under the License.
 */

package org.apache.hadoop.fs.azurebfs;

import java.io.File;
import java.io.FileNotFoundException;
import java.io.IOException;
import java.io.InputStream;
import java.io.OutputStream;
import java.net.HttpURLConnection;
import java.net.URI;
import java.net.URISyntaxException;
import java.nio.file.AccessDeniedException;
import java.time.Duration;
import java.util.Hashtable;
import java.util.List;
import java.util.ArrayList;
import java.util.EnumSet;
import java.util.Map;
import java.util.Optional;
import java.util.UUID;
import java.util.concurrent.Callable;
import java.util.concurrent.CompletableFuture;
import java.util.concurrent.ExecutionException;
import java.util.concurrent.ExecutorService;
import java.util.concurrent.Executors;
import java.util.concurrent.Future;
import javax.annotation.Nullable;

import org.apache.commons.lang3.StringUtils;
import org.apache.hadoop.classification.VisibleForTesting;
<<<<<<< HEAD
import org.apache.hadoop.fs.azurebfs.constants.AbfsServiceType;
import org.apache.hadoop.fs.azurebfs.contracts.exceptions.InvalidConfigurationValueException;
import org.apache.hadoop.fs.azurebfs.services.CreateNonRecursiveCheckActionTaker;
=======
import org.apache.hadoop.fs.azurebfs.contracts.exceptions.InvalidConfigurationValueException;
>>>>>>> 964e0897
import org.apache.hadoop.fs.impl.BackReference;
import org.apache.hadoop.security.ProviderUtils;
import org.apache.hadoop.util.Preconditions;
import org.slf4j.Logger;
import org.slf4j.LoggerFactory;
import org.apache.commons.lang3.ArrayUtils;
import org.apache.commons.lang3.tuple.Pair;
import org.apache.hadoop.classification.InterfaceAudience;
import org.apache.hadoop.fs.azurebfs.commit.ResilientCommitByRename;
import org.apache.hadoop.fs.azurebfs.services.AbfsClient;
import org.apache.hadoop.fs.azurebfs.services.AbfsListStatusRemoteIterator;
import org.apache.hadoop.fs.RemoteIterator;
import org.apache.hadoop.classification.InterfaceStability;
import org.apache.hadoop.conf.Configuration;
import org.apache.hadoop.fs.BlockLocation;
import org.apache.hadoop.fs.CommonPathCapabilities;
import org.apache.hadoop.fs.CreateFlag;
import org.apache.hadoop.fs.FSDataInputStream;
import org.apache.hadoop.fs.FSDataOutputStream;
import org.apache.hadoop.fs.FileAlreadyExistsException;
import org.apache.hadoop.fs.FileStatus;
import org.apache.hadoop.fs.FileSystem;
import org.apache.hadoop.fs.LocatedFileStatus;
import org.apache.hadoop.fs.Path;
import org.apache.hadoop.fs.PathIOException;
import org.apache.hadoop.fs.PathFilter;
import org.apache.hadoop.fs.XAttrSetFlag;
import org.apache.hadoop.fs.azurebfs.constants.AbfsHttpConstants;
import org.apache.hadoop.fs.azurebfs.constants.FileSystemConfigurations;
import org.apache.hadoop.fs.azurebfs.constants.FileSystemUriSchemes;
import org.apache.hadoop.fs.azurebfs.constants.FSOperationType;
import org.apache.hadoop.fs.azurebfs.contracts.exceptions.AbfsRestOperationException;
import org.apache.hadoop.fs.azurebfs.contracts.exceptions.AzureBlobFileSystemException;
import org.apache.hadoop.fs.azurebfs.contracts.exceptions.FileSystemOperationUnhandledException;
import org.apache.hadoop.fs.azurebfs.contracts.exceptions.InvalidUriAuthorityException;
import org.apache.hadoop.fs.azurebfs.contracts.exceptions.InvalidUriException;
import org.apache.hadoop.fs.azurebfs.contracts.exceptions.SASTokenProviderException;
import org.apache.hadoop.fs.azurebfs.contracts.services.AzureServiceErrorCode;
import org.apache.hadoop.fs.azurebfs.security.AbfsDelegationTokenManager;
import org.apache.hadoop.fs.azurebfs.services.AbfsCounters;
import org.apache.hadoop.fs.azurebfs.services.AbfsLocatedFileStatus;
import org.apache.hadoop.fs.azurebfs.utils.Listener;
import org.apache.hadoop.fs.azurebfs.utils.TracingContext;
import org.apache.hadoop.fs.azurebfs.utils.TracingHeaderFormat;
import org.apache.hadoop.fs.impl.AbstractFSBuilderImpl;
import org.apache.hadoop.fs.impl.OpenFileParameters;
import org.apache.hadoop.fs.permission.AclEntry;
import org.apache.hadoop.fs.permission.AclStatus;
import org.apache.hadoop.fs.permission.FsAction;
import org.apache.hadoop.fs.permission.FsPermission;
import org.apache.hadoop.fs.statistics.IOStatistics;
import org.apache.hadoop.fs.statistics.IOStatisticsSource;
import org.apache.hadoop.fs.store.DataBlocks;
import org.apache.hadoop.io.IOUtils;
import org.apache.hadoop.security.AccessControlException;
import org.apache.hadoop.security.token.Token;
import org.apache.hadoop.security.UserGroupInformation;
import org.apache.hadoop.util.RateLimiting;
import org.apache.hadoop.util.RateLimitingFactory;
import org.apache.hadoop.util.functional.RemoteIterators;
import org.apache.hadoop.util.DurationInfo;
import org.apache.hadoop.util.LambdaUtils;
import org.apache.hadoop.util.Progressable;

import static java.net.HttpURLConnection.HTTP_BAD_REQUEST;
import static java.net.HttpURLConnection.HTTP_CONFLICT;
import static java.net.HttpURLConnection.HTTP_INTERNAL_ERROR;
import static org.apache.hadoop.fs.CommonConfigurationKeys.IOSTATISTICS_LOGGING_LEVEL;
import static org.apache.hadoop.fs.CommonConfigurationKeys.IOSTATISTICS_LOGGING_LEVEL_DEFAULT;
import static org.apache.hadoop.fs.Options.OpenFileOptions.FS_OPTION_OPENFILE_STANDARD_OPTIONS;
import static org.apache.hadoop.fs.azurebfs.AbfsStatistic.*;
import static org.apache.hadoop.fs.azurebfs.constants.AbfsHttpConstants.CPK_IN_NON_HNS_ACCOUNT_ERROR_MESSAGE;
import static org.apache.hadoop.fs.azurebfs.constants.AbfsHttpConstants.EMPTY_STRING;
import static org.apache.hadoop.fs.azurebfs.constants.ConfigurationKeys.DATA_BLOCKS_BUFFER;
import static org.apache.hadoop.fs.azurebfs.constants.ConfigurationKeys.FS_AZURE_ACCOUNT_IS_HNS_ENABLED;
import static org.apache.hadoop.fs.azurebfs.constants.ConfigurationKeys.FS_AZURE_BLOCK_UPLOAD_ACTIVE_BLOCKS;
import static org.apache.hadoop.fs.azurebfs.constants.ConfigurationKeys.FS_AZURE_BLOCK_UPLOAD_BUFFER_DIR;
import static org.apache.hadoop.fs.azurebfs.constants.FSOperationType.CREATE_FILESYSTEM;
import static org.apache.hadoop.fs.azurebfs.constants.FileSystemConfigurations.BLOCK_UPLOAD_ACTIVE_BLOCKS_DEFAULT;
import static org.apache.hadoop.fs.azurebfs.constants.FileSystemConfigurations.DATA_BLOCKS_BUFFER_DEFAULT;
import static org.apache.hadoop.fs.azurebfs.constants.InternalConstants.CAPABILITY_SAFE_READAHEAD;
import static org.apache.hadoop.fs.azurebfs.services.AbfsErrors.ERR_CREATE_ON_ROOT;
import static org.apache.hadoop.fs.impl.PathCapabilitiesSupport.validatePathCapabilityArgs;
import static org.apache.hadoop.fs.statistics.IOStatisticsLogging.logIOStatisticsAtLevel;
import static org.apache.hadoop.util.functional.RemoteIterators.filteringRemoteIterator;
import static org.apache.hadoop.util.functional.RemoteIterators.mappingRemoteIterator;

/**
 * A {@link org.apache.hadoop.fs.FileSystem} for reading and writing files stored on <a
 * href="http://store.azure.com/">Windows Azure</a>
 */
@InterfaceStability.Evolving
public class AzureBlobFileSystem extends FileSystem
    implements IOStatisticsSource {
  public static final Logger LOG = LoggerFactory.getLogger(AzureBlobFileSystem.class);
  private URI uri;
  private Path workingDir;
  private AzureBlobFileSystemStore abfsStore;
  private boolean isClosed;
  private final String fileSystemId = UUID.randomUUID().toString();

  private boolean delegationTokenEnabled = false;
  private AbfsDelegationTokenManager delegationTokenManager;
  private AbfsCounters abfsCounters;
  private String clientCorrelationId;
  private TracingHeaderFormat tracingHeaderFormat;
  private Listener listener;

  /** Name of blockFactory to be used by AbfsOutputStream. */
  private String blockOutputBuffer;
  /** BlockFactory instance to be used. */
  private DataBlocks.BlockFactory blockFactory;
  /** Maximum Active blocks per OutputStream. */
  private int blockOutputActiveBlocks;

  /** Rate limiting for operations which use it to throttle their IO. */
  private RateLimiting rateLimiting;

  /** Storing full path uri for better logging. */
  private URI fullPathUri;

  private String configuredServiceType;

    @Override
  public void initialize(URI uri, Configuration configuration)
      throws IOException {
    configuration = ProviderUtils.excludeIncompatibleCredentialProviders(
        configuration, AzureBlobFileSystem.class);
    uri = ensureAuthority(uri, configuration);
    super.initialize(uri, configuration);
    setConf(configuration);

    LOG.debug("Initializing AzureBlobFileSystem for {}", uri);
    this.fullPathUri = uri;
    this.uri = URI.create(uri.getScheme() + "://" + uri.getAuthority());
    abfsCounters = new AbfsCountersImpl(uri);
    // name of the blockFactory to be used.
    this.blockOutputBuffer = configuration.getTrimmed(DATA_BLOCKS_BUFFER,
        DATA_BLOCKS_BUFFER_DEFAULT);
    // blockFactory used for this FS instance.
    this.blockFactory =
        DataBlocks.createFactory(FS_AZURE_BLOCK_UPLOAD_BUFFER_DIR,
            configuration, blockOutputBuffer);
    this.blockOutputActiveBlocks =
        configuration.getInt(FS_AZURE_BLOCK_UPLOAD_ACTIVE_BLOCKS,
            BLOCK_UPLOAD_ACTIVE_BLOCKS_DEFAULT);
    if (blockOutputActiveBlocks < 1) {
      blockOutputActiveBlocks = 1;
    }

    // AzureBlobFileSystemStore with params in builder.
    AzureBlobFileSystemStore.AzureBlobFileSystemStoreBuilder
        systemStoreBuilder =
        new AzureBlobFileSystemStore.AzureBlobFileSystemStoreBuilder()
            .withUri(uri)
            .withSecureScheme(this.isSecureScheme())
            .withConfiguration(configuration)
            .withAbfsCounters(abfsCounters)
            .withBlockFactory(blockFactory)
            .withBlockOutputActiveBlocks(blockOutputActiveBlocks)
            .withBackReference(new BackReference(this))
            .build();

    this.abfsStore = new AzureBlobFileSystemStore(systemStoreBuilder);
    LOG.trace("AzureBlobFileSystemStore init complete");

    final AbfsConfiguration abfsConfiguration = abfsStore
        .getAbfsConfiguration();
    clientCorrelationId = TracingContext.validateClientCorrelationID(
        abfsConfiguration.getClientCorrelationId());
    tracingHeaderFormat = abfsConfiguration.getTracingHeaderFormat();
    this.setWorkingDirectory(this.getHomeDirectory());
    this.configuredServiceType = abfsStore.getConfiguredServiceType().equals(
        AbfsServiceType.BLOB) ? "BLOB": "DFS";

<<<<<<< HEAD
    TracingContext initTracingContext = new TracingContext(clientCorrelationId,
            fileSystemId, FSOperationType.INIT, tracingHeaderFormat, listener);
    if (configuredServiceType.equals("BLOB")) {
      initTracingContext.setPrimaryRequestIDBlob();
    }

    // Check if valid service type is configured even before creating the file system.
    try {
      abfsConfiguration.validateConfiguredServiceType(
          tryGetIsNamespaceEnabled(initTracingContext));
=======
    TracingContext tracingContext = new TracingContext(clientCorrelationId,
            fileSystemId, FSOperationType.CREATE_FILESYSTEM, tracingHeaderFormat, listener);

    /*
     * Validate the service type configured in the URI is valid for account type used.
     * HNS Account Cannot have Blob Endpoint URI.
     */
    try {
      abfsConfiguration.validateConfiguredServiceType(
          tryGetIsNamespaceEnabled(new TracingContext(tracingContext)));
>>>>>>> 964e0897
    } catch (InvalidConfigurationValueException ex) {
      LOG.debug("File system configured with Invalid Service Type", ex);
      throw ex;
    } catch (AzureBlobFileSystemException ex) {
<<<<<<< HEAD
      LOG.debug("Enable to determine account type for service type validation", ex);
      throw new InvalidConfigurationValueException(FS_AZURE_ACCOUNT_IS_HNS_ENABLED, ex);
=======
      LOG.debug("Failed to determine account type for service type validation", ex);
      throw new InvalidConfigurationValueException(FS_AZURE_ACCOUNT_IS_HNS_ENABLED, ex);
    }

    // Create the file system if it does not exist.
    if (abfsConfiguration.getCreateRemoteFileSystemDuringInitialization()) {
      if (this.tryGetFileStatus(new Path(AbfsHttpConstants.ROOT_PATH), tracingContext) == null) {
        try {
          this.createFileSystem(tracingContext);
        } catch (AzureBlobFileSystemException ex) {
          checkException(null, ex, AzureServiceErrorCode.FILE_SYSTEM_ALREADY_EXISTS);
        }
      }
>>>>>>> 964e0897
    }

    /*
     * Non-hierarchical-namespace account can not have a customer-provided-key(CPK).
     * Fail initialization of filesystem if the configs are provided. CPK is of
     * two types: GLOBAL_KEY, and ENCRYPTION_CONTEXT.
     */
    if ((isEncryptionContextCPK(abfsConfiguration) || isGlobalKeyCPK(
        abfsConfiguration))
<<<<<<< HEAD
        && !tryGetIsNamespaceEnabled(new TracingContext(initTracingContext))) {
=======
        && !getIsNamespaceEnabled(new TracingContext(tracingContext))) {
      /*
       * Close the filesystem gracefully before throwing exception. Graceful close
       * will ensure that all resources are released properly.
       */
      close();
>>>>>>> 964e0897
      throw new PathIOException(uri.getPath(),
          CPK_IN_NON_HNS_ACCOUNT_ERROR_MESSAGE);
    }

    // Create the file system if it does not exist.
    if (abfsConfiguration.getCreateRemoteFileSystemDuringInitialization()) {
      TracingContext createTracingContext = new TracingContext(initTracingContext);
      createTracingContext.setOperation(CREATE_FILESYSTEM);
      if (this.tryGetFileStatus(new Path(AbfsHttpConstants.ROOT_PATH), createTracingContext) == null) {
        try {
          this.createFileSystem(createTracingContext);
        } catch (AzureBlobFileSystemException ex) {
          checkException(null, ex, AzureServiceErrorCode.FILE_SYSTEM_ALREADY_EXISTS);
        }
      }
    }

    getAbfsStore().updateClientWithNamespaceInfo(new TracingContext(initTracingContext));

    LOG.trace("Initiate check for delegation token manager");
    if (UserGroupInformation.isSecurityEnabled()) {
      this.delegationTokenEnabled = abfsConfiguration.isDelegationTokenManagerEnabled();

      if (this.delegationTokenEnabled) {
        LOG.debug("Initializing DelegationTokenManager for {}", uri);
        this.delegationTokenManager = abfsConfiguration.getDelegationTokenManager();
        delegationTokenManager.bind(getUri(), configuration);
        LOG.debug("Created DelegationTokenManager {}", delegationTokenManager);
      }
    }

    rateLimiting = RateLimitingFactory.create(abfsConfiguration.getRateLimit());
    LOG.debug("Initializing AzureBlobFileSystem for {} complete", uri);
  }

  private boolean isGlobalKeyCPK(final AbfsConfiguration abfsConfiguration) {
    return StringUtils.isNotEmpty(
        abfsConfiguration.getEncodedClientProvidedEncryptionKey());
  }

  private boolean isEncryptionContextCPK(final AbfsConfiguration abfsConfiguration) {
    return abfsConfiguration.createEncryptionContextProvider() != null;
  }

  @Override
  public String toString() {
    final StringBuilder sb = new StringBuilder(
        "AzureBlobFileSystem{");
    sb.append("uri=").append(fullPathUri);
    sb.append(", user='").append(abfsStore.getUser()).append('\'');
    sb.append(", primaryUserGroup='").append(abfsStore.getPrimaryGroup()).append('\'');
    sb.append("[" + CAPABILITY_SAFE_READAHEAD + "]");
    sb.append('}');
    return sb.toString();
  }

  public boolean isSecureScheme() {
    return false;
  }

  @Override
  public URI getUri() {
    return this.uri;
  }

  public void registerListener(Listener listener1) {
    listener = listener1;
  }

  @Override
  public FSDataInputStream open(final Path path, final int bufferSize) throws IOException {
    LOG.debug("AzureBlobFileSystem.open path: {} bufferSize: {}", path, bufferSize);
    // bufferSize is unused.
    return open(path, Optional.empty());
  }

  private FSDataInputStream open(final Path path,
      final Optional<OpenFileParameters> parameters) throws IOException {
    statIncrement(CALL_OPEN);
    Path qualifiedPath = makeQualified(path);

    try {
      TracingContext tracingContext = new TracingContext(clientCorrelationId,
          fileSystemId, FSOperationType.OPEN, tracingHeaderFormat, listener);
      if (configuredServiceType.equals("BLOB")) {
        tracingContext.setPrimaryRequestIDBlob();
      }
      InputStream inputStream = getAbfsStore()
          .openFileForRead(qualifiedPath, parameters, statistics, tracingContext);
      return new FSDataInputStream(inputStream);
    } catch (AzureBlobFileSystemException ex) {
      checkException(path, ex);
      return null;
    }
  }

  /**
   * Takes config and other options through
   * {@link org.apache.hadoop.fs.impl.OpenFileParameters}. Ensure that
   * FileStatus entered is up-to-date, as it will be used to create the
   * InputStream (with info such as contentLength, eTag)
   * @param path The location of file to be opened
   * @param parameters OpenFileParameters instance; can hold FileStatus,
   *                   Configuration, bufferSize and mandatoryKeys
   */
  @Override
  protected CompletableFuture<FSDataInputStream> openFileWithOptions(
      final Path path, final OpenFileParameters parameters) throws IOException {
    LOG.debug("AzureBlobFileSystem.openFileWithOptions path: {}", path);
    AbstractFSBuilderImpl.rejectUnknownMandatoryKeys(
        parameters.getMandatoryKeys(),
        FS_OPTION_OPENFILE_STANDARD_OPTIONS,
        "for " + path);
    return LambdaUtils.eval(
        new CompletableFuture<>(), () ->
            open(path, Optional.of(parameters)));
  }

  @Override
  public FSDataOutputStream create(final Path f,
      final FsPermission permission,
      final boolean overwrite,
      final int bufferSize,
      final short replication,
      final long blockSize,
      final Progressable progress) throws IOException {
    LOG.debug("AzureBlobFileSystem.create path: {} permission: {} overwrite: {} bufferSize: {}",
        f,
        permission,
        overwrite,
        blockSize);

    statIncrement(CALL_CREATE);
    trailingPeriodCheck(f);
    if (f.isRoot()) {
      throw new AbfsRestOperationException(HTTP_CONFLICT,
          AzureServiceErrorCode.PATH_CONFLICT.getErrorCode(),
          ERR_CREATE_ON_ROOT,
          null);
    }

    Path qualifiedPath = makeQualified(f);

    try {
      TracingContext tracingContext = new TracingContext(clientCorrelationId,
          fileSystemId, FSOperationType.CREATE, overwrite, tracingHeaderFormat, listener);
      if (configuredServiceType.equals("BLOB")) {
        tracingContext.setPrimaryRequestIDBlob();
      }
      OutputStream outputStream = getAbfsStore().createFile(qualifiedPath, statistics,
          overwrite,
          permission == null ? FsPermission.getFileDefault() : permission,
          FsPermission.getUMask(getConf()), tracingContext);
      statIncrement(FILES_CREATED);
      return new FSDataOutputStream(outputStream, statistics);
    } catch (AzureBlobFileSystemException ex) {
      checkException(f, ex);
      return null;
    }
  }

  @Override
  @SuppressWarnings("deprecation")
  public FSDataOutputStream createNonRecursive(final Path f, final FsPermission permission,
      final boolean overwrite, final int bufferSize, final short replication, final long blockSize,
      final Progressable progress) throws IOException {

    statIncrement(CALL_CREATE_NON_RECURSIVE);
    if (f.isRoot()) {
      throw new AbfsRestOperationException(HTTP_CONFLICT,
          AzureServiceErrorCode.PATH_CONFLICT.getErrorCode(),
          ERR_CREATE_ON_ROOT,
          null);
    }
    TracingContext tracingContext = new TracingContext(clientCorrelationId,
        fileSystemId, FSOperationType.CREATE_NON_RECURSIVE, tracingHeaderFormat,
        listener);
    if (configuredServiceType.equals("BLOB")) {
      tracingContext.setPrimaryRequestIDBlob();
    }

    try {
      Path qualifiedPath = makeQualified(f);
      try (CreateNonRecursiveCheckActionTaker actionTaker = getAbfsStore().createNonRecursivePreCheck(
          qualifiedPath, tracingContext)) {
        return create(f, permission, overwrite, bufferSize, replication,
            blockSize, progress);
      }
    } catch (AzureBlobFileSystemException ex) {
      checkException(f, ex);
      return null;
    }
  }

  @Override
  @SuppressWarnings("deprecation")
  public FSDataOutputStream createNonRecursive(final Path f,
      final FsPermission permission,
      final EnumSet<CreateFlag> flags,
      final int bufferSize,
      final short replication,
      final long blockSize,
      final Progressable progress) throws IOException {

    // Check if file should be appended or overwritten. Assume that the file
    // is overwritten on if the CREATE and OVERWRITE create flags are set.
    final EnumSet<CreateFlag> createflags =
        EnumSet.of(CreateFlag.CREATE, CreateFlag.OVERWRITE);
    final boolean overwrite = flags.containsAll(createflags);

    // Delegate the create non-recursive call.
    return this.createNonRecursive(f, permission, overwrite,
        bufferSize, replication, blockSize, progress);
  }

  @Override
  @SuppressWarnings("deprecation")
  public FSDataOutputStream createNonRecursive(final Path f,
      final boolean overwrite, final int bufferSize, final short replication, final long blockSize,
      final Progressable progress) throws IOException {
    return this.createNonRecursive(f, FsPermission.getFileDefault(),
        overwrite, bufferSize, replication, blockSize, progress);
  }

  @Override
  public FSDataOutputStream append(final Path f, final int bufferSize, final Progressable progress)
      throws IOException {
    LOG.debug(
        "AzureBlobFileSystem.append path: {} bufferSize: {}",
        f.toString(),
        bufferSize);
    statIncrement(CALL_APPEND);
    Path qualifiedPath = makeQualified(f);

    try {
      TracingContext tracingContext = new TracingContext(clientCorrelationId,
          fileSystemId, FSOperationType.APPEND, tracingHeaderFormat,
          listener);
      if (configuredServiceType.equals("BLOB")) {
        tracingContext.setPrimaryRequestIDBlob();
      }
      OutputStream outputStream = abfsStore
          .openFileForWrite(qualifiedPath, statistics, false, tracingContext);
      return new FSDataOutputStream(outputStream, statistics);
    } catch (AzureBlobFileSystemException ex) {
      checkException(f, ex);
      return null;
    }
  }

  public boolean rename(final Path src, final Path dst) throws IOException {
    LOG.debug("AzureBlobFileSystem.rename src: {} dst: {}", src, dst);
    statIncrement(CALL_RENAME);

    trailingPeriodCheck(dst);

    Path parentFolder = src.getParent();
    if (parentFolder == null) {
      return false;
    }
    Path qualifiedSrcPath = makeQualified(src);
    Path qualifiedDstPath = makeQualified(dst);

    TracingContext tracingContext = new TracingContext(clientCorrelationId,
        fileSystemId, FSOperationType.RENAME, true, tracingHeaderFormat,
        listener);
    if (configuredServiceType.equals("BLOB")) {
      tracingContext.setPrimaryRequestIDBlob();
    }
    // rename under same folder;
    if (makeQualified(parentFolder).equals(qualifiedDstPath)) {
      return tryGetFileStatus(qualifiedSrcPath, tracingContext) != null;
    }

    FileStatus dstFileStatus = null;
    if (qualifiedSrcPath.equals(qualifiedDstPath)) {
      // rename to itself
      // - if it doesn't exist, return false
      // - if it is file, return true
      // - if it is dir, return false.
      dstFileStatus = tryGetFileStatus(qualifiedDstPath, tracingContext);
      if (dstFileStatus == null) {
        return false;
      }
      return dstFileStatus.isDirectory() ? false : true;
    }

    // Non-HNS account need to check dst status on driver side.
    if (!getIsNamespaceEnabled(tracingContext) && dstFileStatus == null) {
      dstFileStatus = tryGetFileStatus(qualifiedDstPath, tracingContext);
    }

    try {
      String sourceFileName = src.getName();
      Path adjustedDst = dst;

      if (dstFileStatus != null) {
        if (!dstFileStatus.isDirectory()) {
          return qualifiedSrcPath.equals(qualifiedDstPath);
        }
        adjustedDst = new Path(dst, sourceFileName);
      }

      qualifiedDstPath = makeQualified(adjustedDst);

      getAbfsStore().rename(qualifiedSrcPath, qualifiedDstPath, tracingContext,
          null
      );
      return true;
    } catch (AzureBlobFileSystemException ex) {
      LOG.debug("Rename operation failed. ", ex);
      checkException(
          src,
          ex,
          AzureServiceErrorCode.PATH_ALREADY_EXISTS,
          AzureServiceErrorCode.BLOB_ALREADY_EXISTS,
          AzureServiceErrorCode.BLOB_PATH_NOT_FOUND,
          AzureServiceErrorCode.INVALID_RENAME_SOURCE_PATH,
          AzureServiceErrorCode.SOURCE_PATH_NOT_FOUND,
          AzureServiceErrorCode.INVALID_SOURCE_OR_DESTINATION_RESOURCE_TYPE,
          AzureServiceErrorCode.RENAME_DESTINATION_PARENT_PATH_NOT_FOUND,
          AzureServiceErrorCode.INTERNAL_OPERATION_ABORT);
      return false;
    }

  }

  /**
   * Private method to create resilient commit support.
   * @return a new instance
   * @param path destination path
   * @throws IOException problem probing store capabilities
   * @throws UnsupportedOperationException if the store lacks this support
   */
  @InterfaceAudience.Private
  public ResilientCommitByRename createResilientCommitSupport(final Path path)
      throws IOException {

    if (!hasPathCapability(path,
        CommonPathCapabilities.ETAGS_PRESERVED_IN_RENAME)) {
      throw new UnsupportedOperationException(
          "Resilient commit support not available for " + path);
    }
    return new ResilientCommitByRenameImpl();
  }

  /**
   * Resilient commit support.
   * Provided as a nested class to avoid contaminating the
   * FS instance with too many private methods which end up
   * being used widely (as has happened to the S3A FS)
   */
  public class ResilientCommitByRenameImpl implements ResilientCommitByRename {

    /**
     * Perform the rename.
     * This will be rate limited, as well as able to recover
     * from rename errors if the etag was passed in.
     * @param source path to source file
     * @param dest destination of rename.
     * @param sourceEtag etag of source file. may be null or empty
     * @return the outcome of the operation
     * @throws IOException any rename failure which was not recovered from.
     */
    public Pair<Boolean, Duration> commitSingleFileByRename(
        final Path source,
        final Path dest,
        @Nullable final String sourceEtag) throws IOException {

      LOG.debug("renameFileWithEtag source: {} dest: {} etag {}", source, dest, sourceEtag);
      statIncrement(CALL_RENAME);

      trailingPeriodCheck(dest);
      Path qualifiedSrcPath = makeQualified(source);
      Path qualifiedDstPath = makeQualified(dest);

      TracingContext tracingContext = new TracingContext(clientCorrelationId,
          fileSystemId, FSOperationType.RENAME, true, tracingHeaderFormat,
          listener);
      if (configuredServiceType.equals("BLOB")) {
        tracingContext.setPrimaryRequestIDBlob();
      }

      if (qualifiedSrcPath.equals(qualifiedDstPath)) {
        // rename to itself is forbidden
        throw new PathIOException(qualifiedSrcPath.toString(), "cannot rename object onto self");
      }

      // acquire one IO permit
      final Duration waitTime = rateLimiting.acquire(1);

      try {
        final boolean recovered = getAbfsStore().rename(qualifiedSrcPath,
            qualifiedDstPath, tracingContext, sourceEtag
        );
        return Pair.of(recovered, waitTime);
      } catch (AzureBlobFileSystemException ex) {
        LOG.debug("Rename operation failed. ", ex);
        checkException(source, ex);
        // never reached
        return null;
      }

    }
  }

  @Override
  public boolean delete(final Path f, final boolean recursive) throws IOException {
    LOG.debug(
        "AzureBlobFileSystem.delete path: {} recursive: {}", f.toString(), recursive);
    statIncrement(CALL_DELETE);
    Path qualifiedPath = makeQualified(f);

    if (f.isRoot()) {
      if (!recursive) {
        return false;
      }

      return deleteRoot();
    }

    try {
      TracingContext tracingContext = new TracingContext(clientCorrelationId,
          fileSystemId, FSOperationType.DELETE, tracingHeaderFormat,
          listener);
      if (configuredServiceType.equals("BLOB")) {
        tracingContext.setPrimaryRequestIDBlob();
      }
      getAbfsStore().delete(qualifiedPath, recursive, tracingContext);
      return true;
    } catch (AzureBlobFileSystemException ex) {
      checkException(f, ex, AzureServiceErrorCode.PATH_NOT_FOUND,
          AzureServiceErrorCode.BLOB_PATH_NOT_FOUND);
      return false;
    }

  }

  @Override
  public FileStatus[] listStatus(final Path f) throws IOException {
    LOG.debug(
        "AzureBlobFileSystem.listStatus path: {}", f.toString());
    statIncrement(CALL_LIST_STATUS);
    Path qualifiedPath = makeQualified(f);

    try {
      TracingContext tracingContext = new TracingContext(clientCorrelationId,
          fileSystemId, FSOperationType.LISTSTATUS, true, tracingHeaderFormat,
          listener);
      if (configuredServiceType.equals("BLOB")) {
        tracingContext.setPrimaryRequestIDBlob();
      }
      FileStatus[] result = getAbfsStore().listStatus(qualifiedPath,
          tracingContext);
      return result;
    } catch (AzureBlobFileSystemException ex) {
      checkException(f, ex);
      return null;
    }
  }

  /**
   * Increment of an Abfs statistic.
   *
   * @param statistic AbfsStatistic that needs increment.
   */
  private void statIncrement(AbfsStatistic statistic) {
    incrementStatistic(statistic);
  }

  /**
   * Method for incrementing AbfsStatistic by a long value.
   *
   * @param statistic the Statistic to be incremented.
   */
  private void incrementStatistic(AbfsStatistic statistic) {
    if (abfsCounters != null) {
      abfsCounters.incrementCounter(statistic, 1);
    }
  }

  /**
   * Performs a check for (.) until root in the path to throw an exception.
   * The purpose is to differentiate between dir/dir1 and dir/dir1.
   * Without the exception the behavior seen is dir1. will appear
   * to be present without it's actual creation as dir/dir1 and dir/dir1. are
   * treated as identical.
   * @param path the path to be checked for trailing period (.)
   * @throws IllegalArgumentException if the path has a trailing period (.)
   */
  private void trailingPeriodCheck(Path path) throws IllegalArgumentException {
    while (!path.isRoot()) {
      String pathToString = path.toString();
      if (!pathToString.isEmpty()) {
        if (pathToString.charAt(pathToString.length() - 1) == '.') {
          throw new IllegalArgumentException(
              "ABFS does not allow files or directories to end with a dot.");
        }
        path = path.getParent();
      } else {
        break;
      }
    }
  }

  @Override
  public boolean mkdirs(final Path f, final FsPermission permission) throws IOException {
    LOG.debug(
        "AzureBlobFileSystem.mkdirs path: {} permissions: {}", f, permission);
    statIncrement(CALL_MKDIRS);
    trailingPeriodCheck(f);

    final Path parentFolder = f.getParent();
    if (parentFolder == null) {
      // Cannot create root
      return true;
    }

    Path qualifiedPath = makeQualified(f);

    try {
      TracingContext tracingContext = new TracingContext(clientCorrelationId,
          fileSystemId, FSOperationType.MKDIR, false, tracingHeaderFormat,
          listener);
      if (configuredServiceType.equals("BLOB")) {
        tracingContext.setPrimaryRequestIDBlob();
      }
      abfsStore.createDirectory(qualifiedPath,
          permission == null ? FsPermission.getDirDefault() : permission,
          FsPermission.getUMask(getConf()), tracingContext);
      statIncrement(DIRECTORIES_CREATED);
      return true;
    } catch (AzureBlobFileSystemException ex) {
      checkException(f, ex);
      return true;
    }
  }

  @Override
  public synchronized void close() throws IOException {
    if (isClosed) {
      return;
    }
    if (abfsStore.getClient().isMetricCollectionEnabled() && !abfsCounters.toString().equals(EMPTY_STRING)) {
      try {
        TracingContext tracingMetricContext = new TracingContext(
            clientCorrelationId,
            fileSystemId, FSOperationType.GET_ATTR, true,
            tracingHeaderFormat,
            listener, abfsCounters.toString());
        if (configuredServiceType.equals("BLOB")) {
          tracingMetricContext.setPrimaryRequestIDBlob();
        }
        getAbfsClient().getMetricCall(tracingMetricContext);
      } catch (IOException e) {
        LOG.error("Error while getting metrics from client", e);
      } finally {
        abfsCounters.initializeMetrics(abfsStore.getAbfsConfiguration().getMetricFormat());
      }
    }
    // does all the delete-on-exit calls, and may be slow.
    super.close();
    LOG.debug("AzureBlobFileSystem.close");
    if (getConf() != null) {
      String iostatisticsLoggingLevel =
          getConf().getTrimmed(IOSTATISTICS_LOGGING_LEVEL,
              IOSTATISTICS_LOGGING_LEVEL_DEFAULT);
      logIOStatisticsAtLevel(LOG, iostatisticsLoggingLevel, getIOStatistics());
    }
    IOUtils.cleanupWithLogger(LOG, abfsStore, delegationTokenManager,
        getAbfsClient());
    this.isClosed = true;
    if (LOG.isDebugEnabled()) {
      LOG.debug("Closing Abfs: {}", toString());
    }
  }

  @Override
  public FileStatus getFileStatus(final Path f) throws IOException {
    TracingContext tracingContext = new TracingContext(clientCorrelationId,
        fileSystemId, FSOperationType.GET_FILESTATUS, tracingHeaderFormat,
        listener);
    if (configuredServiceType.equals("BLOB")) {
      tracingContext.setPrimaryRequestIDBlob();
    }
    return getFileStatus(f, tracingContext);
  }

  private FileStatus getFileStatus(final Path path,
      TracingContext tracingContext) throws IOException {
    LOG.debug("AzureBlobFileSystem.getFileStatus path: {}", path);
    statIncrement(CALL_GET_FILE_STATUS);
    Path qualifiedPath = makeQualified(path);

    try {
      FileStatus fileStatus = getAbfsStore().getFileStatus(qualifiedPath,
          tracingContext);
      return fileStatus;
    } catch (AzureBlobFileSystemException ex) {
      checkException(path, ex);
      return null;
    }
  }

  /**
   * Break the current lease on an ABFS file if it exists. A lease that is broken cannot be
   * renewed. A new lease may be obtained on the file immediately.
   *
   * @param f file name
   * @throws IOException on any exception while breaking the lease
   */
  public void breakLease(final Path f) throws IOException {
    LOG.debug("AzureBlobFileSystem.breakLease path: {}", f);

    Path qualifiedPath = makeQualified(f);

    try (DurationInfo ignored = new DurationInfo(LOG, false, "Break lease for %s",
        qualifiedPath)) {
      TracingContext tracingContext = new TracingContext(clientCorrelationId,
          fileSystemId, FSOperationType.BREAK_LEASE, tracingHeaderFormat,
          listener);
      if (configuredServiceType.equals("BLOB")) {
        tracingContext.setPrimaryRequestIDBlob();
      }
      abfsStore.breakLease(qualifiedPath, tracingContext);
    } catch (AzureBlobFileSystemException ex) {
      checkException(f, ex);
    }
  }

  /**
   * Qualify a path to one which uses this FileSystem and, if relative,
   * made absolute.
   * @param path to qualify.
   * @return this path if it contains a scheme and authority and is absolute, or
   * a new path that includes a path and authority and is fully qualified
   * @see Path#makeQualified(URI, Path)
   * @throws IllegalArgumentException if the path has a schema/URI different
   * from this FileSystem.
   */
  @Override
  public Path makeQualified(Path path) {
    // To support format: abfs://{dfs.nameservices}/file/path,
    // path need to be first converted to URI, then get the raw path string,
    // during which {dfs.nameservices} will be omitted.
    if (path != null) {
      String uriPath = path.toUri().getPath();
      path = uriPath.isEmpty() ? path : new Path(uriPath);
    }
    return super.makeQualified(path);
  }

  @Override
  public Path getWorkingDirectory() {
    return this.workingDir;
  }

  @Override
  public void setWorkingDirectory(final Path newDir) {
    if (newDir.isAbsolute()) {
      this.workingDir = newDir;
    } else {
      this.workingDir = new Path(workingDir, newDir);
    }
  }

  @Override
  public String getScheme() {
    return FileSystemUriSchemes.ABFS_SCHEME;
  }

  @Override
  public Path getHomeDirectory() {
    return makeQualified(new Path(
        FileSystemConfigurations.USER_HOME_DIRECTORY_PREFIX
            + "/" + abfsStore.getUser()));
  }

  /**
   * Return an array containing hostnames, offset and size of
   * portions of the given file. For ABFS we'll just lie and give
   * fake hosts to make sure we get many splits in MR jobs.
   */
  @Override
  public BlockLocation[] getFileBlockLocations(FileStatus file,
      long start, long len) {
    if (file == null) {
      return null;
    }

    if ((start < 0) || (len < 0)) {
      throw new IllegalArgumentException("Invalid start or len parameter");
    }

    if (file.getLen() < start) {
      return new BlockLocation[0];
    }
    final String blobLocationHost = abfsStore.getAbfsConfiguration().getAzureBlockLocationHost();

    final String[] name = {blobLocationHost};
    final String[] host = {blobLocationHost};
    long blockSize = file.getBlockSize();
    if (blockSize <= 0) {
      throw new IllegalArgumentException(
          "The block size for the given file is not a positive number: "
              + blockSize);
    }
    int numberOfLocations = (int) (len / blockSize)
        + ((len % blockSize == 0) ? 0 : 1);
    BlockLocation[] locations = new BlockLocation[numberOfLocations];
    for (int i = 0; i < locations.length; i++) {
      long currentOffset = start + (i * blockSize);
      long currentLength = Math.min(blockSize, start + len - currentOffset);
      locations[i] = new BlockLocation(name, host, currentOffset, currentLength);
    }

    return locations;
  }

  @Override
  protected void finalize() throws Throwable {
    LOG.debug("finalize() called.");
    close();
    super.finalize();
  }

  /**
   * Get the username of the FS.
   * @return the short name of the user who instantiated the FS
   */
  public String getOwnerUser() {
    return abfsStore.getUser();
  }

  /**
   * Get the group name of the owner of the FS.
   * @return primary group name
   */
  public String getOwnerUserPrimaryGroup() {
    return abfsStore.getPrimaryGroup();
  }

  private boolean deleteRoot() throws IOException {
    LOG.debug("Deleting root content");

    final ExecutorService executorService = Executors.newFixedThreadPool(10);

    try {
      final FileStatus[] ls = listStatus(makeQualified(new Path(File.separator)));
      final ArrayList<Future> deleteTasks = new ArrayList<>();
      for (final FileStatus fs : ls) {
        final Future deleteTask = executorService.submit(new Callable<Void>() {
          @Override
          public Void call() throws Exception {
            delete(fs.getPath(), fs.isDirectory());
            if (fs.isDirectory()) {
              statIncrement(DIRECTORIES_DELETED);
            } else {
              statIncrement(FILES_DELETED);
            }
            return null;
          }
        });
        deleteTasks.add(deleteTask);
      }

      for (final Future deleteTask : deleteTasks) {
        execute("deleteRoot", new Callable<Void>() {
          @Override
          public Void call() throws Exception {
            deleteTask.get();
            return null;
          }
        });
      }
    } finally {
      executorService.shutdownNow();
    }

    return true;
  }

  /**
   * Set owner of a path (i.e. a file or a directory).
   * The parameters owner and group cannot both be null.
   *
   * @param path  The path
   * @param owner If it is null, the original username remains unchanged.
   * @param group If it is null, the original groupname remains unchanged.
   */
  @Override
  public void setOwner(final Path path, final String owner, final String group)
      throws IOException {
    LOG.debug(
        "AzureBlobFileSystem.setOwner path: {}", path);
    TracingContext tracingContext = new TracingContext(clientCorrelationId,
        fileSystemId, FSOperationType.SET_OWNER, true, tracingHeaderFormat,
        listener);
    if (configuredServiceType.equals("BLOB")) {
      tracingContext.setPrimaryRequestIDBlob();
    }

    if (!getIsNamespaceEnabled(tracingContext)) {
      super.setOwner(path, owner, group);
      return;
    }

    if ((owner == null || owner.isEmpty()) && (group == null || group.isEmpty())) {
      throw new IllegalArgumentException("A valid owner or group must be specified.");
    }

    Path qualifiedPath = makeQualified(path);

    try {
      abfsStore.setOwner(qualifiedPath,
          owner,
          group,
          tracingContext);
    } catch (AzureBlobFileSystemException ex) {
      checkException(path, ex);
    }
  }

  /**
   * Set the value of an attribute for a non-root path.
   *
   * @param path The path on which to set the attribute
   * @param name The attribute to set
   * @param value The byte value of the attribute to set (encoded in latin-1)
   * @param flag The mode in which to set the attribute
   * @throws IOException If there was an issue setting the attribute on Azure
   * @throws IllegalArgumentException If name is null or empty or if value is null
   */
  @Override
  public void setXAttr(final Path path,
      final String name,
      final byte[] value,
      final EnumSet<XAttrSetFlag> flag)
      throws IOException {
    LOG.debug("AzureBlobFileSystem.setXAttr path: {}", path);

    if (name == null || name.isEmpty() || value == null) {
      throw new IllegalArgumentException("A valid name and value must be specified.");
    }

    Path qualifiedPath = makeQualified(path);

    try {
      TracingContext tracingContext = new TracingContext(clientCorrelationId,
          fileSystemId, FSOperationType.SET_ATTR, true, tracingHeaderFormat,
          listener);
      if (configuredServiceType.equals("BLOB")) {
        tracingContext.setPrimaryRequestIDBlob();
      }
      Hashtable<String, String> properties = abfsStore
          .getPathStatus(qualifiedPath, tracingContext);
      String xAttrName = ensureValidAttributeName(name);
      boolean xAttrExists = properties.containsKey(xAttrName);
      XAttrSetFlag.validate(name, xAttrExists, flag);

      String xAttrValue = abfsStore.decodeAttribute(value);
      properties.put(xAttrName, xAttrValue);
      abfsStore.setPathProperties(qualifiedPath, properties, tracingContext);
    } catch (AzureBlobFileSystemException ex) {
      checkException(path, ex);
    }
  }

  /**
   * Get the value of an attribute for a non-root path.
   *
   * @param path The path on which to get the attribute
   * @param name The attribute to get
   * @return The bytes of the attribute's value (encoded in latin-1)
   *         or null if the attribute does not exist
   * @throws IOException If there was an issue getting the attribute from Azure
   * @throws IllegalArgumentException If name is null or empty
   */
  @Override
  public byte[] getXAttr(final Path path, final String name)
      throws IOException {
    LOG.debug("AzureBlobFileSystem.getXAttr path: {}", path);

    if (name == null || name.isEmpty()) {
      throw new IllegalArgumentException("A valid name must be specified.");
    }

    Path qualifiedPath = makeQualified(path);

    byte[] value = null;
    try {
      TracingContext tracingContext = new TracingContext(clientCorrelationId,
          fileSystemId, FSOperationType.GET_ATTR, true, tracingHeaderFormat,
          listener);
      if (configuredServiceType.equals("BLOB")) {
        tracingContext.setPrimaryRequestIDBlob();
      }
      Hashtable<String, String> properties = abfsStore
          .getPathStatus(qualifiedPath, tracingContext);
      String xAttrName = ensureValidAttributeName(name);
      if (properties.containsKey(xAttrName)) {
        String xAttrValue = properties.get(xAttrName);
        value = abfsStore.encodeAttribute(xAttrValue);
      }
    } catch (AzureBlobFileSystemException ex) {
      checkException(path, ex);
    }
    return value;
  }

  private static String ensureValidAttributeName(String attribute) {
    // to avoid HTTP 400 Bad Request, InvalidPropertyName
    return attribute.replace('.', '_');
  }

  /**
   * Set permission of a path.
   *
   * @param path       The path
   * @param permission Access permission
   */
  @Override
  public void setPermission(final Path path, final FsPermission permission)
      throws IOException {
    LOG.debug("AzureBlobFileSystem.setPermission path: {}", path);
    TracingContext tracingContext = new TracingContext(clientCorrelationId,
        fileSystemId, FSOperationType.SET_PERMISSION, true, tracingHeaderFormat, listener);
    if (configuredServiceType.equals("BLOB")) {
      tracingContext.setPrimaryRequestIDBlob();
    }
    if (!getIsNamespaceEnabled(tracingContext)) {
      super.setPermission(path, permission);
      return;
    }

    if (permission == null) {
      throw new IllegalArgumentException("The permission can't be null");
    }

    Path qualifiedPath = makeQualified(path);

    try {
      abfsStore.setPermission(qualifiedPath, permission, tracingContext);
    } catch (AzureBlobFileSystemException ex) {
      checkException(path, ex);
    }
  }

  /**
   * Modifies ACL entries of files and directories.  This method can add new ACL
   * entries or modify the permissions on existing ACL entries.  All existing
   * ACL entries that are not specified in this call are retained without
   * changes.  (Modifications are merged into the current ACL.)
   *
   * @param path    Path to modify
   * @param aclSpec List of AbfsAclEntry describing modifications
   * @throws IOException if an ACL could not be modified
   */
  @Override
  public void modifyAclEntries(final Path path, final List<AclEntry> aclSpec)
      throws IOException {
    LOG.debug("AzureBlobFileSystem.modifyAclEntries path: {}", path);
    TracingContext tracingContext = new TracingContext(clientCorrelationId,
        fileSystemId, FSOperationType.MODIFY_ACL, true, tracingHeaderFormat,
        listener);
    if (configuredServiceType.equals("BLOB")) {
      tracingContext.setPrimaryRequestIDBlob();
    }

    if (!getIsNamespaceEnabled(tracingContext)) {
      throw new UnsupportedOperationException(
          "modifyAclEntries is only supported by storage accounts with the "
              + "hierarchical namespace enabled.");
    }

    if (aclSpec == null || aclSpec.isEmpty()) {
      throw new IllegalArgumentException("The value of the aclSpec parameter is invalid.");
    }

    Path qualifiedPath = makeQualified(path);

    try {
      abfsStore.modifyAclEntries(qualifiedPath, aclSpec, tracingContext);
    } catch (AzureBlobFileSystemException ex) {
      checkException(path, ex);
    }
  }

  /**
   * Removes ACL entries from files and directories.  Other ACL entries are
   * retained.
   *
   * @param path    Path to modify
   * @param aclSpec List of AclEntry describing entries to remove
   * @throws IOException if an ACL could not be modified
   */
  @Override
  public void removeAclEntries(final Path path, final List<AclEntry> aclSpec)
      throws IOException {
    LOG.debug("AzureBlobFileSystem.removeAclEntries path: {}", path);
    TracingContext tracingContext = new TracingContext(clientCorrelationId,
        fileSystemId, FSOperationType.REMOVE_ACL_ENTRIES, true,
        tracingHeaderFormat, listener);
    if (configuredServiceType.equals("BLOB")) {
      tracingContext.setPrimaryRequestIDBlob();
    }

    if (!getIsNamespaceEnabled(tracingContext)) {
      throw new UnsupportedOperationException(
          "removeAclEntries is only supported by storage accounts with the "
              + "hierarchical namespace enabled.");
    }

    if (aclSpec == null || aclSpec.isEmpty()) {
      throw new IllegalArgumentException("The aclSpec argument is invalid.");
    }

    Path qualifiedPath = makeQualified(path);

    try {
      abfsStore.removeAclEntries(qualifiedPath, aclSpec, tracingContext);
    } catch (AzureBlobFileSystemException ex) {
      checkException(path, ex);
    }
  }

  /**
   * Removes all default ACL entries from files and directories.
   *
   * @param path Path to modify
   * @throws IOException if an ACL could not be modified
   */
  @Override
  public void removeDefaultAcl(final Path path) throws IOException {
    LOG.debug("AzureBlobFileSystem.removeDefaultAcl path: {}", path);
    TracingContext tracingContext = new TracingContext(clientCorrelationId,
        fileSystemId, FSOperationType.REMOVE_DEFAULT_ACL, true,
        tracingHeaderFormat, listener);
    if (configuredServiceType.equals("BLOB")) {
      tracingContext.setPrimaryRequestIDBlob();
    }

    if (!getIsNamespaceEnabled(tracingContext)) {
      throw new UnsupportedOperationException(
          "removeDefaultAcl is only supported by storage accounts with the "
              + "hierarchical namespace enabled.");
    }

    Path qualifiedPath = makeQualified(path);

    try {
      abfsStore.removeDefaultAcl(qualifiedPath, tracingContext);
    } catch (AzureBlobFileSystemException ex) {
      checkException(path, ex);
    }
  }

  /**
   * Removes all but the base ACL entries of files and directories.  The entries
   * for user, group, and others are retained for compatibility with permission
   * bits.
   *
   * @param path Path to modify
   * @throws IOException if an ACL could not be removed
   */
  @Override
  public void removeAcl(final Path path) throws IOException {
    LOG.debug("AzureBlobFileSystem.removeAcl path: {}", path);
    TracingContext tracingContext = new TracingContext(clientCorrelationId,
        fileSystemId, FSOperationType.REMOVE_ACL, true, tracingHeaderFormat,
        listener);
    if (configuredServiceType.equals("BLOB")) {
      tracingContext.setPrimaryRequestIDBlob();
    }

    if (!getIsNamespaceEnabled(tracingContext)) {
      throw new UnsupportedOperationException(
          "removeAcl is only supported by storage accounts with the "
              + "hierarchical namespace enabled.");
    }

    Path qualifiedPath = makeQualified(path);

    try {
      abfsStore.removeAcl(qualifiedPath, tracingContext);
    } catch (AzureBlobFileSystemException ex) {
      checkException(path, ex);
    }
  }

  /**
   * Fully replaces ACL of files and directories, discarding all existing
   * entries.
   *
   * @param path    Path to modify
   * @param aclSpec List of AclEntry describing modifications, must include
   *                entries for user, group, and others for compatibility with
   *                permission bits.
   * @throws IOException if an ACL could not be modified
   */
  @Override
  public void setAcl(final Path path, final List<AclEntry> aclSpec)
      throws IOException {
    LOG.debug("AzureBlobFileSystem.setAcl path: {}", path);
    TracingContext tracingContext = new TracingContext(clientCorrelationId,
        fileSystemId, FSOperationType.SET_ACL, true, tracingHeaderFormat,
        listener);
    if (configuredServiceType.equals("BLOB")) {
      tracingContext.setPrimaryRequestIDBlob();
    }

    if (!getIsNamespaceEnabled(tracingContext)) {
      throw new UnsupportedOperationException(
          "setAcl is only supported by storage accounts with the hierarchical "
              + "namespace enabled.");
    }

    if (aclSpec == null || aclSpec.size() == 0) {
      throw new IllegalArgumentException("The aclSpec argument is invalid.");
    }

    Path qualifiedPath = makeQualified(path);

    try {
      abfsStore.setAcl(qualifiedPath, aclSpec, tracingContext);
    } catch (AzureBlobFileSystemException ex) {
      checkException(path, ex);
    }
  }

  /**
   * Gets the ACL of a file or directory.
   *
   * @param path Path to get
   * @return AbfsAclStatus describing the ACL of the file or directory
   * @throws IOException if an ACL could not be read
   */
  @Override
  public AclStatus getAclStatus(final Path path) throws IOException {
    LOG.debug("AzureBlobFileSystem.getAclStatus path: {}", path);
    TracingContext tracingContext = new TracingContext(clientCorrelationId,
        fileSystemId, FSOperationType.GET_ACL_STATUS, true, tracingHeaderFormat, listener);
    if (configuredServiceType.equals("BLOB")) {
      tracingContext.setPrimaryRequestIDBlob();
    }
    if (!getIsNamespaceEnabled(tracingContext)) {
      throw new UnsupportedOperationException(
          "getAclStatus is only supported by storage account with the "
              + "hierarchical namespace enabled.");
    }

    Path qualifiedPath = makeQualified(path);

    try {
      return abfsStore.getAclStatus(qualifiedPath, tracingContext);
    } catch (AzureBlobFileSystemException ex) {
      checkException(path, ex);
      return null;
    }
  }

  /**
   * Checks if the user can access a path.  The mode specifies which access
   * checks to perform.  If the requested permissions are granted, then the
   * method returns normally.  If access is denied, then the method throws an
   * {@link AccessControlException}.
   *
   * @param path Path to check
   * @param mode type of access to check
   * @throws AccessControlException        if access is denied
   * @throws java.io.FileNotFoundException if the path does not exist
   * @throws IOException                   see specific implementation
   */
  @Override
  public void access(final Path path, final FsAction mode) throws IOException {
    LOG.debug("AzureBlobFileSystem.access path : {}, mode : {}", path, mode);
    Path qualifiedPath = makeQualified(path);
    try {
      TracingContext tracingContext = new TracingContext(clientCorrelationId,
          fileSystemId, FSOperationType.ACCESS, tracingHeaderFormat,
          listener);
      if (configuredServiceType.equals("BLOB")) {
        tracingContext.setPrimaryRequestIDBlob();
      }
      this.abfsStore.access(qualifiedPath, mode, tracingContext);
    } catch (AzureBlobFileSystemException ex) {
      checkCheckAccessException(path, ex);
    }
  }

  /**
   * Incrementing exists() calls from superclass for statistic collection.
   * @param f source path.
   * @return true if the path exists.
   * @throws IOException if some issue in checking path.
   */
  @Override
  public boolean exists(Path f) throws IOException {
    statIncrement(CALL_EXIST);
    return super.exists(f);
  }

  @Override
  public RemoteIterator<FileStatus> listStatusIterator(Path path)
      throws IOException {
    LOG.debug("AzureBlobFileSystem.listStatusIterator path : {}", path);
    if (abfsStore.getAbfsConfiguration().enableAbfsListIterator()) {
      TracingContext tracingContext = new TracingContext(clientCorrelationId,
          fileSystemId, FSOperationType.LISTSTATUS, true, tracingHeaderFormat, listener);
      if (configuredServiceType.equals("BLOB")) {
        tracingContext.setPrimaryRequestIDBlob();
      }
      AbfsListStatusRemoteIterator abfsLsItr =
          new AbfsListStatusRemoteIterator(path, abfsStore,
              tracingContext);
      return RemoteIterators.typeCastingRemoteIterator(abfsLsItr);
    } else {
      return super.listStatusIterator(path);
    }
  }

  /**
   * Incremental listing of located status entries,
   * preserving etags.
   * @param path path to list
   * @param filter a path filter
   * @return iterator of results.
   * @throws FileNotFoundException source path not found.
   * @throws IOException other values.
   */
  @Override
  protected RemoteIterator<LocatedFileStatus> listLocatedStatus(
      final Path path,
      final PathFilter filter)
      throws FileNotFoundException, IOException {

    LOG.debug("AzureBlobFileSystem.listStatusIterator path : {}", path);
    // get a paged iterator over the source data, filtering out non-matching
    // entries.
    final RemoteIterator<FileStatus> sourceEntries = filteringRemoteIterator(
        listStatusIterator(path),
        (st) -> filter.accept(st.getPath()));
    // and then map that to a remote iterator of located file status
    // entries, propagating any etags.
    return mappingRemoteIterator(sourceEntries,
        st -> new AbfsLocatedFileStatus(st,
            st.isFile()
                ? getFileBlockLocations(st, 0, st.getLen())
                : null));
  }

  private FileStatus tryGetFileStatus(final Path f, TracingContext tracingContext) {
    try {
      return getFileStatus(f, tracingContext);
    } catch (IOException ex) {
      LOG.debug("File not found {}", f);
      statIncrement(ERROR_IGNORED);
      return null;
    }
  }

<<<<<<< HEAD
=======
  /**
   * Utility function to check if the namespace is enabled on the storage account.
   * If request fails with 4xx other than 400, it will be inferred as HNS.
   * @param tracingContext tracing context
   * @return true if namespace is enabled, false otherwise.
   * @throws AzureBlobFileSystemException if any other error occurs.
   */
>>>>>>> 964e0897
  private boolean tryGetIsNamespaceEnabled(TracingContext tracingContext)
      throws AzureBlobFileSystemException{
    try {
      return getIsNamespaceEnabled(tracingContext);
    } catch (AbfsRestOperationException ex) {
      /*
       * Exception will be thrown for any non 400 error code.
       * If status code is in 4xx range, it means it's an HNS account.
       * If status code is in 5xx range, it means nothing can be inferred.
       * In case of network errors status code will be -1.
       */
      int statusCode = ex.getStatusCode();
      if (statusCode > HTTP_BAD_REQUEST && statusCode < HTTP_INTERNAL_ERROR) {
        LOG.debug("getNamespace failed with non 400 user error", ex);
        statIncrement(ERROR_IGNORED);
        return true;
      }
      throw ex;
<<<<<<< HEAD
    } catch (AzureBlobFileSystemException ex) {
      throw ex;
=======
>>>>>>> 964e0897
    }
  }

  private boolean fileSystemExists() throws IOException {
    LOG.debug(
        "AzureBlobFileSystem.fileSystemExists uri: {}", uri);
    try {
      TracingContext tracingContext = new TracingContext(clientCorrelationId,
          fileSystemId, FSOperationType.TEST_OP, tracingHeaderFormat, listener);
      if (configuredServiceType.equals("BLOB")) {
        tracingContext.setPrimaryRequestIDBlob();
      }
      abfsStore.getFilesystemProperties(tracingContext);
    } catch (AzureBlobFileSystemException ex) {
      try {
        checkException(null, ex);
        // Because HEAD request won't contain message body,
        // there is no way to get the storage error code
        // workaround here is to check its status code.
      } catch (FileNotFoundException e) {
        statIncrement(ERROR_IGNORED);
        return false;
      }
    }
    return true;
  }

  private void createFileSystem(TracingContext tracingContext) throws IOException {
    LOG.debug(
        "AzureBlobFileSystem.createFileSystem uri: {}", uri);
    try {
      abfsStore.createFilesystem(tracingContext);
    } catch (AzureBlobFileSystemException ex) {
      checkException(null, ex);
    }
  }

  private URI ensureAuthority(URI uri, final Configuration conf) {

    Preconditions.checkNotNull(uri, "uri");

    if (uri.getAuthority() == null) {
      final URI defaultUri = FileSystem.getDefaultUri(conf);

      if (defaultUri != null && isAbfsScheme(defaultUri.getScheme())) {
        try {
          // Reconstruct the URI with the authority from the default URI.
          uri = new URI(
              uri.getScheme(),
              defaultUri.getAuthority(),
              uri.getPath(),
              uri.getQuery(),
              uri.getFragment());
        } catch (URISyntaxException e) {
          // This should never happen.
          throw new IllegalArgumentException(new InvalidUriException(uri.toString()));
        }
      }
    }

    if (uri.getAuthority() == null) {
      throw new IllegalArgumentException(new InvalidUriAuthorityException(uri.toString()));
    }

    return uri;
  }

  private boolean isAbfsScheme(final String scheme) {
    if (scheme == null) {
      return false;
    }

    if (scheme.equals(FileSystemUriSchemes.ABFS_SCHEME)
        || scheme.equals(FileSystemUriSchemes.ABFS_SECURE_SCHEME)) {
      return true;
    }

    return false;
  }

  @VisibleForTesting
  <T> FileSystemOperation<T> execute(
      final String scopeDescription,
      final Callable<T> callableFileOperation) throws IOException {
    return execute(scopeDescription, callableFileOperation, null);
  }

  @VisibleForTesting
  <T> FileSystemOperation<T> execute(
      final String scopeDescription,
      final Callable<T> callableFileOperation,
      T defaultResultValue) throws IOException {

    try {
      final T executionResult = callableFileOperation.call();
      return new FileSystemOperation<>(executionResult, null);
    } catch (AbfsRestOperationException abfsRestOperationException) {
      return new FileSystemOperation<>(defaultResultValue, abfsRestOperationException);
    } catch (AzureBlobFileSystemException azureBlobFileSystemException) {
      throw new IOException(azureBlobFileSystemException);
    } catch (Exception exception) {
      if (exception instanceof ExecutionException) {
        exception = (Exception) getRootCause(exception);
      }
      final FileSystemOperationUnhandledException fileSystemOperationUnhandledException
          = new FileSystemOperationUnhandledException(exception);
      throw new IOException(fileSystemOperationUnhandledException);
    }
  }

  private void checkCheckAccessException(final Path path,
      final AzureBlobFileSystemException exception) throws IOException {
    if (exception instanceof AbfsRestOperationException) {
      AbfsRestOperationException ere = (AbfsRestOperationException) exception;
      if (ere.getStatusCode() == HttpURLConnection.HTTP_FORBIDDEN) {
        throw (IOException) new AccessControlException(ere.getMessage())
            .initCause(exception);
      }
    }
    checkException(path, exception);
  }

  /**
   * Given a path and exception, choose which IOException subclass
   * to create.
   * Will return if and only iff the error code is in the list of allowed
   * error codes.
   * @param path path of operation triggering exception; may be null
   * @param exception the exception caught
   * @param allowedErrorCodesList varargs list of error codes.
   * @throws IOException if the exception error code is not on the allowed list.
   */
  @VisibleForTesting
  public static void checkException(final Path path,
      final AzureBlobFileSystemException exception,
      final AzureServiceErrorCode... allowedErrorCodesList) throws IOException {
    if (exception instanceof AbfsRestOperationException) {
      AbfsRestOperationException ere = (AbfsRestOperationException) exception;

      if (ArrayUtils.contains(allowedErrorCodesList, ere.getErrorCode())) {
        return;
      }
      //AbfsRestOperationException.getMessage() contains full error info including path/uri.
      String message = ere.getMessage();

      switch (ere.getStatusCode()) {
      case HttpURLConnection.HTTP_NOT_FOUND:
        throw (IOException) new FileNotFoundException(message)
            .initCause(exception);
      case HTTP_CONFLICT:
        throw (IOException) new FileAlreadyExistsException(message)
            .initCause(exception);
      case HttpURLConnection.HTTP_FORBIDDEN:
      case HttpURLConnection.HTTP_UNAUTHORIZED:
        throw (IOException) new AccessDeniedException(message)
            .initCause(exception);
      default:
        throw ere;
      }
    } else if (exception instanceof SASTokenProviderException) {
      throw exception;
    } else {
      if (path == null) {
        throw exception;
      }
      // record info of path
      throw new PathIOException(path.toString(), exception);
    }
  }

  /**
   * Gets the root cause of a provided {@link Throwable}.  If there is no cause for the
   * {@link Throwable} provided into this function, the original {@link Throwable} is returned.
   *
   * @param throwable starting {@link Throwable}
   * @return root cause {@link Throwable}
   */
  private Throwable getRootCause(Throwable throwable) {
    if (throwable == null) {
      throw new IllegalArgumentException("throwable can not be null");
    }

    Throwable result = throwable;
    while (result.getCause() != null) {
      result = result.getCause();
    }

    return result;
  }

  /**
   * Get a delegation token from remote service endpoint if
   * 'fs.azure.enable.kerberos.support' is set to 'true', and
   * 'fs.azure.enable.delegation.token' is set to 'true'.
   * @param renewer the account name that is allowed to renew the token.
   * @return delegation token
   * @throws IOException thrown when getting the current user.
   */
  @Override
  public synchronized Token<?> getDelegationToken(final String renewer) throws IOException {
    statIncrement(CALL_GET_DELEGATION_TOKEN);
    return this.delegationTokenEnabled ? this.delegationTokenManager.getDelegationToken(renewer)
        : super.getDelegationToken(renewer);
  }

  /**
   * If Delegation tokens are enabled, the canonical service name of
   * this filesystem is the filesystem URI.
   * @return either the filesystem URI as a string, or null.
   */
  @Override
  public String getCanonicalServiceName() {
    String name = null;
    if (delegationTokenManager != null) {
      name = delegationTokenManager.getCanonicalServiceName();
    }
    return name != null ? name : super.getCanonicalServiceName();
  }

  @VisibleForTesting
  FileSystem.Statistics getFsStatistics() {
    return this.statistics;
  }

  @VisibleForTesting
  void setListenerOperation(FSOperationType operation) {
    listener.setOperation(operation);
  }

  @VisibleForTesting
  static class FileSystemOperation<T> {
    private final T result;
    private final AbfsRestOperationException exception;

    FileSystemOperation(final T result, final AbfsRestOperationException exception) {
      this.result = result;
      this.exception = exception;
    }

    public boolean failed() {
      return this.exception != null;
    }
  }

  @VisibleForTesting
  public AzureBlobFileSystemStore getAbfsStore() {
    return abfsStore;
  }

  @VisibleForTesting
  AbfsClient getAbfsClient() {
    return abfsStore.getClient();
  }

  /**
   * Get any Delegation Token manager created by the filesystem.
   * @return the DT manager or null.
   */
  @VisibleForTesting
  AbfsDelegationTokenManager getDelegationTokenManager() {
    return delegationTokenManager;
  }

  @VisibleForTesting
  boolean getIsNamespaceEnabled(TracingContext tracingContext)
      throws AzureBlobFileSystemException {
    return getAbfsStore().getIsNamespaceEnabled(tracingContext);
  }

  /**
   * Returns the counter() map in IOStatistics containing all the counters
   * and their values.
   *
   * @return Map of IOStatistics counters.
   */
  @VisibleForTesting
  Map<String, Long> getInstrumentationMap() {
    return abfsCounters.toMap();
  }

  @VisibleForTesting
  String getFileSystemId() {
    return fileSystemId;
  }

  @VisibleForTesting
  String getClientCorrelationId() {
    return clientCorrelationId;
  }

  @Override
  public boolean hasPathCapability(final Path path, final String capability)
      throws IOException {
    // qualify the path to make sure that it refers to the current FS.
    final Path p = makeQualified(path);
    switch (validatePathCapabilityArgs(p, capability)) {
    case CommonPathCapabilities.FS_PERMISSIONS:
    case CommonPathCapabilities.FS_APPEND:
      // block locations are generated locally
    case CommonPathCapabilities.VIRTUAL_BLOCK_LOCATIONS:
      return true;

      // etags are always available on HEAD requests.
    case CommonPathCapabilities.ETAGS_AVAILABLE:
      return true;
     // but etags are only preserved on hns stores.
    case CommonPathCapabilities.ETAGS_PRESERVED_IN_RENAME:
    case CommonPathCapabilities.FS_ACLS:
      return getIsNamespaceEnabled(
          new TracingContext(clientCorrelationId, fileSystemId,
              FSOperationType.HAS_PATH_CAPABILITY, tracingHeaderFormat,
              listener));

      // probe for presence of the HADOOP-18546 readahead fix.
    case CAPABILITY_SAFE_READAHEAD:
      return true;

    default:
      return super.hasPathCapability(p, capability);
    }
  }

  /**
   * Getter for IOStatistic instance in AzureBlobFilesystem.
   *
   * @return the IOStatistic instance from abfsCounters.
   */
  @Override
  public IOStatistics getIOStatistics() {
    return abfsCounters != null ? abfsCounters.getIOStatistics() : null;
  }
}
<|MERGE_RESOLUTION|>--- conflicted
+++ resolved
@@ -45,13 +45,9 @@
 
 import org.apache.commons.lang3.StringUtils;
 import org.apache.hadoop.classification.VisibleForTesting;
-<<<<<<< HEAD
 import org.apache.hadoop.fs.azurebfs.constants.AbfsServiceType;
 import org.apache.hadoop.fs.azurebfs.contracts.exceptions.InvalidConfigurationValueException;
 import org.apache.hadoop.fs.azurebfs.services.CreateNonRecursiveCheckActionTaker;
-=======
-import org.apache.hadoop.fs.azurebfs.contracts.exceptions.InvalidConfigurationValueException;
->>>>>>> 964e0897
 import org.apache.hadoop.fs.impl.BackReference;
 import org.apache.hadoop.security.ProviderUtils;
 import org.apache.hadoop.util.Preconditions;
@@ -227,7 +223,6 @@
     this.configuredServiceType = abfsStore.getConfiguredServiceType().equals(
         AbfsServiceType.BLOB) ? "BLOB": "DFS";
 
-<<<<<<< HEAD
     TracingContext initTracingContext = new TracingContext(clientCorrelationId,
             fileSystemId, FSOperationType.INIT, tracingHeaderFormat, listener);
     if (configuredServiceType.equals("BLOB")) {
@@ -238,40 +233,12 @@
     try {
       abfsConfiguration.validateConfiguredServiceType(
           tryGetIsNamespaceEnabled(initTracingContext));
-=======
-    TracingContext tracingContext = new TracingContext(clientCorrelationId,
-            fileSystemId, FSOperationType.CREATE_FILESYSTEM, tracingHeaderFormat, listener);
-
-    /*
-     * Validate the service type configured in the URI is valid for account type used.
-     * HNS Account Cannot have Blob Endpoint URI.
-     */
-    try {
-      abfsConfiguration.validateConfiguredServiceType(
-          tryGetIsNamespaceEnabled(new TracingContext(tracingContext)));
->>>>>>> 964e0897
     } catch (InvalidConfigurationValueException ex) {
       LOG.debug("File system configured with Invalid Service Type", ex);
       throw ex;
     } catch (AzureBlobFileSystemException ex) {
-<<<<<<< HEAD
       LOG.debug("Enable to determine account type for service type validation", ex);
       throw new InvalidConfigurationValueException(FS_AZURE_ACCOUNT_IS_HNS_ENABLED, ex);
-=======
-      LOG.debug("Failed to determine account type for service type validation", ex);
-      throw new InvalidConfigurationValueException(FS_AZURE_ACCOUNT_IS_HNS_ENABLED, ex);
-    }
-
-    // Create the file system if it does not exist.
-    if (abfsConfiguration.getCreateRemoteFileSystemDuringInitialization()) {
-      if (this.tryGetFileStatus(new Path(AbfsHttpConstants.ROOT_PATH), tracingContext) == null) {
-        try {
-          this.createFileSystem(tracingContext);
-        } catch (AzureBlobFileSystemException ex) {
-          checkException(null, ex, AzureServiceErrorCode.FILE_SYSTEM_ALREADY_EXISTS);
-        }
-      }
->>>>>>> 964e0897
     }
 
     /*
@@ -281,16 +248,7 @@
      */
     if ((isEncryptionContextCPK(abfsConfiguration) || isGlobalKeyCPK(
         abfsConfiguration))
-<<<<<<< HEAD
         && !tryGetIsNamespaceEnabled(new TracingContext(initTracingContext))) {
-=======
-        && !getIsNamespaceEnabled(new TracingContext(tracingContext))) {
-      /*
-       * Close the filesystem gracefully before throwing exception. Graceful close
-       * will ensure that all resources are released properly.
-       */
-      close();
->>>>>>> 964e0897
       throw new PathIOException(uri.getPath(),
           CPK_IN_NON_HNS_ACCOUNT_ERROR_MESSAGE);
     }
@@ -1552,8 +1510,6 @@
     }
   }
 
-<<<<<<< HEAD
-=======
   /**
    * Utility function to check if the namespace is enabled on the storage account.
    * If request fails with 4xx other than 400, it will be inferred as HNS.
@@ -1561,7 +1517,6 @@
    * @return true if namespace is enabled, false otherwise.
    * @throws AzureBlobFileSystemException if any other error occurs.
    */
->>>>>>> 964e0897
   private boolean tryGetIsNamespaceEnabled(TracingContext tracingContext)
       throws AzureBlobFileSystemException{
     try {
@@ -1580,11 +1535,6 @@
         return true;
       }
       throw ex;
-<<<<<<< HEAD
-    } catch (AzureBlobFileSystemException ex) {
-      throw ex;
-=======
->>>>>>> 964e0897
     }
   }
 
