/**
 * Licensed to the Apache Software Foundation (ASF) under one
 * or more contributor license agreements.  See the NOTICE file
 * distributed with this work for additional information
 * regarding copyright ownership.  The ASF licenses this file
 * to you under the Apache License, Version 2.0 (the
 * "License"); you may not use this file except in compliance
 * with the License.  You may obtain a copy of the License at
 *
 *     http://www.apache.org/licenses/LICENSE-2.0
 *
 * Unless required by applicable law or agreed to in writing, software
 * distributed under the License is distributed on an "AS IS" BASIS,
 * WITHOUT WARRANTIES OR CONDITIONS OF ANY KIND, either express or implied.
 * See the License for the specific language governing permissions and
 * limitations under the License.
 */

package org.apache.hadoop.fs.azurebfs;

import java.io.File;
import java.io.FileNotFoundException;
import java.io.IOException;
import java.io.InputStream;
import java.io.OutputStream;
import java.net.HttpURLConnection;
import java.net.URI;
import java.net.URISyntaxException;
import java.nio.file.AccessDeniedException;
import java.time.Duration;
import java.util.Hashtable;
import java.util.List;
import java.util.ArrayList;
import java.util.EnumSet;
import java.util.Map;
import java.util.Optional;
import java.util.UUID;
import java.util.concurrent.Callable;
import java.util.concurrent.CompletableFuture;
import java.util.concurrent.ExecutionException;
import java.util.concurrent.ExecutorService;
import java.util.concurrent.Executors;
import java.util.concurrent.Future;
import javax.annotation.Nullable;

import org.apache.commons.lang3.StringUtils;
import org.apache.hadoop.classification.VisibleForTesting;
import org.apache.hadoop.fs.azurebfs.enums.Trilean;
import org.apache.hadoop.fs.impl.BackReference;
import org.apache.hadoop.security.ProviderUtils;
import org.apache.hadoop.util.Preconditions;
import org.slf4j.Logger;
import org.slf4j.LoggerFactory;
import org.apache.commons.lang3.ArrayUtils;
import org.apache.commons.lang3.tuple.Pair;
import org.apache.hadoop.classification.InterfaceAudience;
import org.apache.hadoop.fs.azurebfs.commit.ResilientCommitByRename;
import org.apache.hadoop.fs.azurebfs.services.AbfsClient;
import org.apache.hadoop.fs.azurebfs.services.AbfsListStatusRemoteIterator;
import org.apache.hadoop.fs.RemoteIterator;
import org.apache.hadoop.classification.InterfaceStability;
import org.apache.hadoop.conf.Configuration;
import org.apache.hadoop.fs.BlockLocation;
import org.apache.hadoop.fs.CommonPathCapabilities;
import org.apache.hadoop.fs.CreateFlag;
import org.apache.hadoop.fs.FSDataInputStream;
import org.apache.hadoop.fs.FSDataOutputStream;
import org.apache.hadoop.fs.FileAlreadyExistsException;
import org.apache.hadoop.fs.FileStatus;
import org.apache.hadoop.fs.FileSystem;
import org.apache.hadoop.fs.LocatedFileStatus;
import org.apache.hadoop.fs.Path;
import org.apache.hadoop.fs.PathIOException;
import org.apache.hadoop.fs.PathFilter;
import org.apache.hadoop.fs.XAttrSetFlag;
import org.apache.hadoop.fs.azurebfs.constants.AbfsHttpConstants;
import org.apache.hadoop.fs.azurebfs.constants.FileSystemConfigurations;
import org.apache.hadoop.fs.azurebfs.constants.FileSystemUriSchemes;
import org.apache.hadoop.fs.azurebfs.constants.FSOperationType;
import org.apache.hadoop.fs.azurebfs.contracts.exceptions.AbfsRestOperationException;
import org.apache.hadoop.fs.azurebfs.contracts.exceptions.AzureBlobFileSystemException;
import org.apache.hadoop.fs.azurebfs.contracts.exceptions.FileSystemOperationUnhandledException;
import org.apache.hadoop.fs.azurebfs.contracts.exceptions.InvalidUriAuthorityException;
import org.apache.hadoop.fs.azurebfs.contracts.exceptions.InvalidUriException;
import org.apache.hadoop.fs.azurebfs.contracts.exceptions.SASTokenProviderException;
import org.apache.hadoop.fs.azurebfs.contracts.services.AzureServiceErrorCode;
import org.apache.hadoop.fs.azurebfs.security.AbfsDelegationTokenManager;
import org.apache.hadoop.fs.azurebfs.services.AbfsCounters;
import org.apache.hadoop.fs.azurebfs.services.AbfsLocatedFileStatus;
import org.apache.hadoop.fs.azurebfs.utils.Listener;
import org.apache.hadoop.fs.azurebfs.utils.TracingContext;
import org.apache.hadoop.fs.azurebfs.utils.TracingHeaderFormat;
import org.apache.hadoop.fs.impl.AbstractFSBuilderImpl;
import org.apache.hadoop.fs.impl.OpenFileParameters;
import org.apache.hadoop.fs.permission.AclEntry;
import org.apache.hadoop.fs.permission.AclStatus;
import org.apache.hadoop.fs.permission.FsAction;
import org.apache.hadoop.fs.permission.FsPermission;
import org.apache.hadoop.fs.statistics.IOStatistics;
import org.apache.hadoop.fs.statistics.IOStatisticsSource;
import org.apache.hadoop.fs.store.DataBlocks;
import org.apache.hadoop.io.IOUtils;
import org.apache.hadoop.security.AccessControlException;
import org.apache.hadoop.security.token.Token;
import org.apache.hadoop.security.UserGroupInformation;
import org.apache.hadoop.util.RateLimiting;
import org.apache.hadoop.util.RateLimitingFactory;
import org.apache.hadoop.util.functional.RemoteIterators;
import org.apache.hadoop.util.DurationInfo;
import org.apache.hadoop.util.LambdaUtils;
import org.apache.hadoop.util.Progressable;

import static java.net.HttpURLConnection.HTTP_CONFLICT;
import static org.apache.hadoop.fs.CommonConfigurationKeys.IOSTATISTICS_LOGGING_LEVEL;
import static org.apache.hadoop.fs.CommonConfigurationKeys.IOSTATISTICS_LOGGING_LEVEL_DEFAULT;
import static org.apache.hadoop.fs.Options.OpenFileOptions.FS_OPTION_OPENFILE_STANDARD_OPTIONS;
import static org.apache.hadoop.fs.azurebfs.AbfsStatistic.*;
import static org.apache.hadoop.fs.azurebfs.constants.AbfsHttpConstants.CPK_IN_NON_HNS_ACCOUNT_ERROR_MESSAGE;
import static org.apache.hadoop.fs.azurebfs.constants.ConfigurationKeys.DATA_BLOCKS_BUFFER;
import static org.apache.hadoop.fs.azurebfs.constants.ConfigurationKeys.FS_AZURE_BLOCK_UPLOAD_ACTIVE_BLOCKS;
import static org.apache.hadoop.fs.azurebfs.constants.ConfigurationKeys.FS_AZURE_BLOCK_UPLOAD_BUFFER_DIR;
import static org.apache.hadoop.fs.azurebfs.constants.FileSystemConfigurations.BLOCK_UPLOAD_ACTIVE_BLOCKS_DEFAULT;
import static org.apache.hadoop.fs.azurebfs.constants.FileSystemConfigurations.DATA_BLOCKS_BUFFER_DEFAULT;
import static org.apache.hadoop.fs.azurebfs.constants.InternalConstants.CAPABILITY_SAFE_READAHEAD;
import static org.apache.hadoop.fs.azurebfs.services.AbfsErrors.ERR_CREATE_ON_ROOT;
import static org.apache.hadoop.fs.impl.PathCapabilitiesSupport.validatePathCapabilityArgs;
import static org.apache.hadoop.fs.statistics.IOStatisticsLogging.logIOStatisticsAtLevel;
import static org.apache.hadoop.util.functional.RemoteIterators.filteringRemoteIterator;
import static org.apache.hadoop.util.functional.RemoteIterators.mappingRemoteIterator;

/**
 * A {@link org.apache.hadoop.fs.FileSystem} for reading and writing files stored on <a
 * href="http://store.azure.com/">Windows Azure</a>
 */
@InterfaceStability.Evolving
public class AzureBlobFileSystem extends FileSystem
    implements IOStatisticsSource {
  public static final Logger LOG = LoggerFactory.getLogger(AzureBlobFileSystem.class);
  private URI uri;
  private Path workingDir;
  private AzureBlobFileSystemStore abfsStore;
  private boolean isClosed;
  private final String fileSystemId = UUID.randomUUID().toString();

  private boolean delegationTokenEnabled = false;
  private AbfsDelegationTokenManager delegationTokenManager;
  private AbfsCounters abfsCounters;
  private String clientCorrelationId;
  private TracingHeaderFormat tracingHeaderFormat;
  private Listener listener;

  /** Name of blockFactory to be used by AbfsOutputStream. */
  private String blockOutputBuffer;
  /** BlockFactory instance to be used. */
  private DataBlocks.BlockFactory blockFactory;
  /** Maximum Active blocks per OutputStream. */
  private int blockOutputActiveBlocks;

  /** Rate limiting for operations which use it to throttle their IO. */
  private RateLimiting rateLimiting;

  /** Storing full path uri for better logging. */
  private URI fullPathUri;

  @Override
  public void initialize(URI uri, Configuration configuration)
      throws IOException {
    configuration = ProviderUtils.excludeIncompatibleCredentialProviders(
        configuration, AzureBlobFileSystem.class);
    uri = ensureAuthority(uri, configuration);
    super.initialize(uri, configuration);
    setConf(configuration);

    LOG.debug("Initializing AzureBlobFileSystem for {}", uri);
    this.fullPathUri = uri;
    this.uri = URI.create(uri.getScheme() + "://" + uri.getAuthority());
    abfsCounters = new AbfsCountersImpl(uri);
    // name of the blockFactory to be used.
    this.blockOutputBuffer = configuration.getTrimmed(DATA_BLOCKS_BUFFER,
        DATA_BLOCKS_BUFFER_DEFAULT);
    // blockFactory used for this FS instance.
    this.blockFactory =
        DataBlocks.createFactory(FS_AZURE_BLOCK_UPLOAD_BUFFER_DIR,
            configuration, blockOutputBuffer);
    this.blockOutputActiveBlocks =
        configuration.getInt(FS_AZURE_BLOCK_UPLOAD_ACTIVE_BLOCKS,
            BLOCK_UPLOAD_ACTIVE_BLOCKS_DEFAULT);
    if (blockOutputActiveBlocks < 1) {
      blockOutputActiveBlocks = 1;
    }

    // AzureBlobFileSystemStore with params in builder.
    AzureBlobFileSystemStore.AzureBlobFileSystemStoreBuilder
        systemStoreBuilder =
        new AzureBlobFileSystemStore.AzureBlobFileSystemStoreBuilder()
            .withUri(uri)
            .withSecureScheme(this.isSecureScheme())
            .withConfiguration(configuration)
            .withAbfsCounters(abfsCounters)
            .withBlockFactory(blockFactory)
            .withBlockOutputActiveBlocks(blockOutputActiveBlocks)
            .withFsReadCallback(getReadCallbackImpl())
            .withFsCreateCallback(getCreateCallbackImpl())
            .withBackReference(new BackReference(this))
            .build();

    this.abfsStore = new AzureBlobFileSystemStore(systemStoreBuilder);
    LOG.trace("AzureBlobFileSystemStore init complete");

    final AbfsConfiguration abfsConfiguration = abfsStore
        .getAbfsConfiguration();
    clientCorrelationId = TracingContext.validateClientCorrelationID(
        abfsConfiguration.getClientCorrelationId());
    tracingHeaderFormat = abfsConfiguration.getTracingHeaderFormat();
    this.setWorkingDirectory(this.getHomeDirectory());

    TracingContext tracingContext = new TracingContext(clientCorrelationId,
            fileSystemId, FSOperationType.CREATE_FILESYSTEM, tracingHeaderFormat, listener);
    if (abfsConfiguration.getCreateRemoteFileSystemDuringInitialization()) {
      if (this.tryGetFileStatus(new Path(AbfsHttpConstants.ROOT_PATH), tracingContext) == null) {
        try {
          this.createFileSystem(tracingContext);
        } catch (AzureBlobFileSystemException ex) {
          checkException(null, ex, AzureServiceErrorCode.FILE_SYSTEM_ALREADY_EXISTS);
        }
      }
    }

<<<<<<< HEAD
    abfsStore.validateConfiguredServiceType(getInitTracingContext());
=======
    /*
     * Non-hierarchical-namespace account can not have a customer-provided-key(CPK).
     * Fail initialization of filesystem if the configs are provided. CPK is of
     * two types: GLOBAL_KEY, and ENCRYPTION_CONTEXT.
     */
    if ((isEncryptionContextCPK(abfsConfiguration) || isGlobalKeyCPK(
        abfsConfiguration))
        && !getIsNamespaceEnabled(
        new TracingContext(clientCorrelationId, fileSystemId,
            FSOperationType.CREATE_FILESYSTEM, tracingHeaderFormat,
            listener))) {
      /*
       * Close the filesystem gracefully before throwing exception. Graceful close
       * will ensure that all resources are released properly.
       */
      close();
      throw new PathIOException(uri.getPath(),
          CPK_IN_NON_HNS_ACCOUNT_ERROR_MESSAGE);
    }
>>>>>>> 776c0a3a

    LOG.trace("Initiate check for delegation token manager");
    if (UserGroupInformation.isSecurityEnabled()) {
      this.delegationTokenEnabled = abfsConfiguration.isDelegationTokenManagerEnabled();

      if (this.delegationTokenEnabled) {
        LOG.debug("Initializing DelegationTokenManager for {}", uri);
        this.delegationTokenManager = abfsConfiguration.getDelegationTokenManager();
        delegationTokenManager.bind(getUri(), configuration);
        LOG.debug("Created DelegationTokenManager {}", delegationTokenManager);
      }
    }

    rateLimiting = RateLimitingFactory.create(abfsConfiguration.getRateLimit());
    LOG.debug("Initializing AzureBlobFileSystem for {} complete", uri);
  }

  private boolean isGlobalKeyCPK(final AbfsConfiguration abfsConfiguration) {
    return StringUtils.isNotEmpty(
        abfsConfiguration.getEncodedClientProvidedEncryptionKey());
  }

  private boolean isEncryptionContextCPK(final AbfsConfiguration abfsConfiguration) {
    return abfsConfiguration.createEncryptionContextProvider() != null;
  }

  @Override
  public String toString() {
    final StringBuilder sb = new StringBuilder(
        "AzureBlobFileSystem{");
    sb.append("uri=").append(fullPathUri);
    sb.append(", user='").append(abfsStore.getUser()).append('\'');
    sb.append(", primaryUserGroup='").append(abfsStore.getPrimaryGroup()).append('\'');
    sb.append("[" + CAPABILITY_SAFE_READAHEAD + "]");
    sb.append('}');
    return sb.toString();
  }

  public boolean isSecureScheme() {
    return false;
  }

  @Override
  public URI getUri() {
    return this.uri;
  }

  public void registerListener(Listener listener1) {
    listener = listener1;
  }

  @Override
  public FSDataInputStream open(final Path path, final int bufferSize) throws IOException {
    LOG.debug("AzureBlobFileSystem.open path: {} bufferSize: {}", path, bufferSize);
    // bufferSize is unused.
    return open(path, Optional.empty());
  }

  private FSDataInputStream open(final Path path,
      final Optional<OpenFileParameters> parameters) throws IOException {
    statIncrement(CALL_OPEN);
    Path qualifiedPath = makeQualified(path);

    try {
      TracingContext tracingContext = new TracingContext(clientCorrelationId,
          fileSystemId, FSOperationType.OPEN, tracingHeaderFormat, listener);
      InputStream inputStream = getAbfsStore()
          .openFileForRead(qualifiedPath, parameters, statistics, tracingContext);
      return new FSDataInputStream(inputStream);
    } catch (AzureBlobFileSystemException ex) {
      checkException(path, ex);
      return null;
    }
  }

  /**
   * Takes config and other options through
   * {@link org.apache.hadoop.fs.impl.OpenFileParameters}. Ensure that
   * FileStatus entered is up-to-date, as it will be used to create the
   * InputStream (with info such as contentLength, eTag)
   * @param path The location of file to be opened
   * @param parameters OpenFileParameters instance; can hold FileStatus,
   *                   Configuration, bufferSize and mandatoryKeys
   */
  @Override
  protected CompletableFuture<FSDataInputStream> openFileWithOptions(
      final Path path, final OpenFileParameters parameters) throws IOException {
    LOG.debug("AzureBlobFileSystem.openFileWithOptions path: {}", path);
    AbstractFSBuilderImpl.rejectUnknownMandatoryKeys(
        parameters.getMandatoryKeys(),
        FS_OPTION_OPENFILE_STANDARD_OPTIONS,
        "for " + path);
    return LambdaUtils.eval(
        new CompletableFuture<>(), () ->
            open(path, Optional.of(parameters)));
  }

  @Override
  public FSDataOutputStream create(final Path f,
      final FsPermission permission,
      final boolean overwrite,
      final int bufferSize,
      final short replication,
      final long blockSize,
      final Progressable progress) throws IOException {
    LOG.debug("AzureBlobFileSystem.create path: {} permission: {} overwrite: {} bufferSize: {}",
        f,
        permission,
        overwrite,
        blockSize);

    statIncrement(CALL_CREATE);
    trailingPeriodCheck(f);
    if (f.isRoot()) {
      throw new AbfsRestOperationException(HTTP_CONFLICT,
          AzureServiceErrorCode.PATH_CONFLICT.getErrorCode(),
          ERR_CREATE_ON_ROOT,
          null);
    }

    Path qualifiedPath = makeQualified(f);

    try {
      TracingContext tracingContext = new TracingContext(clientCorrelationId,
          fileSystemId, FSOperationType.CREATE, overwrite, tracingHeaderFormat, listener);
      OutputStream outputStream = getAbfsStore().createFile(qualifiedPath, statistics, overwrite,
          permission == null ? FsPermission.getFileDefault() : permission,
          FsPermission.getUMask(getConf()), tracingContext);
      statIncrement(FILES_CREATED);
      return new FSDataOutputStream(outputStream, statistics);
    } catch (AzureBlobFileSystemException ex) {
      checkException(f, ex);
      return null;
    }
  }

  @Override
  @SuppressWarnings("deprecation")
  public FSDataOutputStream createNonRecursive(final Path f, final FsPermission permission,
      final boolean overwrite, final int bufferSize, final short replication, final long blockSize,
      final Progressable progress) throws IOException {

    statIncrement(CALL_CREATE_NON_RECURSIVE);
    if (f.isRoot()) {
      throw new AbfsRestOperationException(HTTP_CONFLICT,
          AzureServiceErrorCode.PATH_CONFLICT.getErrorCode(),
          ERR_CREATE_ON_ROOT,
          null);
    }
    final Path parent = f.getParent();
    TracingContext tracingContext = new TracingContext(clientCorrelationId,
        fileSystemId, FSOperationType.CREATE_NON_RECURSIVE, tracingHeaderFormat,
        listener);
    final FileStatus parentFileStatus = tryGetFileStatus(parent, tracingContext);

    if (parentFileStatus == null) {
      throw new FileNotFoundException("Cannot create file "
          + f.getName() + " because parent folder does not exist.");
    }

    return create(f, permission, overwrite, bufferSize, replication, blockSize, progress);
  }

  @Override
  @SuppressWarnings("deprecation")
  public FSDataOutputStream createNonRecursive(final Path f,
      final FsPermission permission,
      final EnumSet<CreateFlag> flags,
      final int bufferSize,
      final short replication,
      final long blockSize,
      final Progressable progress) throws IOException {

    // Check if file should be appended or overwritten. Assume that the file
    // is overwritten on if the CREATE and OVERWRITE create flags are set.
    final EnumSet<CreateFlag> createflags =
        EnumSet.of(CreateFlag.CREATE, CreateFlag.OVERWRITE);
    final boolean overwrite = flags.containsAll(createflags);

    // Delegate the create non-recursive call.
    return this.createNonRecursive(f, permission, overwrite,
        bufferSize, replication, blockSize, progress);
  }

  @Override
  @SuppressWarnings("deprecation")
  public FSDataOutputStream createNonRecursive(final Path f,
      final boolean overwrite, final int bufferSize, final short replication, final long blockSize,
      final Progressable progress) throws IOException {
    return this.createNonRecursive(f, FsPermission.getFileDefault(),
        overwrite, bufferSize, replication, blockSize, progress);
  }

  @Override
  public FSDataOutputStream append(final Path f, final int bufferSize, final Progressable progress)
      throws IOException {
    LOG.debug(
        "AzureBlobFileSystem.append path: {} bufferSize: {}",
        f.toString(),
        bufferSize);
    statIncrement(CALL_APPEND);
    Path qualifiedPath = makeQualified(f);

    try {
      TracingContext tracingContext = new TracingContext(clientCorrelationId,
          fileSystemId, FSOperationType.APPEND, tracingHeaderFormat,
          listener);
      OutputStream outputStream = abfsStore
          .openFileForWrite(qualifiedPath, statistics, false, tracingContext);
      return new FSDataOutputStream(outputStream, statistics);
    } catch (AzureBlobFileSystemException ex) {
      checkException(f, ex);
      return null;
    }
  }

  public boolean rename(final Path src, final Path dst) throws IOException {
    LOG.debug("AzureBlobFileSystem.rename src: {} dst: {}", src, dst);
    statIncrement(CALL_RENAME);

    trailingPeriodCheck(dst);

    Path parentFolder = src.getParent();
    if (parentFolder == null) {
      return false;
    }
    Path qualifiedSrcPath = makeQualified(src);
    Path qualifiedDstPath = makeQualified(dst);

    TracingContext tracingContext = new TracingContext(clientCorrelationId,
        fileSystemId, FSOperationType.RENAME, true, tracingHeaderFormat,
        listener);
    // rename under same folder;
    if (makeQualified(parentFolder).equals(qualifiedDstPath)) {
      return tryGetFileStatus(qualifiedSrcPath, tracingContext) != null;
    }

    FileStatus dstFileStatus = null;
    if (qualifiedSrcPath.equals(qualifiedDstPath)) {
      // rename to itself
      // - if it doesn't exist, return false
      // - if it is file, return true
      // - if it is dir, return false.
      dstFileStatus = tryGetFileStatus(qualifiedDstPath, tracingContext);
      if (dstFileStatus == null) {
        return false;
      }
      return dstFileStatus.isDirectory() ? false : true;
    }

    // Non-HNS account need to check dst status on driver side.
    if (!getIsNamespaceEnabled(tracingContext) && dstFileStatus == null) {
      dstFileStatus = tryGetFileStatus(qualifiedDstPath, tracingContext);
    }

    try {
      String sourceFileName = src.getName();
      Path adjustedDst = dst;

      if (dstFileStatus != null) {
        if (!dstFileStatus.isDirectory()) {
          return qualifiedSrcPath.equals(qualifiedDstPath);
        }
        adjustedDst = new Path(dst, sourceFileName);
      }

      qualifiedDstPath = makeQualified(adjustedDst);

      getAbfsStore().rename(qualifiedSrcPath, qualifiedDstPath, tracingContext,
          null
      );
      return true;
    } catch (AzureBlobFileSystemException ex) {
      LOG.debug("Rename operation failed. ", ex);
      checkException(
          src,
          ex,
          AzureServiceErrorCode.PATH_ALREADY_EXISTS,
          AzureServiceErrorCode.BLOB_ALREADY_EXISTS,
          AzureServiceErrorCode.BLOB_PATH_NOT_FOUND,
          AzureServiceErrorCode.INVALID_RENAME_SOURCE_PATH,
          AzureServiceErrorCode.SOURCE_PATH_NOT_FOUND,
          AzureServiceErrorCode.INVALID_SOURCE_OR_DESTINATION_RESOURCE_TYPE,
          AzureServiceErrorCode.RENAME_DESTINATION_PARENT_PATH_NOT_FOUND,
          AzureServiceErrorCode.INTERNAL_OPERATION_ABORT);
      return false;
    }

  }

  /**
   * Private method to create resilient commit support.
   * @return a new instance
   * @param path destination path
   * @throws IOException problem probing store capabilities
   * @throws UnsupportedOperationException if the store lacks this support
   */
  @InterfaceAudience.Private
  public ResilientCommitByRename createResilientCommitSupport(final Path path)
      throws IOException {

    if (!hasPathCapability(path,
        CommonPathCapabilities.ETAGS_PRESERVED_IN_RENAME)) {
      throw new UnsupportedOperationException(
          "Resilient commit support not available for " + path);
    }
    return new ResilientCommitByRenameImpl();
  }

  /**
   * Resilient commit support.
   * Provided as a nested class to avoid contaminating the
   * FS instance with too many private methods which end up
   * being used widely (as has happened to the S3A FS)
   */
  public class ResilientCommitByRenameImpl implements ResilientCommitByRename {

    /**
     * Perform the rename.
     * This will be rate limited, as well as able to recover
     * from rename errors if the etag was passed in.
     * @param source path to source file
     * @param dest destination of rename.
     * @param sourceEtag etag of source file. may be null or empty
     * @return the outcome of the operation
     * @throws IOException any rename failure which was not recovered from.
     */
    public Pair<Boolean, Duration> commitSingleFileByRename(
        final Path source,
        final Path dest,
        @Nullable final String sourceEtag) throws IOException {

      LOG.debug("renameFileWithEtag source: {} dest: {} etag {}", source, dest, sourceEtag);
      statIncrement(CALL_RENAME);

      trailingPeriodCheck(dest);
      Path qualifiedSrcPath = makeQualified(source);
      Path qualifiedDstPath = makeQualified(dest);

      TracingContext tracingContext = new TracingContext(clientCorrelationId,
          fileSystemId, FSOperationType.RENAME, true, tracingHeaderFormat,
          listener);

      if (qualifiedSrcPath.equals(qualifiedDstPath)) {
        // rename to itself is forbidden
        throw new PathIOException(qualifiedSrcPath.toString(), "cannot rename object onto self");
      }

      // acquire one IO permit
      final Duration waitTime = rateLimiting.acquire(1);

      try {
        final boolean recovered = abfsStore.rename(qualifiedSrcPath,
            qualifiedDstPath, tracingContext, sourceEtag
        );
        return Pair.of(recovered, waitTime);
      } catch (AzureBlobFileSystemException ex) {
        LOG.debug("Rename operation failed. ", ex);
        checkException(source, ex);
        // never reached
        return null;
      }

    }
  }

  /**
   * Callback used by operations external of AzureBlobFileSystem that need to do reads.
   */
  public interface GetReadCallback {

    public FSDataInputStream get(Path path, final TracingContext tracingContext)
        throws IOException;
  }

  private GetCreateCallback getCreateCallbackImpl() {
    return new GetCreateCallback() {
      @Override
      public void createDirectory(final Path path,
          final TracingContext tracingContext)
          throws AzureBlobFileSystemException {
        abfsStore.createDirectory(path, FsPermission.getDirDefault(),
            FsPermission.getUMask(getConf()), Trilean.FALSE, tracingContext);
      }

      @Override
      public FSDataOutputStream createFile(Path path,
          final TracingContext tracingContext) throws IOException {
        OutputStream outputStream = getAbfsStore().createFile(path, statistics,
            false,
            FsPermission.getFileDefault(),
            FsPermission.getUMask(getConf()), tracingContext);
        return new FSDataOutputStream(outputStream, statistics);
      }
    };
  }

  /**
   * Callback used by operations external of AzureBlobFileSystem that need to do writes.
   */
  public interface GetCreateCallback {

    /**
     * Create a non-overwrite file.
     *
     * @param path path to create
     * @param tracingContext tracing context
     * @return output stream for the file.
     * @throws IOException server error.
     */
    public FSDataOutputStream createFile(Path path,
        final TracingContext tracingContext) throws IOException;

    /**
     * Create a non-overwrite directory.
     *
     * @param path path to create
     * @param tracingContext tracing context
     *
     * @throws AzureBlobFileSystemException server error.
     */
    public void createDirectory(Path path,
        final TracingContext tracingContext)
        throws AzureBlobFileSystemException;
  }

  private GetReadCallback getReadCallbackImpl() {
    return new GetReadCallback() {
      @Override
      public FSDataInputStream get(Path path,
          final TracingContext tracingContext) throws IOException {
        InputStream inputStream = getAbfsStore()
            .openFileForRead(path, Optional.empty(), statistics,
                tracingContext);
        return new FSDataInputStream(inputStream);
      }
    };
  }

  @Override
  public boolean delete(final Path f, final boolean recursive) throws IOException {
    LOG.debug(
        "AzureBlobFileSystem.delete path: {} recursive: {}", f.toString(), recursive);
    statIncrement(CALL_DELETE);
    Path qualifiedPath = makeQualified(f);

    if (f.isRoot()) {
      if (!recursive) {
        return false;
      }

      return deleteRoot();
    }

    try {
      TracingContext tracingContext = new TracingContext(clientCorrelationId,
          fileSystemId, FSOperationType.DELETE, tracingHeaderFormat,
          listener);
      getAbfsStore().delete(qualifiedPath, recursive, tracingContext);
      return true;
    } catch (AzureBlobFileSystemException ex) {
      checkException(f, ex, AzureServiceErrorCode.PATH_NOT_FOUND,
          AzureServiceErrorCode.BLOB_PATH_NOT_FOUND);
      return false;
    }

  }

  @Override
  public FileStatus[] listStatus(final Path f) throws IOException {
    LOG.debug(
        "AzureBlobFileSystem.listStatus path: {}", f.toString());
    statIncrement(CALL_LIST_STATUS);
    Path qualifiedPath = makeQualified(f);

    try {
      TracingContext tracingContext = new TracingContext(clientCorrelationId,
          fileSystemId, FSOperationType.LISTSTATUS, true, tracingHeaderFormat,
          listener);
      FileStatus[] result = getAbfsStore().listStatus(qualifiedPath,
          tracingContext);
      return result;
    } catch (AzureBlobFileSystemException ex) {
      checkException(f, ex);
      return null;
    }
  }

  /**
   * Increment of an Abfs statistic.
   *
   * @param statistic AbfsStatistic that needs increment.
   */
  private void statIncrement(AbfsStatistic statistic) {
    incrementStatistic(statistic);
  }

  /**
   * Method for incrementing AbfsStatistic by a long value.
   *
   * @param statistic the Statistic to be incremented.
   */
  private void incrementStatistic(AbfsStatistic statistic) {
    if (abfsCounters != null) {
      abfsCounters.incrementCounter(statistic, 1);
    }
  }

  /**
   * Performs a check for (.) until root in the path to throw an exception.
   * The purpose is to differentiate between dir/dir1 and dir/dir1.
   * Without the exception the behavior seen is dir1. will appear
   * to be present without it's actual creation as dir/dir1 and dir/dir1. are
   * treated as identical.
   * @param path the path to be checked for trailing period (.)
   * @throws IllegalArgumentException if the path has a trailing period (.)
   */
  private void trailingPeriodCheck(Path path) throws IllegalArgumentException {
    while (!path.isRoot()) {
      String pathToString = path.toString();
      if (pathToString.length() != 0) {
        if (pathToString.charAt(pathToString.length() - 1) == '.') {
          throw new IllegalArgumentException(
              "ABFS does not allow files or directories to end with a dot.");
        }
        path = path.getParent();
      } else {
        break;
      }
    }
  }

  @Override
  public boolean mkdirs(final Path f, final FsPermission permission) throws IOException {
    LOG.debug(
        "AzureBlobFileSystem.mkdirs path: {} permissions: {}", f, permission);
    statIncrement(CALL_MKDIRS);
    trailingPeriodCheck(f);

    final Path parentFolder = f.getParent();
    if (parentFolder == null) {
      // Cannot create root
      return true;
    }

    Path qualifiedPath = makeQualified(f);

    try {
      TracingContext tracingContext = new TracingContext(clientCorrelationId,
          fileSystemId, FSOperationType.MKDIR, false, tracingHeaderFormat,
          listener);
      abfsStore.createDirectory(qualifiedPath,
          permission == null ? FsPermission.getDirDefault() : permission,
          FsPermission.getUMask(getConf()), Trilean.UNKNOWN, tracingContext);
      statIncrement(DIRECTORIES_CREATED);
      return true;
    } catch (AzureBlobFileSystemException ex) {
      checkException(f, ex);
      return true;
    }
  }

  @Override
  public synchronized void close() throws IOException {
    if (isClosed) {
      return;
    }
    if (abfsStore.getClient().isMetricCollectionEnabled()) {
      TracingContext tracingMetricContext = new TracingContext(
              clientCorrelationId,
              fileSystemId, FSOperationType.GET_ATTR, true,
              tracingHeaderFormat,
              listener, abfsCounters.toString());
      try {
        getAbfsClient().getMetricCall(tracingMetricContext);
      } catch (IOException e) {
        throw new IOException(e);
      }
    }
    // does all the delete-on-exit calls, and may be slow.
    super.close();
    LOG.debug("AzureBlobFileSystem.close");
    if (getConf() != null) {
      String iostatisticsLoggingLevel =
          getConf().getTrimmed(IOSTATISTICS_LOGGING_LEVEL,
              IOSTATISTICS_LOGGING_LEVEL_DEFAULT);
      logIOStatisticsAtLevel(LOG, iostatisticsLoggingLevel, getIOStatistics());
    }
    IOUtils.cleanupWithLogger(LOG, abfsStore, delegationTokenManager);
    this.isClosed = true;
    if (LOG.isDebugEnabled()) {
      LOG.debug("Closing Abfs: {}", toString());
    }
  }

  @Override
  public FileStatus getFileStatus(final Path f) throws IOException {
    TracingContext tracingContext = new TracingContext(clientCorrelationId,
        fileSystemId, FSOperationType.GET_FILESTATUS, tracingHeaderFormat,
        listener);
    return getFileStatus(f, tracingContext);
  }

  private FileStatus getFileStatus(final Path path,
      TracingContext tracingContext) throws IOException {
    LOG.debug("AzureBlobFileSystem.getFileStatus path: {}", path);
    statIncrement(CALL_GET_FILE_STATUS);
    Path qualifiedPath = makeQualified(path);

    try {
      FileStatus fileStatus = getAbfsStore().getFileStatus(qualifiedPath,
          tracingContext);
      return fileStatus;
    } catch (AzureBlobFileSystemException ex) {
      checkException(path, ex);
      return null;
    }
  }

  /**
   * Break the current lease on an ABFS file if it exists. A lease that is broken cannot be
   * renewed. A new lease may be obtained on the file immediately.
   *
   * @param f file name
   * @throws IOException on any exception while breaking the lease
   */
  public void breakLease(final Path f) throws IOException {
    LOG.debug("AzureBlobFileSystem.breakLease path: {}", f);

    Path qualifiedPath = makeQualified(f);

    try (DurationInfo ignored = new DurationInfo(LOG, false, "Break lease for %s",
        qualifiedPath)) {
      TracingContext tracingContext = new TracingContext(clientCorrelationId,
          fileSystemId, FSOperationType.BREAK_LEASE, tracingHeaderFormat,
          listener);
      abfsStore.breakLease(qualifiedPath, tracingContext);
    } catch (AzureBlobFileSystemException ex) {
      checkException(f, ex);
    }
  }

  /**
   * Qualify a path to one which uses this FileSystem and, if relative,
   * made absolute.
   * @param path to qualify.
   * @return this path if it contains a scheme and authority and is absolute, or
   * a new path that includes a path and authority and is fully qualified
   * @see Path#makeQualified(URI, Path)
   * @throws IllegalArgumentException if the path has a schema/URI different
   * from this FileSystem.
   */
  @Override
  public Path makeQualified(Path path) {
    // To support format: abfs://{dfs.nameservices}/file/path,
    // path need to be first converted to URI, then get the raw path string,
    // during which {dfs.nameservices} will be omitted.
    if (path != null) {
      String uriPath = path.toUri().getPath();
      path = uriPath.isEmpty() ? path : new Path(uriPath);
    }
    return super.makeQualified(path);
  }

  @Override
  public Path getWorkingDirectory() {
    return this.workingDir;
  }

  @Override
  public void setWorkingDirectory(final Path newDir) {
    if (newDir.isAbsolute()) {
      this.workingDir = newDir;
    } else {
      this.workingDir = new Path(workingDir, newDir);
    }
  }

  @Override
  public String getScheme() {
    return FileSystemUriSchemes.ABFS_SCHEME;
  }

  @Override
  public Path getHomeDirectory() {
    return makeQualified(new Path(
        FileSystemConfigurations.USER_HOME_DIRECTORY_PREFIX
            + "/" + abfsStore.getUser()));
  }

  /**
   * Return an array containing hostnames, offset and size of
   * portions of the given file. For ABFS we'll just lie and give
   * fake hosts to make sure we get many splits in MR jobs.
   */
  @Override
  public BlockLocation[] getFileBlockLocations(FileStatus file,
      long start, long len) {
    if (file == null) {
      return null;
    }

    if ((start < 0) || (len < 0)) {
      throw new IllegalArgumentException("Invalid start or len parameter");
    }

    if (file.getLen() < start) {
      return new BlockLocation[0];
    }
    final String blobLocationHost = abfsStore.getAbfsConfiguration().getAzureBlockLocationHost();

    final String[] name = {blobLocationHost};
    final String[] host = {blobLocationHost};
    long blockSize = file.getBlockSize();
    if (blockSize <= 0) {
      throw new IllegalArgumentException(
          "The block size for the given file is not a positive number: "
              + blockSize);
    }
    int numberOfLocations = (int) (len / blockSize)
        + ((len % blockSize == 0) ? 0 : 1);
    BlockLocation[] locations = new BlockLocation[numberOfLocations];
    for (int i = 0; i < locations.length; i++) {
      long currentOffset = start + (i * blockSize);
      long currentLength = Math.min(blockSize, start + len - currentOffset);
      locations[i] = new BlockLocation(name, host, currentOffset, currentLength);
    }

    return locations;
  }

  @Override
  protected void finalize() throws Throwable {
    LOG.debug("finalize() called.");
    close();
    super.finalize();
  }

  /**
   * Get the username of the FS.
   * @return the short name of the user who instantiated the FS
   */
  public String getOwnerUser() {
    return abfsStore.getUser();
  }

  /**
   * Get the group name of the owner of the FS.
   * @return primary group name
   */
  public String getOwnerUserPrimaryGroup() {
    return abfsStore.getPrimaryGroup();
  }

  private boolean deleteRoot() throws IOException {
    LOG.debug("Deleting root content");

    final ExecutorService executorService = Executors.newFixedThreadPool(10);

    try {
      final FileStatus[] ls = listStatus(makeQualified(new Path(File.separator)));
      final ArrayList<Future> deleteTasks = new ArrayList<>();
      for (final FileStatus fs : ls) {
        final Future deleteTask = executorService.submit(new Callable<Void>() {
          @Override
          public Void call() throws Exception {
            delete(fs.getPath(), fs.isDirectory());
            if (fs.isDirectory()) {
              statIncrement(DIRECTORIES_DELETED);
            } else {
              statIncrement(FILES_DELETED);
            }
            return null;
          }
        });
        deleteTasks.add(deleteTask);
      }

      for (final Future deleteTask : deleteTasks) {
        execute("deleteRoot", new Callable<Void>() {
          @Override
          public Void call() throws Exception {
            deleteTask.get();
            return null;
          }
        });
      }
    } finally {
      executorService.shutdownNow();
    }

    return true;
  }

  /**
   * Set owner of a path (i.e. a file or a directory).
   * The parameters owner and group cannot both be null.
   *
   * @param path  The path
   * @param owner If it is null, the original username remains unchanged.
   * @param group If it is null, the original groupname remains unchanged.
   */
  @Override
  public void setOwner(final Path path, final String owner, final String group)
      throws IOException {
    LOG.debug(
        "AzureBlobFileSystem.setOwner path: {}", path);
    TracingContext tracingContext = new TracingContext(clientCorrelationId,
        fileSystemId, FSOperationType.SET_OWNER, true, tracingHeaderFormat,
        listener);

    if (!getIsNamespaceEnabled(tracingContext)) {
      super.setOwner(path, owner, group);
      return;
    }

    if ((owner == null || owner.isEmpty()) && (group == null || group.isEmpty())) {
      throw new IllegalArgumentException("A valid owner or group must be specified.");
    }

    Path qualifiedPath = makeQualified(path);

    try {
      abfsStore.setOwner(qualifiedPath,
          owner,
          group,
          tracingContext);
    } catch (AzureBlobFileSystemException ex) {
      checkException(path, ex);
    }
  }

  /**
   * Set the value of an attribute for a non-root path.
   *
   * @param path The path on which to set the attribute
   * @param name The attribute to set
   * @param value The byte value of the attribute to set (encoded in latin-1)
   * @param flag The mode in which to set the attribute
   * @throws IOException If there was an issue setting the attribute on Azure
   * @throws IllegalArgumentException If name is null or empty or if value is null
   */
  @Override
  public void setXAttr(final Path path,
      final String name,
      final byte[] value,
      final EnumSet<XAttrSetFlag> flag)
      throws IOException {
    LOG.debug("AzureBlobFileSystem.setXAttr path: {}", path);

    if (name == null || name.isEmpty() || value == null) {
      throw new IllegalArgumentException("A valid name and value must be specified.");
    }

    Path qualifiedPath = makeQualified(path);

    try {
      TracingContext tracingContext = new TracingContext(clientCorrelationId,
          fileSystemId, FSOperationType.SET_ATTR, true, tracingHeaderFormat,
          listener);
      Hashtable<String, String> properties = abfsStore
          .getPathStatus(qualifiedPath, tracingContext);
      String xAttrName = ensureValidAttributeName(name);
      boolean xAttrExists = properties.containsKey(xAttrName);
      XAttrSetFlag.validate(name, xAttrExists, flag);

      String xAttrValue = abfsStore.decodeAttribute(value);
      properties.put(xAttrName, xAttrValue);
      abfsStore.setPathProperties(qualifiedPath, properties, tracingContext);
    } catch (AzureBlobFileSystemException ex) {
      checkException(path, ex);
    }
  }

  /**
   * Get the value of an attribute for a non-root path.
   *
   * @param path The path on which to get the attribute
   * @param name The attribute to get
   * @return The bytes of the attribute's value (encoded in latin-1)
   *         or null if the attribute does not exist
   * @throws IOException If there was an issue getting the attribute from Azure
   * @throws IllegalArgumentException If name is null or empty
   */
  @Override
  public byte[] getXAttr(final Path path, final String name)
      throws IOException {
    LOG.debug("AzureBlobFileSystem.getXAttr path: {}", path);

    if (name == null || name.isEmpty()) {
      throw new IllegalArgumentException("A valid name must be specified.");
    }

    Path qualifiedPath = makeQualified(path);

    byte[] value = null;
    try {
      TracingContext tracingContext = new TracingContext(clientCorrelationId,
          fileSystemId, FSOperationType.GET_ATTR, true, tracingHeaderFormat,
          listener);
      Hashtable<String, String> properties = abfsStore
          .getPathStatus(qualifiedPath, tracingContext);
      String xAttrName = ensureValidAttributeName(name);
      if (properties.containsKey(xAttrName)) {
        String xAttrValue = properties.get(xAttrName);
        value = abfsStore.encodeAttribute(xAttrValue);
      }
    } catch (AzureBlobFileSystemException ex) {
      checkException(path, ex);
    }
    return value;
  }

  private static String ensureValidAttributeName(String attribute) {
    // to avoid HTTP 400 Bad Request, InvalidPropertyName
    return attribute.replace('.', '_');
  }

  /**
   * Set permission of a path.
   *
   * @param path       The path
   * @param permission Access permission
   */
  @Override
  public void setPermission(final Path path, final FsPermission permission)
      throws IOException {
    LOG.debug("AzureBlobFileSystem.setPermission path: {}", path);
    TracingContext tracingContext = new TracingContext(clientCorrelationId,
        fileSystemId, FSOperationType.SET_PERMISSION, true, tracingHeaderFormat, listener);

    if (!getIsNamespaceEnabled(tracingContext)) {
      super.setPermission(path, permission);
      return;
    }

    if (permission == null) {
      throw new IllegalArgumentException("The permission can't be null");
    }

    Path qualifiedPath = makeQualified(path);

    try {
      abfsStore.setPermission(qualifiedPath, permission, tracingContext);
    } catch (AzureBlobFileSystemException ex) {
      checkException(path, ex);
    }
  }

  /**
   * Modifies ACL entries of files and directories.  This method can add new ACL
   * entries or modify the permissions on existing ACL entries.  All existing
   * ACL entries that are not specified in this call are retained without
   * changes.  (Modifications are merged into the current ACL.)
   *
   * @param path    Path to modify
   * @param aclSpec List of AbfsAclEntry describing modifications
   * @throws IOException if an ACL could not be modified
   */
  @Override
  public void modifyAclEntries(final Path path, final List<AclEntry> aclSpec)
      throws IOException {
    LOG.debug("AzureBlobFileSystem.modifyAclEntries path: {}", path);
    TracingContext tracingContext = new TracingContext(clientCorrelationId,
        fileSystemId, FSOperationType.MODIFY_ACL, true, tracingHeaderFormat,
        listener);

    if (!getIsNamespaceEnabled(tracingContext)) {
      throw new UnsupportedOperationException(
          "modifyAclEntries is only supported by storage accounts with the "
              + "hierarchical namespace enabled.");
    }

    if (aclSpec == null || aclSpec.isEmpty()) {
      throw new IllegalArgumentException("The value of the aclSpec parameter is invalid.");
    }

    Path qualifiedPath = makeQualified(path);

    try {
      abfsStore.modifyAclEntries(qualifiedPath, aclSpec, tracingContext);
    } catch (AzureBlobFileSystemException ex) {
      checkException(path, ex);
    }
  }

  /**
   * Removes ACL entries from files and directories.  Other ACL entries are
   * retained.
   *
   * @param path    Path to modify
   * @param aclSpec List of AclEntry describing entries to remove
   * @throws IOException if an ACL could not be modified
   */
  @Override
  public void removeAclEntries(final Path path, final List<AclEntry> aclSpec)
      throws IOException {
    LOG.debug("AzureBlobFileSystem.removeAclEntries path: {}", path);
    TracingContext tracingContext = new TracingContext(clientCorrelationId,
        fileSystemId, FSOperationType.REMOVE_ACL_ENTRIES, true,
        tracingHeaderFormat, listener);

    if (!getIsNamespaceEnabled(tracingContext)) {
      throw new UnsupportedOperationException(
          "removeAclEntries is only supported by storage accounts with the "
              + "hierarchical namespace enabled.");
    }

    if (aclSpec == null || aclSpec.isEmpty()) {
      throw new IllegalArgumentException("The aclSpec argument is invalid.");
    }

    Path qualifiedPath = makeQualified(path);

    try {
      abfsStore.removeAclEntries(qualifiedPath, aclSpec, tracingContext);
    } catch (AzureBlobFileSystemException ex) {
      checkException(path, ex);
    }
  }

  /**
   * Removes all default ACL entries from files and directories.
   *
   * @param path Path to modify
   * @throws IOException if an ACL could not be modified
   */
  @Override
  public void removeDefaultAcl(final Path path) throws IOException {
    LOG.debug("AzureBlobFileSystem.removeDefaultAcl path: {}", path);
    TracingContext tracingContext = new TracingContext(clientCorrelationId,
        fileSystemId, FSOperationType.REMOVE_DEFAULT_ACL, true,
        tracingHeaderFormat, listener);

    if (!getIsNamespaceEnabled(tracingContext)) {
      throw new UnsupportedOperationException(
          "removeDefaultAcl is only supported by storage accounts with the "
              + "hierarchical namespace enabled.");
    }

    Path qualifiedPath = makeQualified(path);

    try {
      abfsStore.removeDefaultAcl(qualifiedPath, tracingContext);
    } catch (AzureBlobFileSystemException ex) {
      checkException(path, ex);
    }
  }

  /**
   * Removes all but the base ACL entries of files and directories.  The entries
   * for user, group, and others are retained for compatibility with permission
   * bits.
   *
   * @param path Path to modify
   * @throws IOException if an ACL could not be removed
   */
  @Override
  public void removeAcl(final Path path) throws IOException {
    LOG.debug("AzureBlobFileSystem.removeAcl path: {}", path);
    TracingContext tracingContext = new TracingContext(clientCorrelationId,
        fileSystemId, FSOperationType.REMOVE_ACL, true, tracingHeaderFormat,
        listener);

    if (!getIsNamespaceEnabled(tracingContext)) {
      throw new UnsupportedOperationException(
          "removeAcl is only supported by storage accounts with the "
              + "hierarchical namespace enabled.");
    }

    Path qualifiedPath = makeQualified(path);

    try {
      abfsStore.removeAcl(qualifiedPath, tracingContext);
    } catch (AzureBlobFileSystemException ex) {
      checkException(path, ex);
    }
  }

  /**
   * Fully replaces ACL of files and directories, discarding all existing
   * entries.
   *
   * @param path    Path to modify
   * @param aclSpec List of AclEntry describing modifications, must include
   *                entries for user, group, and others for compatibility with
   *                permission bits.
   * @throws IOException if an ACL could not be modified
   */
  @Override
  public void setAcl(final Path path, final List<AclEntry> aclSpec)
      throws IOException {
    LOG.debug("AzureBlobFileSystem.setAcl path: {}", path);
    TracingContext tracingContext = new TracingContext(clientCorrelationId,
        fileSystemId, FSOperationType.SET_ACL, true, tracingHeaderFormat,
        listener);

    if (!getIsNamespaceEnabled(tracingContext)) {
      throw new UnsupportedOperationException(
          "setAcl is only supported by storage accounts with the hierarchical "
              + "namespace enabled.");
    }

    if (aclSpec == null || aclSpec.size() == 0) {
      throw new IllegalArgumentException("The aclSpec argument is invalid.");
    }

    Path qualifiedPath = makeQualified(path);

    try {
      abfsStore.setAcl(qualifiedPath, aclSpec, tracingContext);
    } catch (AzureBlobFileSystemException ex) {
      checkException(path, ex);
    }
  }

  /**
   * Gets the ACL of a file or directory.
   *
   * @param path Path to get
   * @return AbfsAclStatus describing the ACL of the file or directory
   * @throws IOException if an ACL could not be read
   */
  @Override
  public AclStatus getAclStatus(final Path path) throws IOException {
    LOG.debug("AzureBlobFileSystem.getAclStatus path: {}", path);
    TracingContext tracingContext = new TracingContext(clientCorrelationId,
        fileSystemId, FSOperationType.GET_ACL_STATUS, true, tracingHeaderFormat, listener);

    if (!getIsNamespaceEnabled(tracingContext)) {
      throw new UnsupportedOperationException(
          "getAclStatus is only supported by storage account with the "
              + "hierarchical namespace enabled.");
    }

    Path qualifiedPath = makeQualified(path);

    try {
      return abfsStore.getAclStatus(qualifiedPath, tracingContext);
    } catch (AzureBlobFileSystemException ex) {
      checkException(path, ex);
      return null;
    }
  }

  /**
   * Checks if the user can access a path.  The mode specifies which access
   * checks to perform.  If the requested permissions are granted, then the
   * method returns normally.  If access is denied, then the method throws an
   * {@link AccessControlException}.
   *
   * @param path Path to check
   * @param mode type of access to check
   * @throws AccessControlException        if access is denied
   * @throws java.io.FileNotFoundException if the path does not exist
   * @throws IOException                   see specific implementation
   */
  @Override
  public void access(final Path path, final FsAction mode) throws IOException {
    LOG.debug("AzureBlobFileSystem.access path : {}, mode : {}", path, mode);
    Path qualifiedPath = makeQualified(path);
    try {
      TracingContext tracingContext = new TracingContext(clientCorrelationId,
          fileSystemId, FSOperationType.ACCESS, tracingHeaderFormat,
          listener);
      this.abfsStore.access(qualifiedPath, mode, tracingContext);
    } catch (AzureBlobFileSystemException ex) {
      checkCheckAccessException(path, ex);
    }
  }

  /**
   * Incrementing exists() calls from superclass for statistic collection.
   * @param f source path.
   * @return true if the path exists.
   * @throws IOException if some issue in checking path.
   */
  @Override
  public boolean exists(Path f) throws IOException {
    statIncrement(CALL_EXIST);
    return super.exists(f);
  }

  @Override
  public RemoteIterator<FileStatus> listStatusIterator(Path path)
      throws IOException {
    LOG.debug("AzureBlobFileSystem.listStatusIterator path : {}", path);
    if (abfsStore.getAbfsConfiguration().enableAbfsListIterator()) {
      TracingContext tracingContext = new TracingContext(clientCorrelationId,
          fileSystemId, FSOperationType.LISTSTATUS, true, tracingHeaderFormat, listener);
      AbfsListStatusRemoteIterator abfsLsItr =
          new AbfsListStatusRemoteIterator(path, abfsStore,
              tracingContext);
      return RemoteIterators.typeCastingRemoteIterator(abfsLsItr);
    } else {
      return super.listStatusIterator(path);
    }
  }

  /**
   * Incremental listing of located status entries,
   * preserving etags.
   * @param path path to list
   * @param filter a path filter
   * @return iterator of results.
   * @throws FileNotFoundException source path not found.
   * @throws IOException other values.
   */
  @Override
  protected RemoteIterator<LocatedFileStatus> listLocatedStatus(
      final Path path,
      final PathFilter filter)
      throws FileNotFoundException, IOException {

    LOG.debug("AzureBlobFileSystem.listStatusIterator path : {}", path);
    // get a paged iterator over the source data, filtering out non-matching
    // entries.
    final RemoteIterator<FileStatus> sourceEntries = filteringRemoteIterator(
        listStatusIterator(path),
        (st) -> filter.accept(st.getPath()));
    // and then map that to a remote iterator of located file status
    // entries, propagating any etags.
    return mappingRemoteIterator(sourceEntries,
        st -> new AbfsLocatedFileStatus(st,
            st.isFile()
                ? getFileBlockLocations(st, 0, st.getLen())
                : null));
  }

  private FileStatus tryGetFileStatus(final Path f, TracingContext tracingContext) {
    try {
      return getFileStatus(f, tracingContext);
    } catch (IOException ex) {
      LOG.debug("File not found {}", f);
      statIncrement(ERROR_IGNORED);
      return null;
    }
  }

  private boolean fileSystemExists() throws IOException {
    LOG.debug(
        "AzureBlobFileSystem.fileSystemExists uri: {}", uri);
    try {
      TracingContext tracingContext = new TracingContext(clientCorrelationId,
          fileSystemId, FSOperationType.TEST_OP, tracingHeaderFormat, listener);
      abfsStore.getFilesystemProperties(tracingContext);
    } catch (AzureBlobFileSystemException ex) {
      try {
        checkException(null, ex);
        // Because HEAD request won't contain message body,
        // there is not way to get the storage error code
        // workaround here is to check its status code.
      } catch (FileNotFoundException e) {
        statIncrement(ERROR_IGNORED);
        return false;
      }
    }
    return true;
  }

  private void createFileSystem(TracingContext tracingContext) throws IOException {
    LOG.debug(
        "AzureBlobFileSystem.createFileSystem uri: {}", uri);
    try {
      abfsStore.createFilesystem(tracingContext);
    } catch (AzureBlobFileSystemException ex) {
      checkException(null, ex);
    }
  }

  private URI ensureAuthority(URI uri, final Configuration conf) {

    Preconditions.checkNotNull(uri, "uri");

    if (uri.getAuthority() == null) {
      final URI defaultUri = FileSystem.getDefaultUri(conf);

      if (defaultUri != null && isAbfsScheme(defaultUri.getScheme())) {
        try {
          // Reconstruct the URI with the authority from the default URI.
          uri = new URI(
              uri.getScheme(),
              defaultUri.getAuthority(),
              uri.getPath(),
              uri.getQuery(),
              uri.getFragment());
        } catch (URISyntaxException e) {
          // This should never happen.
          throw new IllegalArgumentException(new InvalidUriException(uri.toString()));
        }
      }
    }

    if (uri.getAuthority() == null) {
      throw new IllegalArgumentException(new InvalidUriAuthorityException(uri.toString()));
    }

    return uri;
  }

  private boolean isAbfsScheme(final String scheme) {
    if (scheme == null) {
      return false;
    }

    if (scheme.equals(FileSystemUriSchemes.ABFS_SCHEME)
        || scheme.equals(FileSystemUriSchemes.ABFS_SECURE_SCHEME)) {
      return true;
    }

    return false;
  }

  private TracingContext getInitTracingContext() {
    return new TracingContext(clientCorrelationId, fileSystemId,
        FSOperationType.INIT, tracingHeaderFormat, listener);
  }

  @VisibleForTesting
  <T> FileSystemOperation<T> execute(
      final String scopeDescription,
      final Callable<T> callableFileOperation) throws IOException {
    return execute(scopeDescription, callableFileOperation, null);
  }

  @VisibleForTesting
  <T> FileSystemOperation<T> execute(
      final String scopeDescription,
      final Callable<T> callableFileOperation,
      T defaultResultValue) throws IOException {

    try {
      final T executionResult = callableFileOperation.call();
      return new FileSystemOperation<>(executionResult, null);
    } catch (AbfsRestOperationException abfsRestOperationException) {
      return new FileSystemOperation<>(defaultResultValue, abfsRestOperationException);
    } catch (AzureBlobFileSystemException azureBlobFileSystemException) {
      throw new IOException(azureBlobFileSystemException);
    } catch (Exception exception) {
      if (exception instanceof ExecutionException) {
        exception = (Exception) getRootCause(exception);
      }
      final FileSystemOperationUnhandledException fileSystemOperationUnhandledException
          = new FileSystemOperationUnhandledException(exception);
      throw new IOException(fileSystemOperationUnhandledException);
    }
  }

  private void checkCheckAccessException(final Path path,
      final AzureBlobFileSystemException exception) throws IOException {
    if (exception instanceof AbfsRestOperationException) {
      AbfsRestOperationException ere = (AbfsRestOperationException) exception;
      if (ere.getStatusCode() == HttpURLConnection.HTTP_FORBIDDEN) {
        throw (IOException) new AccessControlException(ere.getMessage())
            .initCause(exception);
      }
    }
    checkException(path, exception);
  }

  /**
   * Given a path and exception, choose which IOException subclass
   * to create.
   * Will return if and only iff the error code is in the list of allowed
   * error codes.
   * @param path path of operation triggering exception; may be null
   * @param exception the exception caught
   * @param allowedErrorCodesList varargs list of error codes.
   * @throws IOException if the exception error code is not on the allowed list.
   */
  @VisibleForTesting
  public static void checkException(final Path path,
      final AzureBlobFileSystemException exception,
      final AzureServiceErrorCode... allowedErrorCodesList) throws IOException {
    if (exception instanceof AbfsRestOperationException) {
      AbfsRestOperationException ere = (AbfsRestOperationException) exception;

      if (ArrayUtils.contains(allowedErrorCodesList, ere.getErrorCode())) {
        return;
      }
      //AbfsRestOperationException.getMessage() contains full error info including path/uri.
      String message = ere.getMessage();

      switch (ere.getStatusCode()) {
      case HttpURLConnection.HTTP_NOT_FOUND:
        throw (IOException) new FileNotFoundException(message)
            .initCause(exception);
      case HTTP_CONFLICT:
        throw (IOException) new FileAlreadyExistsException(message)
            .initCause(exception);
      case HttpURLConnection.HTTP_FORBIDDEN:
      case HttpURLConnection.HTTP_UNAUTHORIZED:
        throw (IOException) new AccessDeniedException(message)
            .initCause(exception);
      default:
        throw ere;
      }
    } else if (exception instanceof SASTokenProviderException) {
      throw exception;
    } else {
      if (path == null) {
        throw exception;
      }
      // record info of path
      throw new PathIOException(path.toString(), exception);
    }
  }

  /**
   * Gets the root cause of a provided {@link Throwable}.  If there is no cause for the
   * {@link Throwable} provided into this function, the original {@link Throwable} is returned.
   *
   * @param throwable starting {@link Throwable}
   * @return root cause {@link Throwable}
   */
  private Throwable getRootCause(Throwable throwable) {
    if (throwable == null) {
      throw new IllegalArgumentException("throwable can not be null");
    }

    Throwable result = throwable;
    while (result.getCause() != null) {
      result = result.getCause();
    }

    return result;
  }

  /**
   * Get a delegation token from remote service endpoint if
   * 'fs.azure.enable.kerberos.support' is set to 'true', and
   * 'fs.azure.enable.delegation.token' is set to 'true'.
   * @param renewer the account name that is allowed to renew the token.
   * @return delegation token
   * @throws IOException thrown when getting the current user.
   */
  @Override
  public synchronized Token<?> getDelegationToken(final String renewer) throws IOException {
    statIncrement(CALL_GET_DELEGATION_TOKEN);
    return this.delegationTokenEnabled ? this.delegationTokenManager.getDelegationToken(renewer)
        : super.getDelegationToken(renewer);
  }

  /**
   * If Delegation tokens are enabled, the canonical service name of
   * this filesystem is the filesystem URI.
   * @return either the filesystem URI as a string, or null.
   */
  @Override
  public String getCanonicalServiceName() {
    String name = null;
    if (delegationTokenManager != null) {
      name = delegationTokenManager.getCanonicalServiceName();
    }
    return name != null ? name : super.getCanonicalServiceName();
  }

  @VisibleForTesting
  FileSystem.Statistics getFsStatistics() {
    return this.statistics;
  }

  @VisibleForTesting
  void setListenerOperation(FSOperationType operation) {
    listener.setOperation(operation);
  }

  @VisibleForTesting
  static class FileSystemOperation<T> {
    private final T result;
    private final AbfsRestOperationException exception;

    FileSystemOperation(final T result, final AbfsRestOperationException exception) {
      this.result = result;
      this.exception = exception;
    }

    public boolean failed() {
      return this.exception != null;
    }
  }

  @VisibleForTesting
  public AzureBlobFileSystemStore getAbfsStore() {
    return abfsStore;
  }

  @VisibleForTesting
  AbfsClient getAbfsClient() {
    return abfsStore.getClient();
  }

  /**
   * Get any Delegation Token manager created by the filesystem.
   * @return the DT manager or null.
   */
  @VisibleForTesting
  AbfsDelegationTokenManager getDelegationTokenManager() {
    return delegationTokenManager;
  }

  @VisibleForTesting
  boolean getIsNamespaceEnabled(TracingContext tracingContext)
      throws AzureBlobFileSystemException {
    return abfsStore.getIsNamespaceEnabled(tracingContext);
  }

  /**
   * Returns the counter() map in IOStatistics containing all the counters
   * and their values.
   *
   * @return Map of IOStatistics counters.
   */
  @VisibleForTesting
  Map<String, Long> getInstrumentationMap() {
    return abfsCounters.toMap();
  }

  @VisibleForTesting
  String getFileSystemId() {
    return fileSystemId;
  }

  @VisibleForTesting
  String getClientCorrelationId() {
    return clientCorrelationId;
  }

  @Override
  public boolean hasPathCapability(final Path path, final String capability)
      throws IOException {
    // qualify the path to make sure that it refers to the current FS.
    final Path p = makeQualified(path);
    switch (validatePathCapabilityArgs(p, capability)) {
    case CommonPathCapabilities.FS_PERMISSIONS:
    case CommonPathCapabilities.FS_APPEND:
    case CommonPathCapabilities.ETAGS_AVAILABLE:
      return true;

    case CommonPathCapabilities.ETAGS_PRESERVED_IN_RENAME:
    case CommonPathCapabilities.FS_ACLS:
      return getIsNamespaceEnabled(
          new TracingContext(clientCorrelationId, fileSystemId,
              FSOperationType.HAS_PATH_CAPABILITY, tracingHeaderFormat,
              listener));

      // probe for presence of the HADOOP-18546 readahead fix.
    case CAPABILITY_SAFE_READAHEAD:
      return true;

    default:
      return super.hasPathCapability(p, capability);
    }
  }

  /**
   * Getter for IOStatistic instance in AzureBlobFilesystem.
   *
   * @return the IOStatistic instance from abfsCounters.
   */
  @Override
  public IOStatistics getIOStatistics() {
    return abfsCounters != null ? abfsCounters.getIOStatistics() : null;
  }
}
<|MERGE_RESOLUTION|>--- conflicted
+++ resolved
@@ -226,9 +226,8 @@
       }
     }
 
-<<<<<<< HEAD
     abfsStore.validateConfiguredServiceType(getInitTracingContext());
-=======
+
     /*
      * Non-hierarchical-namespace account can not have a customer-provided-key(CPK).
      * Fail initialization of filesystem if the configs are provided. CPK is of
@@ -248,7 +247,6 @@
       throw new PathIOException(uri.getPath(),
           CPK_IN_NON_HNS_ACCOUNT_ERROR_MESSAGE);
     }
->>>>>>> 776c0a3a
 
     LOG.trace("Initiate check for delegation token manager");
     if (UserGroupInformation.isSecurityEnabled()) {
