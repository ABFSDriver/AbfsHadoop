--- conflicted
+++ resolved
@@ -142,7 +142,7 @@
   /** Maximum Active blocks per OutputStream. */
   private int blockOutputActiveBlocks;
   private NativeAzureFileSystem nativeFs;
-  private PrefixMode prefixMode = PrefixMode.DFS;;
+  private PrefixMode prefixMode = PrefixMode.DFS;
 
   @Override
   public void initialize(URI uri, Configuration configuration)
@@ -193,10 +193,7 @@
 
     TracingContext tracingContext = new TracingContext(clientCorrelationId,
         fileSystemId, FSOperationType.CREATE_FILESYSTEM, tracingHeaderFormat, listener);
-<<<<<<< HEAD
-=======
-    PrefixMode mode = PrefixMode.DFS;
->>>>>>> aad76a8a
+    PrefixMode prefixMode = PrefixMode.DFS;
     boolean isNamespaceEnabled;
     try {
       isNamespaceEnabled = getIsNamespaceEnabled(tracingContext);
@@ -211,9 +208,9 @@
       }
     }
     if (!isNamespaceEnabled && uri.toString().contains(FileSystemUriSchemes.WASB_DNS_PREFIX)) {
-      prefixMode = PrefixMode.BLOB;
-    }
-    abfsConfiguration.setMode(prefixMode);
+      this.prefixMode = PrefixMode.BLOB;
+    }
+    abfsConfiguration.setMode(this.prefixMode);
     if (abfsConfiguration.getCreateRemoteFileSystemDuringInitialization()) {
       if (this.tryGetFileStatus(new Path(AbfsHttpConstants.ROOT_PATH), tracingContext) == null) {
         try {
