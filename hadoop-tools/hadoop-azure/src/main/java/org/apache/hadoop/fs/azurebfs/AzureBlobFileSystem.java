--- conflicted
+++ resolved
@@ -223,30 +223,24 @@
     this.configuredServiceType = abfsStore.getConfiguredServiceType().equals(
         AbfsServiceType.BLOB) ? "BLOB": "DFS";
 
-<<<<<<< HEAD
-    TracingContext initTracingContext = new TracingContext(clientCorrelationId,
+    TracingContext initFSTracingContext = new TracingContext(clientCorrelationId,
             fileSystemId, FSOperationType.INIT, tracingHeaderFormat, listener);
     if (configuredServiceType.equals("BLOB")) {
-      initTracingContext.setPrimaryRequestIDBlob();
-    }
-=======
-    TracingContext initFSTracingContext = new TracingContext(clientCorrelationId,
-            fileSystemId, FSOperationType.INIT, tracingHeaderFormat, listener);
->>>>>>> 7e673584
-
-    // Check if valid service type is configured even before creating the file system.
+      initFSTracingContext.setPrimaryRequestIDBlob();
+    }
+
+    /*
+     * Validate the service type configured in the URI is valid for account type used.
+     * HNS Account Cannot have Blob Endpoint URI.
+     */
     try {
       abfsConfiguration.validateConfiguredServiceType(
-<<<<<<< HEAD
-          tryGetIsNamespaceEnabled(initTracingContext));
-=======
           tryGetIsNamespaceEnabled(initFSTracingContext));
->>>>>>> 7e673584
     } catch (InvalidConfigurationValueException ex) {
       LOG.debug("File system configured with Invalid Service Type", ex);
       throw ex;
     } catch (AzureBlobFileSystemException ex) {
-      LOG.debug("Enable to determine account type for service type validation", ex);
+      LOG.debug("Failed to determine account type for service type validation", ex);
       throw new InvalidConfigurationValueException(FS_AZURE_ACCOUNT_IS_HNS_ENABLED, ex);
     }
 
@@ -255,13 +249,6 @@
      * Fail initialization of filesystem if the configs are provided. CPK is of
      * two types: GLOBAL_KEY, and ENCRYPTION_CONTEXT.
      */
-<<<<<<< HEAD
-    if ((isEncryptionContextCPK(abfsConfiguration) || isGlobalKeyCPK(
-        abfsConfiguration))
-        && !tryGetIsNamespaceEnabled(new TracingContext(initTracingContext))) {
-      throw new PathIOException(uri.getPath(),
-          CPK_IN_NON_HNS_ACCOUNT_ERROR_MESSAGE);
-=======
     try {
       if ((isEncryptionContextCPK(abfsConfiguration) || isGlobalKeyCPK(
           abfsConfiguration)) && !tryGetIsNamespaceEnabled(new TracingContext(
@@ -275,35 +262,23 @@
     } catch (AzureBlobFileSystemException ex) {
       LOG.debug("Failed to determine account type for service type validation", ex);
       throw new InvalidConfigurationValueException(FS_AZURE_ACCOUNT_IS_HNS_ENABLED, ex);
->>>>>>> 7e673584
     }
 
     // Create the file system if it does not exist.
     if (abfsConfiguration.getCreateRemoteFileSystemDuringInitialization()) {
-<<<<<<< HEAD
-      TracingContext createTracingContext = new TracingContext(initTracingContext);
-      createTracingContext.setOperation(CREATE_FILESYSTEM);
-      if (this.tryGetFileStatus(new Path(AbfsHttpConstants.ROOT_PATH), createTracingContext) == null) {
-        try {
-          this.createFileSystem(createTracingContext);
-=======
       TracingContext createFSTracingContext = new TracingContext(initFSTracingContext);
       createFSTracingContext.setOperation(CREATE_FILESYSTEM);
       if (this.tryGetFileStatus(new Path(AbfsHttpConstants.ROOT_PATH), createFSTracingContext) == null) {
         try {
           this.createFileSystem(createFSTracingContext);
->>>>>>> 7e673584
         } catch (AzureBlobFileSystemException ex) {
           checkException(null, ex, AzureServiceErrorCode.FILE_SYSTEM_ALREADY_EXISTS);
         }
       }
     }
 
-<<<<<<< HEAD
-    getAbfsStore().updateClientWithNamespaceInfo(new TracingContext(initTracingContext));
-
-=======
->>>>>>> 7e673584
+    getAbfsStore().updateClientWithNamespaceInfo(new TracingContext(initFSTracingContext));
+
     LOG.trace("Initiate check for delegation token manager");
     if (UserGroupInformation.isSecurityEnabled()) {
       this.delegationTokenEnabled = abfsConfiguration.isDelegationTokenManagerEnabled();
@@ -880,9 +855,7 @@
     Path qualifiedPath = makeQualified(path);
 
     try {
-      FileStatus fileStatus = getAbfsStore().getFileStatus(qualifiedPath,
-          tracingContext);
-      return fileStatus;
+      return getAbfsStore().getFileStatus(qualifiedPath, tracingContext);
     } catch (AzureBlobFileSystemException ex) {
       checkException(path, ex);
       return null;
