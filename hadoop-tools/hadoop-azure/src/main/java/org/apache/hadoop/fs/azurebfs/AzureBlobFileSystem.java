/**
 * Licensed to the Apache Software Foundation (ASF) under one
 * or more contributor license agreements.  See the NOTICE file
 * distributed with this work for additional information
 * regarding copyright ownership.  The ASF licenses this file
 * to you under the Apache License, Version 2.0 (the
 * "License"); you may not use this file except in compliance
 * with the License.  You may obtain a copy of the License at
 *
 *     http://www.apache.org/licenses/LICENSE-2.0
 *
 * Unless required by applicable law or agreed to in writing, software
 * distributed under the License is distributed on an "AS IS" BASIS,
 * WITHOUT WARRANTIES OR CONDITIONS OF ANY KIND, either express or implied.
 * See the License for the specific language governing permissions and
 * limitations under the License.
 */

package org.apache.hadoop.fs.azurebfs;

import java.io.File;
import java.io.FileNotFoundException;
import java.io.IOException;
import java.io.InputStream;
import java.io.OutputStream;
import java.net.HttpURLConnection;
import java.net.URI;
import java.net.URISyntaxException;
import java.nio.file.AccessDeniedException;
import java.util.HashMap;
import java.util.Hashtable;
import java.util.List;
import java.util.ArrayList;
import java.util.Collections;
import java.util.EnumSet;
import java.util.Map;
import java.util.Optional;
import java.util.UUID;
import java.util.concurrent.Callable;
import java.util.concurrent.CompletableFuture;
import java.util.concurrent.ExecutionException;
import java.util.concurrent.ExecutorService;
import java.util.concurrent.Executors;
import java.util.concurrent.Future;

<<<<<<< HEAD
=======
import org.apache.hadoop.fs.azurebfs.services.AbfsRestOperation;
>>>>>>> 614413d7
import org.apache.hadoop.fs.azurebfs.services.BlobProperty;
import org.apache.hadoop.fs.azurebfs.services.PrefixMode;
import org.apache.hadoop.io.IOUtils;
import org.apache.hadoop.thirdparty.com.google.common.annotations.VisibleForTesting;
import org.apache.hadoop.thirdparty.com.google.common.base.Preconditions;
import org.slf4j.Logger;
import org.slf4j.LoggerFactory;

import org.apache.commons.lang3.ArrayUtils;
import org.apache.hadoop.fs.azurebfs.services.AbfsClient;
import org.apache.hadoop.fs.azurebfs.services.AbfsClientThrottlingIntercept;
import org.apache.hadoop.fs.azurebfs.services.AbfsListStatusRemoteIterator;
import org.apache.hadoop.fs.RemoteIterator;
import org.apache.hadoop.classification.InterfaceStability;
import org.apache.hadoop.conf.Configuration;
import org.apache.hadoop.fs.BlockLocation;
import org.apache.hadoop.fs.CommonPathCapabilities;
import org.apache.hadoop.fs.CreateFlag;
import org.apache.hadoop.fs.FSDataInputStream;
import org.apache.hadoop.fs.FSDataOutputStream;
import org.apache.hadoop.fs.FileAlreadyExistsException;
import org.apache.hadoop.fs.FileStatus;
import org.apache.hadoop.fs.FileSystem;
import org.apache.hadoop.fs.LocatedFileStatus;
import org.apache.hadoop.fs.Path;
import org.apache.hadoop.fs.PathIOException;
import org.apache.hadoop.fs.PathFilter;
import org.apache.hadoop.fs.XAttrSetFlag;
import org.apache.hadoop.fs.azurebfs.constants.AbfsHttpConstants;
import org.apache.hadoop.fs.azurebfs.constants.FileSystemConfigurations;
import org.apache.hadoop.fs.azurebfs.constants.FileSystemUriSchemes;
import org.apache.hadoop.fs.azurebfs.constants.FSOperationType;
import org.apache.hadoop.fs.azurebfs.contracts.exceptions.AbfsRestOperationException;
import org.apache.hadoop.fs.azurebfs.contracts.exceptions.AzureBlobFileSystemException;
import org.apache.hadoop.fs.azurebfs.contracts.exceptions.FileSystemOperationUnhandledException;
import org.apache.hadoop.fs.azurebfs.contracts.exceptions.InvalidUriAuthorityException;
import org.apache.hadoop.fs.azurebfs.contracts.exceptions.InvalidUriException;
import org.apache.hadoop.fs.azurebfs.contracts.exceptions.SASTokenProviderException;
import org.apache.hadoop.fs.azurebfs.contracts.services.AzureServiceErrorCode;
import org.apache.hadoop.fs.azurebfs.security.AbfsDelegationTokenManager;
import org.apache.hadoop.fs.azurebfs.services.AbfsCounters;
import org.apache.hadoop.fs.azurebfs.services.AbfsLocatedFileStatus;
import org.apache.hadoop.fs.azurebfs.utils.Listener;
import org.apache.hadoop.fs.azurebfs.utils.TracingContext;
import org.apache.hadoop.fs.azurebfs.utils.TracingHeaderFormat;
import org.apache.hadoop.fs.impl.AbstractFSBuilderImpl;
import org.apache.hadoop.fs.impl.OpenFileParameters;
import org.apache.hadoop.fs.permission.AclEntry;
import org.apache.hadoop.fs.permission.AclStatus;
import org.apache.hadoop.fs.permission.FsAction;
import org.apache.hadoop.fs.permission.FsPermission;
import org.apache.hadoop.fs.statistics.IOStatistics;
import org.apache.hadoop.fs.statistics.IOStatisticsSource;
import org.apache.hadoop.fs.store.DataBlocks;
import org.apache.hadoop.security.AccessControlException;
import org.apache.hadoop.security.token.Token;
import org.apache.hadoop.security.UserGroupInformation;
import org.apache.hadoop.util.functional.RemoteIterators;
import org.apache.hadoop.util.DurationInfo;
import org.apache.hadoop.util.LambdaUtils;
import org.apache.hadoop.util.Progressable;

import static java.net.HttpURLConnection.HTTP_CONFLICT;
import static org.apache.hadoop.fs.CommonConfigurationKeys.IOSTATISTICS_LOGGING_LEVEL;
import static org.apache.hadoop.fs.CommonConfigurationKeys.IOSTATISTICS_LOGGING_LEVEL_DEFAULT;
import static org.apache.hadoop.fs.azurebfs.AbfsStatistic.*;
import static org.apache.hadoop.fs.azurebfs.constants.AbfsHttpConstants.FORWARD_SLASH;
<<<<<<< HEAD
=======
import static org.apache.hadoop.fs.azurebfs.constants.AbfsHttpConstants.TRUE;
>>>>>>> 614413d7
import static org.apache.hadoop.fs.azurebfs.constants.ConfigurationKeys.DATA_BLOCKS_BUFFER;
import static org.apache.hadoop.fs.azurebfs.constants.ConfigurationKeys.FS_AZURE_BLOCK_UPLOAD_ACTIVE_BLOCKS;
import static org.apache.hadoop.fs.azurebfs.constants.ConfigurationKeys.FS_AZURE_BLOCK_UPLOAD_BUFFER_DIR;
import static org.apache.hadoop.fs.azurebfs.constants.FileSystemConfigurations.BLOCK_UPLOAD_ACTIVE_BLOCKS_DEFAULT;
import static org.apache.hadoop.fs.azurebfs.constants.FileSystemConfigurations.DATA_BLOCKS_BUFFER_DEFAULT;
<<<<<<< HEAD
=======
import static org.apache.hadoop.fs.azurebfs.constants.HttpHeaderConfigurations.X_MS_META_HDI_ISFOLDER;
>>>>>>> 614413d7
import static org.apache.hadoop.fs.azurebfs.services.AbfsErrors.PATH_EXISTS;
import static org.apache.hadoop.fs.impl.PathCapabilitiesSupport.validatePathCapabilityArgs;
import static org.apache.hadoop.fs.statistics.IOStatisticsLogging.logIOStatisticsAtLevel;
import static org.apache.hadoop.util.functional.RemoteIterators.filteringRemoteIterator;
import static org.apache.hadoop.util.functional.RemoteIterators.mappingRemoteIterator;

/**
 * A {@link org.apache.hadoop.fs.FileSystem} for reading and writing files stored on <a
 * href="http://store.azure.com/">Windows Azure</a>
 */
@InterfaceStability.Evolving
public class AzureBlobFileSystem extends FileSystem
    implements IOStatisticsSource {
  public static final Logger LOG = LoggerFactory.getLogger(AzureBlobFileSystem.class);
  private URI uri;
  private Path workingDir;
  private AzureBlobFileSystemStore abfsStore;
  private boolean isClosed;
  private final String fileSystemId = UUID.randomUUID().toString();

  private boolean delegationTokenEnabled = false;
  private AbfsDelegationTokenManager delegationTokenManager;
  private AbfsCounters abfsCounters;
  private String clientCorrelationId;
  private TracingHeaderFormat tracingHeaderFormat;
  private Listener listener;

  /** Name of blockFactory to be used by AbfsOutputStream. */
  private String blockOutputBuffer;
  /** BlockFactory instance to be used. */
  private DataBlocks.BlockFactory blockFactory;
  /** Maximum Active blocks per OutputStream. */
  private int blockOutputActiveBlocks;
  private PrefixMode prefixMode = PrefixMode.DFS;
  private boolean isNamespaceEnabled;

  @Override
  public void initialize(URI uri, Configuration configuration)
      throws IOException {
    uri = ensureAuthority(uri, configuration);
    super.initialize(uri, configuration);
    setConf(configuration);

    LOG.debug("Initializing AzureBlobFileSystem for {}", uri);

    this.uri = URI.create(uri.getScheme() + "://" + uri.getAuthority());
    abfsCounters = new AbfsCountersImpl(uri);
    // name of the blockFactory to be used.
    this.blockOutputBuffer = configuration.getTrimmed(DATA_BLOCKS_BUFFER,
        DATA_BLOCKS_BUFFER_DEFAULT);
    // blockFactory used for this FS instance.
    this.blockFactory =
        DataBlocks.createFactory(FS_AZURE_BLOCK_UPLOAD_BUFFER_DIR,
            configuration, blockOutputBuffer);
    this.blockOutputActiveBlocks =
        configuration.getInt(FS_AZURE_BLOCK_UPLOAD_ACTIVE_BLOCKS,
            BLOCK_UPLOAD_ACTIVE_BLOCKS_DEFAULT);
    if (blockOutputActiveBlocks < 1) {
      blockOutputActiveBlocks = 1;
    }

    // AzureBlobFileSystemStore with params in builder.
    AzureBlobFileSystemStore.AzureBlobFileSystemStoreBuilder
        systemStoreBuilder =
        new AzureBlobFileSystemStore.AzureBlobFileSystemStoreBuilder()
            .withUri(uri)
            .withSecureScheme(this.isSecureScheme())
            .withConfiguration(configuration)
            .withAbfsCounters(abfsCounters)
            .withBlockFactory(blockFactory)
            .withBlockOutputActiveBlocks(blockOutputActiveBlocks)
            .build();

    this.abfsStore = new AzureBlobFileSystemStore(systemStoreBuilder);
    LOG.trace("AzureBlobFileSystemStore init complete");

    final AbfsConfiguration abfsConfiguration = abfsStore
        .getAbfsConfiguration();
    clientCorrelationId = TracingContext.validateClientCorrelationID(
        abfsConfiguration.getClientCorrelationId());
    tracingHeaderFormat = abfsConfiguration.getTracingHeaderFormat();
    this.setWorkingDirectory(this.getHomeDirectory());

    TracingContext tracingContext = new TracingContext(clientCorrelationId,
            fileSystemId, FSOperationType.CREATE_FILESYSTEM, tracingHeaderFormat, listener);
    try {
      isNamespaceEnabled = getIsNamespaceEnabled(tracingContext);
    } catch (AbfsRestOperationException ex) {
      /* since the filesystem has not been created. The API for HNS account would
       * return 404 status.
       */
      if(ex.getStatusCode() == HttpURLConnection.HTTP_NOT_FOUND) {
        isNamespaceEnabled = true;
      } else {
        throw ex;
      }
    }
    if (!isNamespaceEnabled && uri.toString().contains(FileSystemUriSchemes.WASB_DNS_PREFIX)) {
      this.prefixMode = PrefixMode.BLOB;
    }
    abfsConfiguration.setPrefixMode(this.prefixMode);
    if (abfsConfiguration.getCreateRemoteFileSystemDuringInitialization()) {
      if (this.tryGetFileStatus(new Path(AbfsHttpConstants.ROOT_PATH), tracingContext) == null) {
        try {
          this.createFileSystem(tracingContext);
        } catch (AzureBlobFileSystemException ex) {
          checkException(null, ex, AzureServiceErrorCode.FILE_SYSTEM_ALREADY_EXISTS);
        }
      }
    }

    LOG.trace("Initiate check for delegation token manager");
    if (UserGroupInformation.isSecurityEnabled()) {
      this.delegationTokenEnabled = abfsConfiguration.isDelegationTokenManagerEnabled();

      if (this.delegationTokenEnabled) {
        LOG.debug("Initializing DelegationTokenManager for {}", uri);
        this.delegationTokenManager = abfsConfiguration.getDelegationTokenManager();
        delegationTokenManager.bind(getUri(), configuration);
        LOG.debug("Created DelegationTokenManager {}", delegationTokenManager);
      }
    }

    AbfsClientThrottlingIntercept.initializeSingleton(abfsConfiguration.isAutoThrottlingEnabled());

    LOG.debug("Initializing AzureBlobFileSystem for {} complete", uri);
  }

  @Override
  public String toString() {
    final StringBuilder sb = new StringBuilder(
        "AzureBlobFileSystem{");
    sb.append("uri=").append(uri);
    sb.append(", user='").append(abfsStore.getUser()).append('\'');
    sb.append(", primaryUserGroup='").append(abfsStore.getPrimaryGroup()).append('\'');
    sb.append('}');
    return sb.toString();
  }

  public boolean isSecureScheme() {
    return false;
  }

  @Override
  public URI getUri() {
    return this.uri;
  }

  public void registerListener(Listener listener1) {
    listener = listener1;
  }

  @Override
  public FSDataInputStream open(final Path path, final int bufferSize) throws IOException {
    LOG.debug("AzureBlobFileSystem.open path: {} bufferSize: {}", path, bufferSize);
    // bufferSize is unused.
    return open(path, Optional.empty());
  }

  private FSDataInputStream open(final Path path,
      final Optional<Configuration> options) throws IOException {
    statIncrement(CALL_OPEN);
    Path qualifiedPath = makeQualified(path);

    try {
      TracingContext tracingContext = new TracingContext(clientCorrelationId,
          fileSystemId, FSOperationType.OPEN, tracingHeaderFormat,
          listener);
      InputStream inputStream = abfsStore.openFileForRead(qualifiedPath,
          options, statistics, tracingContext);
      return new FSDataInputStream(inputStream);
    } catch(AzureBlobFileSystemException ex) {
      checkException(path, ex);
      return null;
    }
  }

  @Override
  protected CompletableFuture<FSDataInputStream> openFileWithOptions(
      final Path path, final OpenFileParameters parameters) throws IOException {
    LOG.debug("AzureBlobFileSystem.openFileWithOptions path: {}", path);
    AbstractFSBuilderImpl.rejectUnknownMandatoryKeys(
        parameters.getMandatoryKeys(),
        Collections.emptySet(),
        "for " + path);
    return LambdaUtils.eval(
        new CompletableFuture<>(), () ->
            open(path, Optional.of(parameters.getOptions())));
  }

  // This handling makes sure that if request to create file for an existing directory or subpath
  // comes that should fail.
  private void validatePathOrSubPathDoesNotExist(final Path path, TracingContext tracingContext) throws IOException {
    List<BlobProperty> blobList = abfsStore.getListBlobs(path, null,
            tracingContext, 2, true);
    if (blobList.size() > 0 || abfsStore.checkIsDirectory(path, tracingContext)) {
      throw new AbfsRestOperationException(HTTP_CONFLICT,
              AzureServiceErrorCode.PATH_CONFLICT.getErrorCode(),
              PATH_EXISTS,
              null);
    }
  }

  @Override
  public FSDataOutputStream create(final Path f, final FsPermission permission, final boolean overwrite, final int bufferSize,
      final short replication, final long blockSize, final Progressable progress) throws IOException {
    LOG.debug("AzureBlobFileSystem.create path: {} permission: {} overwrite: {} bufferSize: {}",
        f,
        permission,
        overwrite,
        blockSize);

    statIncrement(CALL_CREATE);
    trailingPeriodCheck(f);
    TracingContext tracingContext = new TracingContext(clientCorrelationId,
            fileSystemId, FSOperationType.CREATE, overwrite, tracingHeaderFormat, listener);

    Path qualifiedPath = makeQualified(f);
    // This fix is needed for create idempotency, should throw error if overwrite is false and file status is not null.
    boolean fileOverwrite = overwrite;
    if (!fileOverwrite) {
      FileStatus fileStatus = tryGetFileStatus(qualifiedPath, tracingContext);
      if (fileStatus != null) {
        // path references a file and overwrite is disabled
        throw new FileAlreadyExistsException(f + " already exists");
      }
      fileOverwrite = true;
    }

    if (prefixMode == PrefixMode.BLOB) {
      validatePathOrSubPathDoesNotExist(qualifiedPath, tracingContext);
    }

    try {
<<<<<<< HEAD
      OutputStream outputStream = abfsStore.createFile(qualifiedPath,statistics, fileOverwrite,
=======
      TracingContext tracingContext = new TracingContext(clientCorrelationId,
          fileSystemId, FSOperationType.CREATE, overwrite, tracingHeaderFormat, listener);
      OutputStream outputStream = abfsStore.createFile(qualifiedPath, true, statistics, overwrite,
>>>>>>> 614413d7
          permission == null ? FsPermission.getFileDefault() : permission,
          FsPermission.getUMask(getConf()), tracingContext, null);
      statIncrement(FILES_CREATED);
      return new FSDataOutputStream(outputStream, statistics);
    } catch(AzureBlobFileSystemException ex) {
      checkException(f, ex);
      return null;
    }
  }

  @Override
  @SuppressWarnings("deprecation")
  public FSDataOutputStream createNonRecursive(final Path f, final FsPermission permission,
      final boolean overwrite, final int bufferSize, final short replication, final long blockSize,
      final Progressable progress) throws IOException {

    statIncrement(CALL_CREATE_NON_RECURSIVE);
    final Path parent = f.getParent();
    TracingContext tracingContext = new TracingContext(clientCorrelationId,
        fileSystemId, FSOperationType.CREATE_NON_RECURSIVE, tracingHeaderFormat,
        listener);
    final FileStatus parentFileStatus = tryGetFileStatus(parent, tracingContext);

    if (parentFileStatus == null) {
      throw new FileNotFoundException("Cannot create file "
          + f.getName() + " because parent folder does not exist.");
    }

    return create(f, permission, overwrite, bufferSize, replication, blockSize, progress);
  }

  @Override
  @SuppressWarnings("deprecation")
  public FSDataOutputStream createNonRecursive(final Path f, final FsPermission permission,
      final EnumSet<CreateFlag> flags, final int bufferSize, final short replication, final long blockSize,
      final Progressable progress) throws IOException {

    // Check if file should be appended or overwritten. Assume that the file
    // is overwritten on if the CREATE and OVERWRITE create flags are set.
    final EnumSet<CreateFlag> createflags =
        EnumSet.of(CreateFlag.CREATE, CreateFlag.OVERWRITE);
    final boolean overwrite = flags.containsAll(createflags);

    // Delegate the create non-recursive call.
    return this.createNonRecursive(f, permission, overwrite,
        bufferSize, replication, blockSize, progress);
  }

  @Override
  @SuppressWarnings("deprecation")
  public FSDataOutputStream createNonRecursive(final Path f,
      final boolean overwrite, final int bufferSize, final short replication, final long blockSize,
      final Progressable progress) throws IOException {
    return this.createNonRecursive(f, FsPermission.getFileDefault(),
        overwrite, bufferSize, replication, blockSize, progress);
  }

  @Override
  public FSDataOutputStream append(final Path f, final int bufferSize, final Progressable progress) throws IOException {
    LOG.debug(
        "AzureBlobFileSystem.append path: {} bufferSize: {}",
        f.toString(),
        bufferSize);
    statIncrement(CALL_APPEND);
    Path qualifiedPath = makeQualified(f);

    try {
      TracingContext tracingContext = new TracingContext(clientCorrelationId,
          fileSystemId, FSOperationType.APPEND, tracingHeaderFormat,
          listener);
      OutputStream outputStream = abfsStore
          .openFileForWrite(qualifiedPath, statistics, false, tracingContext);
      return new FSDataOutputStream(outputStream, statistics);
    } catch(AzureBlobFileSystemException ex) {
      checkException(f, ex);
      return null;
    }
  }

  public boolean rename(final Path src, final Path dst) throws IOException {
    LOG.debug("AzureBlobFileSystem.rename src: {} dst: {}", src, dst);
    statIncrement(CALL_RENAME);

    trailingPeriodCheck(dst);

    Path parentFolder = src.getParent();
    if (parentFolder == null) {
      return false;
    }
    Path qualifiedSrcPath = makeQualified(src);
    Path qualifiedDstPath = makeQualified(dst);

    TracingContext tracingContext = new TracingContext(clientCorrelationId,
        fileSystemId, FSOperationType.RENAME, true, tracingHeaderFormat,
        listener);
    // rename under same folder;
    if(makeQualified(parentFolder).equals(qualifiedDstPath)) {
      return tryGetFileStatus(qualifiedSrcPath, tracingContext) != null;
    }

    FileStatus dstFileStatus = null;
    if (qualifiedSrcPath.equals(qualifiedDstPath)) {
      // rename to itself
      // - if it doesn't exist, return false
      // - if it is file, return true
      // - if it is dir, return false.
      dstFileStatus = tryGetFileStatus(qualifiedDstPath, tracingContext);
      if (dstFileStatus == null) {
        return false;
      }
      return dstFileStatus.isDirectory() ? false : true;
    }

    // Non-HNS account need to check dst status on driver side.
    if (!abfsStore.getIsNamespaceEnabled(tracingContext) && dstFileStatus == null) {
      dstFileStatus = tryGetFileStatus(qualifiedDstPath, tracingContext);
    }

    try {
      String sourceFileName = src.getName();
      Path adjustedDst = dst;

      if (dstFileStatus != null) {
        if (!dstFileStatus.isDirectory()) {
          return qualifiedSrcPath.equals(qualifiedDstPath);
        }
        adjustedDst = new Path(dst, sourceFileName);
      }

      qualifiedDstPath = makeQualified(adjustedDst);

      abfsStore.rename(qualifiedSrcPath, qualifiedDstPath, tracingContext);
      return true;
    } catch(AzureBlobFileSystemException ex) {
      LOG.debug("Rename operation failed. ", ex);
      checkException(
              src,
              ex,
              AzureServiceErrorCode.PATH_ALREADY_EXISTS,
              AzureServiceErrorCode.INVALID_RENAME_SOURCE_PATH,
              AzureServiceErrorCode.SOURCE_PATH_NOT_FOUND,
              AzureServiceErrorCode.INVALID_SOURCE_OR_DESTINATION_RESOURCE_TYPE,
              AzureServiceErrorCode.RENAME_DESTINATION_PARENT_PATH_NOT_FOUND,
              AzureServiceErrorCode.INTERNAL_OPERATION_ABORT);
      return false;
    }

  }

  @Override
  public boolean delete(final Path f, final boolean recursive) throws IOException {
    LOG.debug(
        "AzureBlobFileSystem.delete path: {} recursive: {}", f.toString(), recursive);
    statIncrement(CALL_DELETE);
    Path qualifiedPath = makeQualified(f);

    if (f.isRoot()) {
      if (!recursive) {
        return false;
      }

      return deleteRoot();
    }

    try {
      TracingContext tracingContext = new TracingContext(clientCorrelationId,
          fileSystemId, FSOperationType.DELETE, tracingHeaderFormat,
          listener);
      abfsStore.delete(qualifiedPath, recursive, tracingContext);
      return true;
    } catch (AzureBlobFileSystemException ex) {
      checkException(f, ex, AzureServiceErrorCode.PATH_NOT_FOUND);
      return false;
    }

  }

  @Override
  public FileStatus[] listStatus(final Path f) throws IOException {
    LOG.debug(
        "AzureBlobFileSystem.listStatus path: {}", f.toString());
    statIncrement(CALL_LIST_STATUS);
    Path qualifiedPath = makeQualified(f);

    try {
      TracingContext tracingContext = new TracingContext(clientCorrelationId,
          fileSystemId, FSOperationType.LISTSTATUS, true, tracingHeaderFormat,
          listener);
      FileStatus[] result = abfsStore.listStatus(qualifiedPath, tracingContext);
      return result;
    } catch (AzureBlobFileSystemException ex) {
      checkException(f, ex);
      return null;
    }
  }

  /**
   * Increment of an Abfs statistic.
   *
   * @param statistic AbfsStatistic that needs increment.
   */
  private void statIncrement(AbfsStatistic statistic) {
    incrementStatistic(statistic);
  }

  /**
   * Method for incrementing AbfsStatistic by a long value.
   *
   * @param statistic the Statistic to be incremented.
   */
  private void incrementStatistic(AbfsStatistic statistic) {
    if (abfsCounters != null) {
      abfsCounters.incrementCounter(statistic, 1);
    }
  }

  /**
   * Performs a check for (.) until root in the path to throw an exception.
   * The purpose is to differentiate between dir/dir1 and dir/dir1.
   * Without the exception the behavior seen is dir1. will appear
   * to be present without it's actual creation as dir/dir1 and dir/dir1. are
   * treated as identical.
   * @param path the path to be checked for trailing period (.)
   * @throws IllegalArgumentException if the path has a trailing period (.)
   */
  private void trailingPeriodCheck(Path path) throws IllegalArgumentException {
    while (!path.isRoot()){
      String pathToString = path.toString();
      if (pathToString.length() != 0) {
        if (pathToString.charAt(pathToString.length() - 1) == '.') {
          throw new IllegalArgumentException(
              "ABFS does not allow files or directories to end with a dot.");
        }
        path = path.getParent();
      }
      else {
        break;
      }
    }
  }

  @Override
  public boolean mkdirs(final Path f, final FsPermission permission) throws IOException {
    LOG.debug(
        "AzureBlobFileSystem.mkdirs path: {} permissions: {}", f, permission);
    statIncrement(CALL_MKDIRS);
    trailingPeriodCheck(f);

    final Path parentFolder = f.getParent();
    if (parentFolder == null) {
      // Cannot create root
      return true;
    }

    Path qualifiedPath = makeQualified(f);

    try {
      TracingContext tracingContext = new TracingContext(clientCorrelationId,
          fileSystemId, FSOperationType.MKDIR, false, tracingHeaderFormat,
          listener);
      if (prefixMode == PrefixMode.BLOB) {
        checkParentChainForFile(qualifiedPath, tracingContext);

        HashMap<String, String> metadata = new HashMap<>();
        metadata.put(X_MS_META_HDI_ISFOLDER, TRUE);
        abfsStore.createFile(
                qualifiedPath, false, statistics, true,
                permission == null ? FsPermission.getFileDefault() : permission,
                FsPermission.getUMask(getConf()), tracingContext, metadata);
      } else {
        abfsStore.createDirectory(
                qualifiedPath,
                permission == null ? FsPermission.getDirDefault() : permission,
                FsPermission.getUMask(getConf()), tracingContext);
      }
      statIncrement(DIRECTORIES_CREATED);
      return true;
    } catch (AzureBlobFileSystemException ex) {
      checkException(f, ex);
      return true;
    }
  }

  /**
   * Checks for the entire parent hierarchy and returns if any directory exists and
   * throws an exception if any file exists.
   * @param path path to check the hierarchy for.
   * @param tracingContext the tracingcontext.
   * @throws IOException
   */
  private void checkParentChainForFile(Path path, TracingContext tracingContext) throws IOException {
    if (directoryExists(path, tracingContext)) {
      return;
    }
    for (Path current = path.getParent(), parent = current.getParent();
         parent != null; // Stop when you get to the root
         current = parent, parent = current.getParent()) {
      if (directoryExists(current, tracingContext)) {
        break;
      }
    }
  }

  /**
   * Returns true if path is directory.
   * @param path path to verify.
   * @param tracingContext the tracingContext.
   * @return true or false.
   * @throws IOException
   */
  private boolean directoryExists(Path path, TracingContext tracingContext) throws IOException {
    if (abfsStore.getListBlobs(path, path.toUri().getPath() + FORWARD_SLASH,
            tracingContext, 2, false).size() > 0) {
      return true;
    }
    return checkPathIsDirectory(path, tracingContext);
  }

  /**
   * Checks if the path is directory and throws exception if it exists as a file.
   * @param path path to check for file or directory.
   * @param tracingContext the tracingcontext.
   * @return true or false.
   * @throws IOException
   */
  private boolean checkPathIsDirectory(Path path, TracingContext tracingContext) throws IOException {
    AbfsRestOperation op;
    try {
      op = getAbfsClient().getBlobProperty(path, tracingContext);
    } catch (AzureBlobFileSystemException ex) {
      if (ex instanceof AbfsRestOperationException) {
        if (((AbfsRestOperationException) ex).getStatusCode() != HttpURLConnection.HTTP_NOT_FOUND) {
          throw ex;
        }
      }
      return false; // return false if the path does not exist
    }
    if (op.hasResult()) {
      String isFolder = op.getResult().getResponseHeader(X_MS_META_HDI_ISFOLDER);
      boolean isDir = isFolder != null && isFolder.equalsIgnoreCase(TRUE);
      // If the path is not a directory shows a file exists in the parent hierarchy.
      if (!isDir) {
        throw new AbfsRestOperationException(HTTP_CONFLICT,
                AzureServiceErrorCode.PATH_CONFLICT.getErrorCode(),
                PATH_EXISTS,
                null);
      }
      return true;
    }
    return false; // return false if the operation has no result
  }

  @Override
  public synchronized void close() throws IOException {
    if (isClosed) {
      return;
    }
    // does all the delete-on-exit calls, and may be slow.
    super.close();
    LOG.debug("AzureBlobFileSystem.close");
    if (getConf() != null) {
      String iostatisticsLoggingLevel =
          getConf().getTrimmed(IOSTATISTICS_LOGGING_LEVEL,
              IOSTATISTICS_LOGGING_LEVEL_DEFAULT);
      logIOStatisticsAtLevel(LOG, iostatisticsLoggingLevel, getIOStatistics());
    }
    IOUtils.cleanupWithLogger(LOG, abfsStore, delegationTokenManager);
    this.isClosed = true;
    if (LOG.isDebugEnabled()) {
      LOG.debug("Closing Abfs: {}", toString());
    }
  }

  @Override
  public FileStatus getFileStatus(final Path f) throws IOException {
      TracingContext tracingContext = new TracingContext(clientCorrelationId,
          fileSystemId, FSOperationType.GET_FILESTATUS, tracingHeaderFormat,
          listener);
      return getFileStatus(f, tracingContext);
  }

  private FileStatus getFileStatus(final Path path,
      TracingContext tracingContext) throws IOException {
    LOG.debug("AzureBlobFileSystem.getFileStatus path: {}", path);
    statIncrement(CALL_GET_FILE_STATUS);
    Path qualifiedPath = makeQualified(path);

    try {
      return abfsStore.getFileStatus(qualifiedPath, tracingContext);
    } catch(AzureBlobFileSystemException ex) {
      checkException(path, ex);
      return null;
    }
  }

  /**
   * Break the current lease on an ABFS file if it exists. A lease that is broken cannot be
   * renewed. A new lease may be obtained on the file immediately.
   *
   * @param f file name
   * @throws IOException on any exception while breaking the lease
   */
  public void breakLease(final Path f) throws IOException {
    LOG.debug("AzureBlobFileSystem.breakLease path: {}", f);

    Path qualifiedPath = makeQualified(f);

    try (DurationInfo ignored = new DurationInfo(LOG, false, "Break lease for %s",
        qualifiedPath)) {
      TracingContext tracingContext = new TracingContext(clientCorrelationId,
          fileSystemId, FSOperationType.BREAK_LEASE, tracingHeaderFormat,
          listener);
      abfsStore.breakLease(qualifiedPath, tracingContext);
    } catch(AzureBlobFileSystemException ex) {
      checkException(f, ex);
    }
  }

  /**
   * Qualify a path to one which uses this FileSystem and, if relative,
   * made absolute.
   * @param path to qualify.
   * @return this path if it contains a scheme and authority and is absolute, or
   * a new path that includes a path and authority and is fully qualified
   * @see Path#makeQualified(URI, Path)
   * @throws IllegalArgumentException if the path has a schema/URI different
   * from this FileSystem.
   */
  @Override
  public Path makeQualified(Path path) {
    // To support format: abfs://{dfs.nameservices}/file/path,
    // path need to be first converted to URI, then get the raw path string,
    // during which {dfs.nameservices} will be omitted.
    if (path != null) {
      String uriPath = path.toUri().getPath();
      path = uriPath.isEmpty() ? path : new Path(uriPath);
    }
    return super.makeQualified(path);
  }


  @Override
  public Path getWorkingDirectory() {
    return this.workingDir;
  }

  @Override
  public void setWorkingDirectory(final Path newDir) {
    if (newDir.isAbsolute()) {
      this.workingDir = newDir;
    } else {
      this.workingDir = new Path(workingDir, newDir);
    }
  }

  @Override
  public String getScheme() {
    return FileSystemUriSchemes.ABFS_SCHEME;
  }

  @Override
  public Path getHomeDirectory() {
    return makeQualified(new Path(
            FileSystemConfigurations.USER_HOME_DIRECTORY_PREFIX
                + "/" + abfsStore.getUser()));
  }

  /**
   * Return an array containing hostnames, offset and size of
   * portions of the given file. For ABFS we'll just lie and give
   * fake hosts to make sure we get many splits in MR jobs.
   */
  @Override
  public BlockLocation[] getFileBlockLocations(FileStatus file,
      long start, long len) {
    if (file == null) {
      return null;
    }

    if ((start < 0) || (len < 0)) {
      throw new IllegalArgumentException("Invalid start or len parameter");
    }

    if (file.getLen() < start) {
      return new BlockLocation[0];
    }
    final String blobLocationHost = abfsStore.getAbfsConfiguration().getAzureBlockLocationHost();

    final String[] name = { blobLocationHost };
    final String[] host = { blobLocationHost };
    long blockSize = file.getBlockSize();
    if (blockSize <= 0) {
      throw new IllegalArgumentException(
          "The block size for the given file is not a positive number: "
              + blockSize);
    }
    int numberOfLocations = (int) (len / blockSize)
        + ((len % blockSize == 0) ? 0 : 1);
    BlockLocation[] locations = new BlockLocation[numberOfLocations];
    for (int i = 0; i < locations.length; i++) {
      long currentOffset = start + (i * blockSize);
      long currentLength = Math.min(blockSize, start + len - currentOffset);
      locations[i] = new BlockLocation(name, host, currentOffset, currentLength);
    }

    return locations;
  }

  @Override
  protected void finalize() throws Throwable {
    LOG.debug("finalize() called.");
    close();
    super.finalize();
  }

  /**
   * Get the username of the FS.
   * @return the short name of the user who instantiated the FS
   */
  public String getOwnerUser() {
    return abfsStore.getUser();
  }

  /**
   * Get the group name of the owner of the FS.
   * @return primary group name
   */
  public String getOwnerUserPrimaryGroup() {
    return abfsStore.getPrimaryGroup();
  }

  private boolean deleteRoot() throws IOException {
    LOG.debug("Deleting root content");

    final ExecutorService executorService = Executors.newFixedThreadPool(10);

    try {
      final FileStatus[] ls = listStatus(makeQualified(new Path(File.separator)));
      final ArrayList<Future> deleteTasks = new ArrayList<>();
      for (final FileStatus fs : ls) {
        final Future deleteTask = executorService.submit(new Callable<Void>() {
          @Override
          public Void call() throws Exception {
            delete(fs.getPath(), fs.isDirectory());
            if (fs.isDirectory()) {
              statIncrement(DIRECTORIES_DELETED);
            } else {
              statIncrement(FILES_DELETED);
            }
            return null;
          }
        });
        deleteTasks.add(deleteTask);
      }

      for (final Future deleteTask : deleteTasks) {
        execute("deleteRoot", new Callable<Void>() {
          @Override
          public Void call() throws Exception {
            deleteTask.get();
            return null;
          }
        });
      }
    }
    finally {
      executorService.shutdownNow();
    }

    return true;
  }

   /**
   * Set owner of a path (i.e. a file or a directory).
   * The parameters owner and group cannot both be null.
   *
   * @param path  The path
   * @param owner If it is null, the original username remains unchanged.
   * @param group If it is null, the original groupname remains unchanged.
   */
  @Override
  public void setOwner(final Path path, final String owner, final String group)
      throws IOException {
    LOG.debug(
        "AzureBlobFileSystem.setOwner path: {}", path);
    TracingContext tracingContext = new TracingContext(clientCorrelationId,
        fileSystemId, FSOperationType.SET_OWNER, true, tracingHeaderFormat,
        listener);

    if (!getIsNamespaceEnabled(tracingContext)) {
      super.setOwner(path, owner, group);
      return;
    }

    if ((owner == null || owner.isEmpty()) && (group == null || group.isEmpty())) {
      throw new IllegalArgumentException("A valid owner or group must be specified.");
    }

    Path qualifiedPath = makeQualified(path);

    try {
      abfsStore.setOwner(qualifiedPath,
              owner,
              group,
              tracingContext);
    } catch (AzureBlobFileSystemException ex) {
      checkException(path, ex);
    }
  }

  /**
   * Set the value of an attribute for a path.
   *
   * @param path The path on which to set the attribute
   * @param name The attribute to set
   * @param value The byte value of the attribute to set (encoded in latin-1)
   * @param flag The mode in which to set the attribute
   * @throws IOException If there was an issue setting the attribute on Azure
   * @throws IllegalArgumentException If name is null or empty or if value is null
   */
  @Override
  public void setXAttr(final Path path, final String name, final byte[] value, final EnumSet<XAttrSetFlag> flag)
      throws IOException {
    LOG.debug("AzureBlobFileSystem.setXAttr path: {}", path);

    if (name == null || name.isEmpty() || value == null) {
      throw new IllegalArgumentException("A valid name and value must be specified.");
    }

    Path qualifiedPath = makeQualified(path);

    try {
      TracingContext tracingContext = new TracingContext(clientCorrelationId,
          fileSystemId, FSOperationType.SET_ATTR, true, tracingHeaderFormat,
          listener);
      Hashtable<String, String> properties = abfsStore
          .getPathStatus(qualifiedPath, tracingContext);
      String xAttrName = ensureValidAttributeName(name);
      boolean xAttrExists = properties.containsKey(xAttrName);
      XAttrSetFlag.validate(name, xAttrExists, flag);

      String xAttrValue = abfsStore.decodeAttribute(value);
      properties.put(xAttrName, xAttrValue);
      abfsStore.setPathProperties(qualifiedPath, properties, tracingContext);
    } catch (AzureBlobFileSystemException ex) {
      checkException(path, ex);
    }
  }

  /**
   * Get the value of an attribute for a path.
   *
   * @param path The path on which to get the attribute
   * @param name The attribute to get
   * @return The bytes of the attribute's value (encoded in latin-1)
   *         or null if the attribute does not exist
   * @throws IOException If there was an issue getting the attribute from Azure
   * @throws IllegalArgumentException If name is null or empty
   */
  @Override
  public byte[] getXAttr(final Path path, final String name)
      throws IOException {
    LOG.debug("AzureBlobFileSystem.getXAttr path: {}", path);

    if (name == null || name.isEmpty()) {
      throw new IllegalArgumentException("A valid name must be specified.");
    }

    Path qualifiedPath = makeQualified(path);

    byte[] value = null;
    try {
      TracingContext tracingContext = new TracingContext(clientCorrelationId,
          fileSystemId, FSOperationType.GET_ATTR, true, tracingHeaderFormat,
          listener);
      Hashtable<String, String> properties = abfsStore
          .getPathStatus(qualifiedPath, tracingContext);
      String xAttrName = ensureValidAttributeName(name);
      if (properties.containsKey(xAttrName)) {
        String xAttrValue = properties.get(xAttrName);
        value = abfsStore.encodeAttribute(xAttrValue);
      }
    } catch (AzureBlobFileSystemException ex) {
      checkException(path, ex);
    }
    return value;
  }

  private static String ensureValidAttributeName(String attribute) {
    // to avoid HTTP 400 Bad Request, InvalidPropertyName
    return attribute.replace('.', '_');
  }

  /**
   * Set permission of a path.
   *
   * @param path       The path
   * @param permission Access permission
   */
  @Override
  public void setPermission(final Path path, final FsPermission permission)
      throws IOException {
    LOG.debug("AzureBlobFileSystem.setPermission path: {}", path);
    TracingContext tracingContext = new TracingContext(clientCorrelationId,
        fileSystemId, FSOperationType.SET_PERMISSION, true, tracingHeaderFormat, listener);

    if (!getIsNamespaceEnabled(tracingContext)) {
      super.setPermission(path, permission);
      return;
    }

    if (permission == null) {
      throw new IllegalArgumentException("The permission can't be null");
    }

    Path qualifiedPath = makeQualified(path);

    try {
      abfsStore.setPermission(qualifiedPath, permission, tracingContext);
    } catch (AzureBlobFileSystemException ex) {
      checkException(path, ex);
    }
  }

  /**
   * Modifies ACL entries of files and directories.  This method can add new ACL
   * entries or modify the permissions on existing ACL entries.  All existing
   * ACL entries that are not specified in this call are retained without
   * changes.  (Modifications are merged into the current ACL.)
   *
   * @param path    Path to modify
   * @param aclSpec List of AbfsAclEntry describing modifications
   * @throws IOException if an ACL could not be modified
   */
  @Override
  public void modifyAclEntries(final Path path, final List<AclEntry> aclSpec)
      throws IOException {
    LOG.debug("AzureBlobFileSystem.modifyAclEntries path: {}", path);
    TracingContext tracingContext = new TracingContext(clientCorrelationId,
        fileSystemId, FSOperationType.MODIFY_ACL, true, tracingHeaderFormat,
        listener);

    if (!getIsNamespaceEnabled(tracingContext)) {
      throw new UnsupportedOperationException(
          "modifyAclEntries is only supported by storage accounts with the "
          + "hierarchical namespace enabled.");
    }

    if (aclSpec == null || aclSpec.isEmpty()) {
      throw new IllegalArgumentException("The value of the aclSpec parameter is invalid.");
    }

    Path qualifiedPath = makeQualified(path);

    try {
      abfsStore.modifyAclEntries(qualifiedPath, aclSpec, tracingContext);
    } catch (AzureBlobFileSystemException ex) {
      checkException(path, ex);
    }
  }

  /**
   * Removes ACL entries from files and directories.  Other ACL entries are
   * retained.
   *
   * @param path    Path to modify
   * @param aclSpec List of AclEntry describing entries to remove
   * @throws IOException if an ACL could not be modified
   */
  @Override
  public void removeAclEntries(final Path path, final List<AclEntry> aclSpec)
      throws IOException {
    LOG.debug("AzureBlobFileSystem.removeAclEntries path: {}", path);
    TracingContext tracingContext = new TracingContext(clientCorrelationId,
        fileSystemId, FSOperationType.REMOVE_ACL_ENTRIES, true,
        tracingHeaderFormat, listener);

    if (!getIsNamespaceEnabled(tracingContext)) {
      throw new UnsupportedOperationException(
          "removeAclEntries is only supported by storage accounts with the "
          + "hierarchical namespace enabled.");
    }

    if (aclSpec == null || aclSpec.isEmpty()) {
      throw new IllegalArgumentException("The aclSpec argument is invalid.");
    }

    Path qualifiedPath = makeQualified(path);

    try {
      abfsStore.removeAclEntries(qualifiedPath, aclSpec, tracingContext);
    } catch (AzureBlobFileSystemException ex) {
      checkException(path, ex);
    }
  }

  /**
   * Removes all default ACL entries from files and directories.
   *
   * @param path Path to modify
   * @throws IOException if an ACL could not be modified
   */
  @Override
  public void removeDefaultAcl(final Path path) throws IOException {
    LOG.debug("AzureBlobFileSystem.removeDefaultAcl path: {}", path);
    TracingContext tracingContext = new TracingContext(clientCorrelationId,
        fileSystemId, FSOperationType.REMOVE_DEFAULT_ACL, true,
        tracingHeaderFormat, listener);

    if (!getIsNamespaceEnabled(tracingContext)) {
      throw new UnsupportedOperationException(
          "removeDefaultAcl is only supported by storage accounts with the "
          + "hierarchical namespace enabled.");
    }

    Path qualifiedPath = makeQualified(path);

    try {
      abfsStore.removeDefaultAcl(qualifiedPath, tracingContext);
    } catch (AzureBlobFileSystemException ex) {
      checkException(path, ex);
    }
  }

  /**
   * Removes all but the base ACL entries of files and directories.  The entries
   * for user, group, and others are retained for compatibility with permission
   * bits.
   *
   * @param path Path to modify
   * @throws IOException if an ACL could not be removed
   */
  @Override
  public void removeAcl(final Path path) throws IOException {
    LOG.debug("AzureBlobFileSystem.removeAcl path: {}", path);
    TracingContext tracingContext = new TracingContext(clientCorrelationId,
        fileSystemId, FSOperationType.REMOVE_ACL, true, tracingHeaderFormat,
        listener);

    if (!getIsNamespaceEnabled(tracingContext)) {
      throw new UnsupportedOperationException(
          "removeAcl is only supported by storage accounts with the "
          + "hierarchical namespace enabled.");
    }

    Path qualifiedPath = makeQualified(path);

    try {
      abfsStore.removeAcl(qualifiedPath, tracingContext);
    } catch (AzureBlobFileSystemException ex) {
      checkException(path, ex);
    }
  }

  /**
   * Fully replaces ACL of files and directories, discarding all existing
   * entries.
   *
   * @param path    Path to modify
   * @param aclSpec List of AclEntry describing modifications, must include
   *                entries for user, group, and others for compatibility with
   *                permission bits.
   * @throws IOException if an ACL could not be modified
   */
  @Override
  public void setAcl(final Path path, final List<AclEntry> aclSpec)
      throws IOException {
    LOG.debug("AzureBlobFileSystem.setAcl path: {}", path);
    TracingContext tracingContext = new TracingContext(clientCorrelationId,
        fileSystemId, FSOperationType.SET_ACL, true, tracingHeaderFormat,
        listener);

    if (!getIsNamespaceEnabled(tracingContext)) {
      throw new UnsupportedOperationException(
          "setAcl is only supported by storage accounts with the hierarchical "
          + "namespace enabled.");
    }

    if (aclSpec == null || aclSpec.size() == 0) {
      throw new IllegalArgumentException("The aclSpec argument is invalid.");
    }

    Path qualifiedPath = makeQualified(path);

    try {
      abfsStore.setAcl(qualifiedPath, aclSpec, tracingContext);
    } catch (AzureBlobFileSystemException ex) {
      checkException(path, ex);
    }
  }

  /**
   * Gets the ACL of a file or directory.
   *
   * @param path Path to get
   * @return AbfsAclStatus describing the ACL of the file or directory
   * @throws IOException if an ACL could not be read
   */
  @Override
  public AclStatus getAclStatus(final Path path) throws IOException {
    LOG.debug("AzureBlobFileSystem.getAclStatus path: {}", path);
    TracingContext tracingContext = new TracingContext(clientCorrelationId,
        fileSystemId, FSOperationType.GET_ACL_STATUS, true, tracingHeaderFormat, listener);

    if (!getIsNamespaceEnabled(tracingContext)) {
      throw new UnsupportedOperationException(
          "getAclStatus is only supported by storage account with the "
          + "hierarchical namespace enabled.");
    }

    Path qualifiedPath = makeQualified(path);

    try {
      return abfsStore.getAclStatus(qualifiedPath, tracingContext);
    } catch (AzureBlobFileSystemException ex) {
      checkException(path, ex);
      return null;
    }
  }

  /**
   * Checks if the user can access a path.  The mode specifies which access
   * checks to perform.  If the requested permissions are granted, then the
   * method returns normally.  If access is denied, then the method throws an
   * {@link AccessControlException}.
   *
   * @param path Path to check
   * @param mode type of access to check
   * @throws AccessControlException        if access is denied
   * @throws java.io.FileNotFoundException if the path does not exist
   * @throws IOException                   see specific implementation
   */
  @Override
  public void access(final Path path, final FsAction mode) throws IOException {
    LOG.debug("AzureBlobFileSystem.access path : {}, mode : {}", path, mode);
    Path qualifiedPath = makeQualified(path);
    try {
      TracingContext tracingContext = new TracingContext(clientCorrelationId,
          fileSystemId, FSOperationType.ACCESS, tracingHeaderFormat,
          listener);
      this.abfsStore.access(qualifiedPath, mode, tracingContext);
    } catch (AzureBlobFileSystemException ex) {
      checkCheckAccessException(path, ex);
    }
  }

  /**
   * Incrementing exists() calls from superclass for statistic collection.
   *
   * @param f source path.
   * @return true if the path exists.
   * @throws IOException
   */
  @Override
  public boolean exists(Path f) throws IOException {
    statIncrement(CALL_EXIST);
    return super.exists(f);
  }

  @Override
  public RemoteIterator<FileStatus> listStatusIterator(Path path)
      throws IOException {
    LOG.debug("AzureBlobFileSystem.listStatusIterator path : {}", path);
    if (abfsStore.getAbfsConfiguration().enableAbfsListIterator()) {
      TracingContext tracingContext = new TracingContext(clientCorrelationId,
          fileSystemId, FSOperationType.LISTSTATUS, true, tracingHeaderFormat, listener);
      AbfsListStatusRemoteIterator abfsLsItr =
          new AbfsListStatusRemoteIterator(getFileStatus(path, tracingContext), abfsStore,
              tracingContext);
      return RemoteIterators.typeCastingRemoteIterator(abfsLsItr);
    } else {
      return super.listStatusIterator(path);
    }
  }

  /**
   * Incremental listing of located status entries,
   * preserving etags.
   * @param path path to list
   * @param filter a path filter
   * @return iterator of results.
   * @throws FileNotFoundException source path not found.
   * @throws IOException other values.
   */
  @Override
  protected RemoteIterator<LocatedFileStatus> listLocatedStatus(
      final Path path,
      final PathFilter filter)
      throws FileNotFoundException, IOException {

    LOG.debug("AzureBlobFileSystem.listStatusIterator path : {}", path);
    // get a paged iterator over the source data, filtering out non-matching
    // entries.
    final RemoteIterator<FileStatus> sourceEntries = filteringRemoteIterator(
        listStatusIterator(path),
        (st) -> filter.accept(st.getPath()));
    // and then map that to a remote iterator of located file status
    // entries, propagating any etags.
    return mappingRemoteIterator(sourceEntries,
        st -> new AbfsLocatedFileStatus(st,
            st.isFile()
                ? getFileBlockLocations(st, 0, st.getLen())
                : null));
  }

  private FileStatus tryGetFileStatus(final Path f, TracingContext tracingContext) {
    try {
      return getFileStatus(f, tracingContext);
    } catch (IOException ex) {
      LOG.debug("File not found {}", f);
      statIncrement(ERROR_IGNORED);
      return null;
    }
  }

  private boolean fileSystemExists() throws IOException {
    LOG.debug(
            "AzureBlobFileSystem.fileSystemExists uri: {}", uri);
    try {
      TracingContext tracingContext = new TracingContext(clientCorrelationId,
          fileSystemId, FSOperationType.TEST_OP, tracingHeaderFormat, listener);
      abfsStore.getFilesystemProperties(tracingContext);
    } catch (AzureBlobFileSystemException ex) {
      try {
        checkException(null, ex);
        // Because HEAD request won't contain message body,
        // there is not way to get the storage error code
        // workaround here is to check its status code.
      } catch (FileNotFoundException e) {
        statIncrement(ERROR_IGNORED);
        return false;
      }
    }
    return true;
  }

  private void createFileSystem(TracingContext tracingContext) throws IOException {
    LOG.debug(
        "AzureBlobFileSystem.createFileSystem uri: {}", uri);
    try {
      abfsStore.createFilesystem(tracingContext);
    } catch (AzureBlobFileSystemException ex) {
      checkException(null, ex);
    }
  }

  private URI ensureAuthority(URI uri, final Configuration conf) {

    Preconditions.checkNotNull(uri, "uri");

    if (uri.getAuthority() == null) {
      final URI defaultUri = FileSystem.getDefaultUri(conf);

      if (defaultUri != null && isAbfsScheme(defaultUri.getScheme())) {
        try {
          // Reconstruct the URI with the authority from the default URI.
          uri = new URI(
              uri.getScheme(),
              defaultUri.getAuthority(),
              uri.getPath(),
              uri.getQuery(),
              uri.getFragment());
        } catch (URISyntaxException e) {
          // This should never happen.
          throw new IllegalArgumentException(new InvalidUriException(uri.toString()));
        }
      }
    }

    if (uri.getAuthority() == null) {
      throw new IllegalArgumentException(new InvalidUriAuthorityException(uri.toString()));
    }

    return uri;
  }

  private boolean isAbfsScheme(final String scheme) {
    if (scheme == null) {
      return false;
    }

    if (scheme.equals(FileSystemUriSchemes.ABFS_SCHEME)
        || scheme.equals(FileSystemUriSchemes.ABFS_SECURE_SCHEME)) {
      return true;
    }

    return false;
  }

  @VisibleForTesting
  <T> FileSystemOperation<T> execute(
      final String scopeDescription,
      final Callable<T> callableFileOperation) throws IOException {
    return execute(scopeDescription, callableFileOperation, null);
  }

  @VisibleForTesting
  <T> FileSystemOperation<T> execute(
      final String scopeDescription,
      final Callable<T> callableFileOperation,
      T defaultResultValue) throws IOException {

    try {
      final T executionResult = callableFileOperation.call();
      return new FileSystemOperation<>(executionResult, null);
    } catch (AbfsRestOperationException abfsRestOperationException) {
      return new FileSystemOperation<>(defaultResultValue, abfsRestOperationException);
    } catch (AzureBlobFileSystemException azureBlobFileSystemException) {
      throw new IOException(azureBlobFileSystemException);
    } catch (Exception exception) {
      if (exception instanceof ExecutionException) {
        exception = (Exception) getRootCause(exception);
      }
      final FileSystemOperationUnhandledException fileSystemOperationUnhandledException
          = new FileSystemOperationUnhandledException(exception);
      throw new IOException(fileSystemOperationUnhandledException);
    }
  }

  private void checkCheckAccessException(final Path path,
      final AzureBlobFileSystemException exception) throws IOException {
    if (exception instanceof AbfsRestOperationException) {
      AbfsRestOperationException ere = (AbfsRestOperationException) exception;
      if (ere.getStatusCode() == HttpURLConnection.HTTP_FORBIDDEN) {
        throw (IOException) new AccessControlException(ere.getMessage())
            .initCause(exception);
      }
    }
    checkException(path, exception);
  }

  /**
   * Given a path and exception, choose which IOException subclass
   * to create.
   * Will return if and only iff the error code is in the list of allowed
   * error codes.
   * @param path path of operation triggering exception; may be null
   * @param exception the exception caught
   * @param allowedErrorCodesList varargs list of error codes.
   * @throws IOException if the exception error code is not on the allowed list.
   */
  @VisibleForTesting
  static void checkException(final Path path,
                              final AzureBlobFileSystemException exception,
                              final AzureServiceErrorCode... allowedErrorCodesList) throws IOException {
    if (exception instanceof AbfsRestOperationException) {
      AbfsRestOperationException ere = (AbfsRestOperationException) exception;

      if (ArrayUtils.contains(allowedErrorCodesList, ere.getErrorCode())) {
        return;
      }
      //AbfsRestOperationException.getMessage() contains full error info including path/uri.
      String message = ere.getMessage();

      switch (ere.getStatusCode()) {
      case HttpURLConnection.HTTP_NOT_FOUND:
        throw (IOException) new FileNotFoundException(message)
            .initCause(exception);
      case HTTP_CONFLICT:
        throw (IOException) new FileAlreadyExistsException(message)
            .initCause(exception);
      case HttpURLConnection.HTTP_FORBIDDEN:
      case HttpURLConnection.HTTP_UNAUTHORIZED:
        throw (IOException) new AccessDeniedException(message)
            .initCause(exception);
      default:
        throw ere;
      }
    } else if (exception instanceof SASTokenProviderException) {
      throw exception;
    } else {
      if (path == null) {
        throw exception;
      }
      // record info of path
      throw new PathIOException(path.toString(), exception);
    }
  }

  /**
   * Gets the root cause of a provided {@link Throwable}.  If there is no cause for the
   * {@link Throwable} provided into this function, the original {@link Throwable} is returned.
   *
   * @param throwable starting {@link Throwable}
   * @return root cause {@link Throwable}
   */
  private Throwable getRootCause(Throwable throwable) {
    if (throwable == null) {
      throw new IllegalArgumentException("throwable can not be null");
    }

    Throwable result = throwable;
    while (result.getCause() != null) {
      result = result.getCause();
    }

    return result;
  }

  /**
   * Get a delegation token from remote service endpoint if
   * 'fs.azure.enable.kerberos.support' is set to 'true', and
   * 'fs.azure.enable.delegation.token' is set to 'true'.
   * @param renewer the account name that is allowed to renew the token.
   * @return delegation token
   * @throws IOException thrown when getting the current user.
   */
  @Override
  public synchronized Token<?> getDelegationToken(final String renewer) throws IOException {
    statIncrement(CALL_GET_DELEGATION_TOKEN);
    return this.delegationTokenEnabled ? this.delegationTokenManager.getDelegationToken(renewer)
        : super.getDelegationToken(renewer);
  }

  /**
   * If Delegation tokens are enabled, the canonical service name of
   * this filesystem is the filesystem URI.
   * @return either the filesystem URI as a string, or null.
   */
  @Override
  public String getCanonicalServiceName() {
    String name = null;
    if (delegationTokenManager != null) {
      name = delegationTokenManager.getCanonicalServiceName();
    }
    return name != null ? name : super.getCanonicalServiceName();
  }

  @VisibleForTesting
  FileSystem.Statistics getFsStatistics() {
    return this.statistics;
  }

  @VisibleForTesting
  void setListenerOperation(FSOperationType operation) {
    listener.setOperation(operation);
  }

  @VisibleForTesting
  static class FileSystemOperation<T> {
    private final T result;
    private final AbfsRestOperationException exception;

    FileSystemOperation(final T result, final AbfsRestOperationException exception) {
      this.result = result;
      this.exception = exception;
    }

    public boolean failed() {
      return this.exception != null;
    }
  }

  @VisibleForTesting
  AzureBlobFileSystemStore getAbfsStore() {
    return abfsStore;
  }

  @VisibleForTesting
  AbfsClient getAbfsClient() {
    return abfsStore.getClient();
  }

  /**
   * Get any Delegation Token manager created by the filesystem.
   * @return the DT manager or null.
   */
  @VisibleForTesting
  AbfsDelegationTokenManager getDelegationTokenManager() {
    return delegationTokenManager;
  }

  @VisibleForTesting
  boolean getIsNamespaceEnabled(TracingContext tracingContext)
      throws AzureBlobFileSystemException {
    return abfsStore.getIsNamespaceEnabled(tracingContext);
  }

  /**
   * Returns the counter() map in IOStatistics containing all the counters
   * and their values.
   *
   * @return Map of IOStatistics counters.
   */
  @VisibleForTesting
  Map<String, Long> getInstrumentationMap() {
    return abfsCounters.toMap();
  }

  @VisibleForTesting
  String getFileSystemId() {
    return fileSystemId;
  }

  @VisibleForTesting
  String getClientCorrelationId() {
    return clientCorrelationId;
  }

  @Override
  public boolean hasPathCapability(final Path path, final String capability)
      throws IOException {
    // qualify the path to make sure that it refers to the current FS.
    final Path p = makeQualified(path);
    switch (validatePathCapabilityArgs(p, capability)) {
    case CommonPathCapabilities.FS_PERMISSIONS:
    case CommonPathCapabilities.FS_APPEND:
    case CommonPathCapabilities.ETAGS_AVAILABLE:
    case CommonPathCapabilities.ETAGS_PRESERVED_IN_RENAME:
      return true;
    case CommonPathCapabilities.FS_ACLS:
      return getIsNamespaceEnabled(
          new TracingContext(clientCorrelationId, fileSystemId,
              FSOperationType.HAS_PATH_CAPABILITY, tracingHeaderFormat,
              listener));
    default:
      return super.hasPathCapability(p, capability);
    }
  }

  /**
   * Getter for IOStatistic instance in AzureBlobFilesystem.
   *
   * @return the IOStatistic instance from abfsCounters.
   */
  @Override
  public IOStatistics getIOStatistics() {
    return abfsCounters != null ? abfsCounters.getIOStatistics() : null;
  }
}<|MERGE_RESOLUTION|>--- conflicted
+++ resolved
@@ -43,10 +43,7 @@
 import java.util.concurrent.Executors;
 import java.util.concurrent.Future;
 
-<<<<<<< HEAD
-=======
 import org.apache.hadoop.fs.azurebfs.services.AbfsRestOperation;
->>>>>>> 614413d7
 import org.apache.hadoop.fs.azurebfs.services.BlobProperty;
 import org.apache.hadoop.fs.azurebfs.services.PrefixMode;
 import org.apache.hadoop.io.IOUtils;
@@ -114,19 +111,13 @@
 import static org.apache.hadoop.fs.CommonConfigurationKeys.IOSTATISTICS_LOGGING_LEVEL_DEFAULT;
 import static org.apache.hadoop.fs.azurebfs.AbfsStatistic.*;
 import static org.apache.hadoop.fs.azurebfs.constants.AbfsHttpConstants.FORWARD_SLASH;
-<<<<<<< HEAD
-=======
 import static org.apache.hadoop.fs.azurebfs.constants.AbfsHttpConstants.TRUE;
->>>>>>> 614413d7
 import static org.apache.hadoop.fs.azurebfs.constants.ConfigurationKeys.DATA_BLOCKS_BUFFER;
 import static org.apache.hadoop.fs.azurebfs.constants.ConfigurationKeys.FS_AZURE_BLOCK_UPLOAD_ACTIVE_BLOCKS;
 import static org.apache.hadoop.fs.azurebfs.constants.ConfigurationKeys.FS_AZURE_BLOCK_UPLOAD_BUFFER_DIR;
 import static org.apache.hadoop.fs.azurebfs.constants.FileSystemConfigurations.BLOCK_UPLOAD_ACTIVE_BLOCKS_DEFAULT;
 import static org.apache.hadoop.fs.azurebfs.constants.FileSystemConfigurations.DATA_BLOCKS_BUFFER_DEFAULT;
-<<<<<<< HEAD
-=======
 import static org.apache.hadoop.fs.azurebfs.constants.HttpHeaderConfigurations.X_MS_META_HDI_ISFOLDER;
->>>>>>> 614413d7
 import static org.apache.hadoop.fs.azurebfs.services.AbfsErrors.PATH_EXISTS;
 import static org.apache.hadoop.fs.impl.PathCapabilitiesSupport.validatePathCapabilityArgs;
 import static org.apache.hadoop.fs.statistics.IOStatisticsLogging.logIOStatisticsAtLevel;
@@ -361,13 +352,7 @@
     }
 
     try {
-<<<<<<< HEAD
-      OutputStream outputStream = abfsStore.createFile(qualifiedPath,statistics, fileOverwrite,
-=======
-      TracingContext tracingContext = new TracingContext(clientCorrelationId,
-          fileSystemId, FSOperationType.CREATE, overwrite, tracingHeaderFormat, listener);
-      OutputStream outputStream = abfsStore.createFile(qualifiedPath, true, statistics, overwrite,
->>>>>>> 614413d7
+      OutputStream outputStream = abfsStore.createFile(qualifiedPath, statistics, overwrite,
           permission == null ? FsPermission.getFileDefault() : permission,
           FsPermission.getUMask(getConf()), tracingContext, null);
       statIncrement(FILES_CREATED);
@@ -633,8 +618,7 @@
 
         HashMap<String, String> metadata = new HashMap<>();
         metadata.put(X_MS_META_HDI_ISFOLDER, TRUE);
-        abfsStore.createFile(
-                qualifiedPath, false, statistics, true,
+        abfsStore.createFile(qualifiedPath, statistics, true,
                 permission == null ? FsPermission.getFileDefault() : permission,
                 FsPermission.getUMask(getConf()), tracingContext, metadata);
       } else {
