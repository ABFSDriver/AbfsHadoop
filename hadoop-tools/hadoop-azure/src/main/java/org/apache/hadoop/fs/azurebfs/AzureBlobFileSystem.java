--- conflicted
+++ resolved
@@ -225,13 +225,7 @@
         }
       }
     }
-<<<<<<< HEAD
-
     abfsStore.validateConfiguredServiceType(getInitTracingContext());
-
-=======
-    abfsStore.validateConfiguredServiceType(getInitTracingContext());
->>>>>>> 7e198c20
     /*
      * Non-hierarchical-namespace account can not have a customer-provided-key(CPK).
      * Fail initialization of filesystem if the configs are provided. CPK is of
