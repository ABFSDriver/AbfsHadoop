--- conflicted
+++ resolved
@@ -222,16 +222,12 @@
         }
       }
     }
-<<<<<<< HEAD
-    abfsStore.validateConfiguredServiceType(getInitTracingContext());
-=======
 
     // Check if valid service type is configured.
     abfsConfiguration.validateConfiguredServiceType(getIsNamespaceEnabled(
         new TracingContext(clientCorrelationId, fileSystemId,
             FSOperationType.INIT, tracingHeaderFormat, listener)));
 
->>>>>>> 36eceac9
     /*
      * Non-hierarchical-namespace account can not have a customer-provided-key(CPK).
      * Fail initialization of filesystem if the configs are provided. CPK is of
