/**
 * Licensed to the Apache Software Foundation (ASF) under one
 * or more contributor license agreements.  See the NOTICE file
 * distributed with this work for additional information
 * regarding copyright ownership.  The ASF licenses this file
 * to you under the Apache License, Version 2.0 (the
 * "License"); you may not use this file except in compliance
 * with the License.  You may obtain a copy of the License at
 *
 *     http://www.apache.org/licenses/LICENSE-2.0
 *
 * Unless required by applicable law or agreed to in writing, software
 * distributed under the License is distributed on an "AS IS" BASIS,
 * WITHOUT WARRANTIES OR CONDITIONS OF ANY KIND, either express or implied.
 * See the License for the specific language governing permissions and
 * limitations under the License.
 */

package org.apache.hadoop.fs.azurebfs.services;

/**
 * The REST operation type (Read, Append, Other ).
 */
public enum AbfsRestOperationType {
    CreateFileSystem,
    CreateContainer,
    GetFileSystemProperties,
    GetContainerProperties,
    SetFileSystemProperties,
    SetContainerProperties,
    ListPaths,
    ListBlobs,
    DeleteFileSystem,
    DeleteContainer,
    CreatePath,
    PutBlob,
    PutBlock,
    PutBlockList,
    RenamePath,
    GetAcl,
    GetPathProperties,
    GetPathStatus,
    GetBlockList,
    SetAcl,
    SetOwner,
    SetPathProperties,
    SetPermissions,
    Append,
    Flush,
    ReadFile,
    GetBlob,
    DeletePath,
    DeleteBlob,
    CheckAccess,
    LeasePath,
    LeaseBlob,
<<<<<<< HEAD
    CopyBlob,
    GetBlobProperties;
=======
    CopyBlob
>>>>>>> 690c8e03
}<|MERGE_RESOLUTION|>--- conflicted
+++ resolved
@@ -54,10 +54,6 @@
     CheckAccess,
     LeasePath,
     LeaseBlob,
-<<<<<<< HEAD
     CopyBlob,
     GetBlobProperties;
-=======
-    CopyBlob
->>>>>>> 690c8e03
 }