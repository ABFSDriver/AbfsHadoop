/**
 * Licensed to the Apache Software Foundation (ASF) under one
 * or more contributor license agreements.  See the NOTICE file
 * distributed with this work for additional information
 * regarding copyright ownership.  The ASF licenses this file
 * to you under the Apache License, Version 2.0 (the
 * "License"); you may not use this file except in compliance
 * with the License.  You may obtain a copy of the License at
 *
 *     http://www.apache.org/licenses/LICENSE-2.0
 *
 * Unless required by applicable law or agreed to in writing, software
 * distributed under the License is distributed on an "AS IS" BASIS,
 * WITHOUT WARRANTIES OR CONDITIONS OF ANY KIND, either express or implied.
 * See the License for the specific language governing permissions and
 * limitations under the License.
 */
package org.apache.hadoop.fs.azurebfs;

import java.io.Closeable;
import java.io.File;
import java.io.IOException;
import java.io.OutputStream;
import java.lang.reflect.InvocationTargetException;
import java.io.UnsupportedEncodingException;
import java.net.HttpURLConnection;
import java.net.MalformedURLException;
import java.net.URI;
import java.net.URISyntaxException;
import java.net.URL;
import java.nio.ByteBuffer;
import java.nio.CharBuffer;
import java.nio.charset.CharacterCodingException;
import java.nio.charset.Charset;
import java.nio.charset.CharsetDecoder;
import java.nio.charset.CharsetEncoder;
import java.nio.charset.StandardCharsets;
import java.text.SimpleDateFormat;
import java.time.Instant;
import java.util.ArrayList;
import java.util.Arrays;
import java.util.Collections;
import java.util.Date;
import java.util.HashMap;
import java.util.HashSet;
import java.util.Hashtable;
import java.util.List;
import java.util.Locale;
import java.util.Map;
import java.util.Optional;
import java.util.Set;
import java.util.WeakHashMap;
import java.util.concurrent.ExecutionException;
import java.util.concurrent.ExecutorService;
import java.util.concurrent.TimeUnit;

import org.apache.hadoop.classification.VisibleForTesting;
<<<<<<< HEAD
import org.apache.hadoop.fs.azurebfs.constants.AbfsServiceType;
import org.apache.hadoop.fs.azurebfs.contracts.exceptions.UnsupportedAbfsOperationException;
=======
import org.apache.hadoop.fs.azurebfs.contracts.exceptions.InvalidConfigurationValueException;
>>>>>>> e0971bb4
import org.apache.hadoop.fs.azurebfs.extensions.EncryptionContextProvider;
import org.apache.hadoop.fs.azurebfs.security.ContextProviderEncryptionAdapter;
import org.apache.hadoop.fs.azurebfs.security.ContextEncryptionAdapter;
import org.apache.hadoop.fs.azurebfs.security.NoContextEncryptionAdapter;
import org.apache.hadoop.fs.azurebfs.services.AbfsBlobClient;
import org.apache.hadoop.fs.azurebfs.services.AbfsClientHandler;
import org.apache.hadoop.fs.azurebfs.services.AbfsClientRenameResult;
import org.apache.hadoop.fs.azurebfs.services.AbfsDfsClient;
import org.apache.hadoop.fs.azurebfs.services.RenameAtomicity;
import org.apache.hadoop.fs.azurebfs.utils.EncryptionType;
import org.apache.hadoop.fs.azurebfs.utils.NamespaceUtil;
import org.apache.hadoop.fs.impl.BackReference;
import org.apache.hadoop.fs.PathIOException;

import org.apache.hadoop.util.Preconditions;
import org.apache.hadoop.thirdparty.com.google.common.base.Strings;
import org.apache.hadoop.thirdparty.com.google.common.util.concurrent.Futures;
import org.apache.hadoop.thirdparty.com.google.common.util.concurrent.ListenableFuture;
import org.slf4j.Logger;
import org.slf4j.LoggerFactory;

import org.apache.hadoop.classification.InterfaceAudience;
import org.apache.hadoop.classification.InterfaceStability;
import org.apache.hadoop.conf.Configuration;
import org.apache.hadoop.fs.EtagSource;
import org.apache.hadoop.fs.FileStatus;
import org.apache.hadoop.fs.FileSystem;
import org.apache.hadoop.fs.Path;
import org.apache.hadoop.fs.azurebfs.constants.AbfsHttpConstants;
import org.apache.hadoop.fs.azurebfs.constants.FileSystemUriSchemes;
import org.apache.hadoop.fs.azurebfs.constants.FileSystemConfigurations;
import org.apache.hadoop.fs.azurebfs.constants.HttpHeaderConfigurations;
import org.apache.hadoop.fs.azurebfs.contracts.exceptions.AbfsRestOperationException;
import org.apache.hadoop.fs.azurebfs.contracts.exceptions.AzureBlobFileSystemException;
import org.apache.hadoop.fs.azurebfs.contracts.exceptions.ConcurrentWriteOperationDetectedException;
import org.apache.hadoop.fs.azurebfs.contracts.exceptions.FileSystemOperationUnhandledException;
import org.apache.hadoop.fs.azurebfs.contracts.exceptions.InvalidAbfsRestOperationException;
import org.apache.hadoop.fs.azurebfs.contracts.exceptions.InvalidFileSystemPropertyException;
import org.apache.hadoop.fs.azurebfs.contracts.exceptions.InvalidUriAuthorityException;
import org.apache.hadoop.fs.azurebfs.contracts.exceptions.InvalidUriException;
import org.apache.hadoop.fs.azurebfs.contracts.services.AzureServiceErrorCode;
import org.apache.hadoop.fs.azurebfs.contracts.services.ListResultEntrySchema;
import org.apache.hadoop.fs.azurebfs.contracts.services.ListResultSchema;
import org.apache.hadoop.fs.azurebfs.contracts.exceptions.TrileanConversionException;
import org.apache.hadoop.fs.azurebfs.enums.Trilean;
import org.apache.hadoop.fs.azurebfs.extensions.SASTokenProvider;
import org.apache.hadoop.fs.azurebfs.extensions.ExtensionHelper;
import org.apache.hadoop.fs.azurebfs.oauth2.AccessTokenProvider;
import org.apache.hadoop.fs.azurebfs.oauth2.AzureADAuthenticator;
import org.apache.hadoop.fs.azurebfs.oauth2.IdentityTransformer;
import org.apache.hadoop.fs.azurebfs.oauth2.IdentityTransformerInterface;
import org.apache.hadoop.fs.azurebfs.services.AbfsAclHelper;
import org.apache.hadoop.fs.azurebfs.services.AbfsClient;
import org.apache.hadoop.fs.azurebfs.services.AbfsClientContext;
import org.apache.hadoop.fs.azurebfs.services.AbfsClientContextBuilder;
import org.apache.hadoop.fs.azurebfs.services.AbfsCounters;
import org.apache.hadoop.fs.azurebfs.services.AbfsHttpOperation;
import org.apache.hadoop.fs.azurebfs.services.AbfsInputStream;
import org.apache.hadoop.fs.azurebfs.services.AbfsInputStreamContext;
import org.apache.hadoop.fs.azurebfs.services.AbfsInputStreamStatisticsImpl;
import org.apache.hadoop.fs.azurebfs.services.AbfsOutputStream;
import org.apache.hadoop.fs.azurebfs.services.AbfsOutputStreamContext;
import org.apache.hadoop.fs.azurebfs.services.AbfsOutputStreamStatisticsImpl;
import org.apache.hadoop.fs.azurebfs.services.AbfsPermission;
import org.apache.hadoop.fs.azurebfs.services.AbfsRestOperation;
import org.apache.hadoop.fs.azurebfs.services.AuthType;
import org.apache.hadoop.fs.azurebfs.services.ExponentialRetryPolicy;
import org.apache.hadoop.fs.azurebfs.services.StaticRetryPolicy;
import org.apache.hadoop.fs.azurebfs.services.AbfsLease;
import org.apache.hadoop.fs.azurebfs.services.SharedKeyCredentials;
import org.apache.hadoop.fs.azurebfs.services.AbfsPerfTracker;
import org.apache.hadoop.fs.azurebfs.services.AbfsPerfInfo;
import org.apache.hadoop.fs.azurebfs.services.ListingSupport;
import org.apache.hadoop.fs.azurebfs.utils.Base64;
import org.apache.hadoop.fs.azurebfs.utils.CRC64;
import org.apache.hadoop.fs.azurebfs.utils.DateTimeUtils;
import org.apache.hadoop.fs.azurebfs.utils.TracingContext;
import org.apache.hadoop.fs.azurebfs.utils.UriUtils;
import org.apache.hadoop.fs.impl.OpenFileParameters;
import org.apache.hadoop.fs.permission.AclEntry;
import org.apache.hadoop.fs.permission.AclStatus;
import org.apache.hadoop.fs.permission.FsAction;
import org.apache.hadoop.fs.permission.FsPermission;
import org.apache.hadoop.fs.store.DataBlocks;
import org.apache.hadoop.io.IOUtils;
import org.apache.hadoop.security.UserGroupInformation;
import org.apache.hadoop.util.BlockingThreadPoolExecutorService;
import org.apache.hadoop.util.SemaphoredDelegatingExecutor;
import org.apache.hadoop.util.concurrent.HadoopExecutors;
import org.apache.http.client.utils.URIBuilder;

import static java.net.HttpURLConnection.HTTP_CONFLICT;
import static org.apache.hadoop.fs.CommonConfigurationKeysPublic.FS_DEFAULT_NAME_KEY;
import static org.apache.hadoop.fs.azurebfs.AbfsStatistic.METADATA_INCOMPLETE_RENAME_FAILURES;
import static org.apache.hadoop.fs.azurebfs.AbfsStatistic.RENAME_RECOVERY;
import static org.apache.hadoop.fs.azurebfs.constants.AbfsHttpConstants.CHAR_EQUALS;
import static org.apache.hadoop.fs.azurebfs.constants.AbfsHttpConstants.CHAR_FORWARD_SLASH;
import static org.apache.hadoop.fs.azurebfs.constants.AbfsHttpConstants.CHAR_HYPHEN;
import static org.apache.hadoop.fs.azurebfs.constants.AbfsHttpConstants.CHAR_PLUS;
import static org.apache.hadoop.fs.azurebfs.constants.AbfsHttpConstants.CHAR_STAR;
import static org.apache.hadoop.fs.azurebfs.constants.AbfsHttpConstants.CHAR_UNDERSCORE;
import static org.apache.hadoop.fs.azurebfs.constants.AbfsHttpConstants.DIRECTORY;
import static org.apache.hadoop.fs.azurebfs.constants.AbfsHttpConstants.FILE;
import static org.apache.hadoop.fs.azurebfs.constants.AbfsHttpConstants.ROOT_PATH;
import static org.apache.hadoop.fs.azurebfs.constants.AbfsHttpConstants.SINGLE_WHITE_SPACE;
import static org.apache.hadoop.fs.azurebfs.constants.AbfsHttpConstants.TOKEN_VERSION;
import static org.apache.hadoop.fs.azurebfs.constants.ConfigurationKeys.AZURE_ABFS_ENDPOINT;
import static org.apache.hadoop.fs.azurebfs.constants.ConfigurationKeys.AZURE_FOOTER_READ_BUFFER_SIZE;
import static org.apache.hadoop.fs.azurebfs.constants.ConfigurationKeys.FS_AZURE_BUFFERED_PREAD_DISABLE;
import static org.apache.hadoop.fs.azurebfs.constants.ConfigurationKeys.FS_AZURE_FNS_ACCOUNT_SERVICE_TYPE;
import static org.apache.hadoop.fs.azurebfs.constants.ConfigurationKeys.FS_AZURE_IDENTITY_TRANSFORM_CLASS;
import static org.apache.hadoop.fs.azurebfs.constants.FileSystemConfigurations.INFINITE_LEASE_DURATION;
import static org.apache.hadoop.fs.azurebfs.constants.HttpHeaderConfigurations.X_MS_ENCRYPTION_CONTEXT;
import static org.apache.hadoop.fs.azurebfs.utils.PathUtils.getRelativePath;

/**
 * Provides the bridging logic between Hadoop's abstract filesystem and Azure Storage.
 */
@InterfaceAudience.Public
@InterfaceStability.Evolving
public class AzureBlobFileSystemStore implements Closeable, ListingSupport {
  private static final Logger LOG = LoggerFactory.getLogger(AzureBlobFileSystemStore.class);

  private AbfsClient client;
  private AbfsClientHandler clientHandler;
  private URI uri;
  private String userName;
  private String primaryUserGroup;
  private static final String TOKEN_DATE_PATTERN = "yyyy-MM-dd'T'HH:mm:ss.SSSSSSS'Z'";
  private static final String XMS_PROPERTIES_ENCODING = "ISO-8859-1";
  private static final int GET_SET_AGGREGATE_COUNT = 2;

  private final Map<AbfsLease, Object> leaseRefs;

  private final AbfsConfiguration abfsConfiguration;
  private final Set<String> azureAtomicRenameDirSet;
  private Set<String> azureInfiniteLeaseDirSet;
  private Trilean isNamespaceEnabled;
  private final AuthType authType;
  private final UserGroupInformation userGroupInformation;
  private final IdentityTransformerInterface identityTransformer;
  private final AbfsPerfTracker abfsPerfTracker;
  private final AbfsCounters abfsCounters;

  /**
   * The set of directories where we should store files as append blobs.
   */
  private Set<String> appendBlobDirSet;

  /** BlockFactory being used by this instance.*/
  private DataBlocks.BlockFactory blockFactory;
  /** Number of active data blocks per AbfsOutputStream */
  private int blockOutputActiveBlocks;
  /** Bounded ThreadPool for this instance. */
  private ExecutorService boundedThreadPool;

  /** ABFS instance reference to be held by the store to avoid GC close. */
  private BackReference fsBackRef;

  private final AzureBlobFileSystem.GetCreateCallback fsCreateCallback;
  private final AzureBlobFileSystem.GetReadCallback fsReadCallback;

  /**
   * FileSystem Store for {@link AzureBlobFileSystem} for Abfs operations.
   * Built using the {@link AzureBlobFileSystemStoreBuilder} with parameters
   * required.
   * @param abfsStoreBuilder Builder for AzureBlobFileSystemStore.
   * @throws IOException Throw IOE in case of failure during constructing.
   */
  public AzureBlobFileSystemStore(
      AzureBlobFileSystemStoreBuilder abfsStoreBuilder) throws IOException {
    this.uri = abfsStoreBuilder.uri;
    String[] authorityParts = authorityParts(uri);
    final String fileSystemName = authorityParts[0];
    final String accountName = authorityParts[1];
    this.fsBackRef = abfsStoreBuilder.fsBackRef;
    this.fsCreateCallback = abfsStoreBuilder.fsCreateCallback;
    this.fsReadCallback = abfsStoreBuilder.fsReadCallback;

    leaseRefs = Collections.synchronizedMap(new WeakHashMap<>());

    try {
      this.abfsConfiguration = new AbfsConfiguration(
          abfsStoreBuilder.configuration, accountName, identifyAbfsServiceType());
    } catch (IllegalAccessException exception) {
      throw new FileSystemOperationUnhandledException(exception);
    }

    LOG.trace("AbfsConfiguration init complete");

    this.isNamespaceEnabled = abfsConfiguration.getIsNamespaceEnabledAccount();

    this.userGroupInformation = UserGroupInformation.getCurrentUser();
    this.userName = userGroupInformation.getShortUserName();
    LOG.trace("UGI init complete");
    if (!abfsConfiguration.getSkipUserGroupMetadataDuringInitialization()) {
      try {
        this.primaryUserGroup = userGroupInformation.getPrimaryGroupName();
      } catch (IOException ex) {
        LOG.error("Failed to get primary group for {}, using user name as primary group name", userName);
        this.primaryUserGroup = userName;
      }
    } else {
      //Provide a default group name
      this.primaryUserGroup = userName;
    }
    LOG.trace("primaryUserGroup is {}", this.primaryUserGroup);

    this.azureAtomicRenameDirSet = new HashSet<>(Arrays.asList(
        abfsConfiguration.getAzureAtomicRenameDirs().split(AbfsHttpConstants.COMMA)));
    updateInfiniteLeaseDirs();
    this.authType = abfsConfiguration.getAuthType(accountName);
    boolean usingOauth = (authType == AuthType.OAuth);
    boolean useHttps = (usingOauth || abfsConfiguration.isHttpsAlwaysUsed()) ? true : abfsStoreBuilder.isSecureScheme;
    this.abfsPerfTracker = new AbfsPerfTracker(fileSystemName, accountName, this.abfsConfiguration);
    this.abfsCounters = abfsStoreBuilder.abfsCounters;
    initializeClient(uri, fileSystemName, accountName, useHttps);
    final Class<? extends IdentityTransformerInterface> identityTransformerClass =
        abfsStoreBuilder.configuration.getClass(FS_AZURE_IDENTITY_TRANSFORM_CLASS, IdentityTransformer.class,
            IdentityTransformerInterface.class);
    try {
      this.identityTransformer =
          identityTransformerClass.getConstructor(Configuration.class).newInstance(abfsStoreBuilder.configuration);
    } catch (IllegalAccessException | InstantiationException | IllegalArgumentException | InvocationTargetException | NoSuchMethodException e) {
      throw new IOException(e);
    }
    LOG.trace("IdentityTransformer init complete");

    // Extract the directories that should contain append blobs
    String appendBlobDirs = abfsConfiguration.getAppendBlobDirs();
    if (appendBlobDirs.trim().isEmpty()) {
      this.appendBlobDirSet = new HashSet<String>();
    } else {
      this.appendBlobDirSet = new HashSet<>(Arrays.asList(
          abfsConfiguration.getAppendBlobDirs().split(AbfsHttpConstants.COMMA)));
    }
    this.blockFactory = abfsStoreBuilder.blockFactory;
    this.blockOutputActiveBlocks = abfsStoreBuilder.blockOutputActiveBlocks;
    this.boundedThreadPool = BlockingThreadPoolExecutorService.newInstance(
        abfsConfiguration.getWriteMaxConcurrentRequestCount(),
        abfsConfiguration.getMaxWriteRequestsToQueue(),
        10L, TimeUnit.SECONDS,
        "abfs-bounded");
  }

  public void validateConfiguredServiceType(TracingContext tracingContext)
      throws AzureBlobFileSystemException {
    if (getIsNamespaceEnabled(tracingContext) && getConfiguredServiceType() == AbfsServiceType.BLOB) {
      // This could be because of either wrongly configured url or wrongly configured fns service type.
      if(identifyAbfsServiceType() == AbfsServiceType.BLOB) {
        throw new InvalidConfigurationValueException(FS_DEFAULT_NAME_KEY);
      }
      throw new InvalidConfigurationValueException(FS_AZURE_FNS_ACCOUNT_SERVICE_TYPE);
    }
  }

  /**
   * Checks if the given key in Azure Storage should be stored as a page
   * blob instead of block blob.
   */
  public boolean isAppendBlobKey(String key) {
    return isKeyForDirectorySet(key, appendBlobDirSet);
  }

  /**
   * @return local user name.
   * */
  public String getUser() {
    return this.userName;
  }

  /**
  * @return primary group that user belongs to.
  * */
  public String getPrimaryGroup() {
    return this.primaryUserGroup;
  }

  @Override
  public void close() throws IOException {
    List<ListenableFuture<?>> futures = new ArrayList<>();
    for (AbfsLease lease : leaseRefs.keySet()) {
      if (lease == null) {
        continue;
      }
      ListenableFuture<?> future = client.submit(() -> lease.free());
      futures.add(future);
    }
    try {
      Futures.allAsList(futures).get();
      // shutdown the threadPool and set it to null.
      HadoopExecutors.shutdown(boundedThreadPool, LOG,
          30, TimeUnit.SECONDS);
      boundedThreadPool = null;
    } catch (InterruptedException e) {
      LOG.error("Interrupted freeing leases", e);
      Thread.currentThread().interrupt();
    } catch (ExecutionException e) {
      LOG.error("Error freeing leases", e);
    } finally {
      IOUtils.cleanupWithLogger(LOG, client);
    }
  }

  byte[] encodeAttribute(String value) throws UnsupportedEncodingException {
    return value.getBytes(XMS_PROPERTIES_ENCODING);
  }

  String decodeAttribute(byte[] value) throws UnsupportedEncodingException {
    return new String(value, XMS_PROPERTIES_ENCODING);
  }

  private String[] authorityParts(URI uri) throws InvalidUriAuthorityException, InvalidUriException {
    final String authority = uri.getRawAuthority();
    if (null == authority) {
      throw new InvalidUriAuthorityException(uri.toString());
    }

    if (!authority.contains(AbfsHttpConstants.AZURE_DISTRIBUTED_FILE_SYSTEM_AUTHORITY_DELIMITER)) {
      throw new InvalidUriAuthorityException(uri.toString());
    }

    final String[] authorityParts = authority.split(AbfsHttpConstants.AZURE_DISTRIBUTED_FILE_SYSTEM_AUTHORITY_DELIMITER, 2);

    if (authorityParts.length < 2 || authorityParts[0] != null
        && authorityParts[0].isEmpty()) {
      final String errMsg = String
              .format("'%s' has a malformed authority, expected container name. "
                      + "Authority takes the form "
                      + FileSystemUriSchemes.ABFS_SCHEME + "://[<container name>@]<account name>",
                      uri.toString());
      throw new InvalidUriException(errMsg);
    }
    return authorityParts;
  }

  public boolean getIsNamespaceEnabled(TracingContext tracingContext)
      throws AzureBlobFileSystemException {
    try {
      return this.isNamespaceEnabled.toBoolean();
    } catch (TrileanConversionException e) {
      LOG.debug("isNamespaceEnabled is UNKNOWN; fall back and determine through"
          + " getAcl server call", e);
    }

    isNamespaceEnabled = Trilean.getTrilean(NamespaceUtil.isNamespaceEnabled(client, tracingContext));
    return isNamespaceEnabled.toBoolean();
  }

  @VisibleForTesting
  URIBuilder getURIBuilder(final String hostName, boolean isSecure) {
    String scheme = isSecure ? FileSystemUriSchemes.HTTPS_SCHEME : FileSystemUriSchemes.HTTP_SCHEME;

    final URIBuilder uriBuilder = new URIBuilder();
    uriBuilder.setScheme(scheme);

    // For testing purposes, an IP address and port may be provided to override
    // the host specified in the FileSystem URI.  Also note that the format of
    // the Azure Storage Service URI changes from
    // http[s]://[account][domain-suffix]/[filesystem] to
    // http[s]://[ip]:[port]/[account]/[filesystem].
    String endPoint = abfsConfiguration.get(AZURE_ABFS_ENDPOINT);
    if (endPoint == null || !endPoint.contains(AbfsHttpConstants.COLON)) {
      uriBuilder.setHost(hostName);
      return uriBuilder;
    }

    // Split ip and port
    String[] data = endPoint.split(AbfsHttpConstants.COLON);
    if (data.length != 2) {
      throw new RuntimeException(String.format("ABFS endpoint is not set correctly : %s, "
              + "Do not specify scheme when using {IP}:{PORT}", endPoint));
    }
    uriBuilder.setHost(data[0].trim());
    uriBuilder.setPort(Integer.parseInt(data[1].trim()));
    uriBuilder.setPath("/" + UriUtils.extractAccountNameFromHostName(hostName));

    return uriBuilder;
  }

  public AbfsConfiguration getAbfsConfiguration() {
    return this.abfsConfiguration;
  }

  public Hashtable<String, String> getFilesystemProperties(
      TracingContext tracingContext) throws AzureBlobFileSystemException {
    try (AbfsPerfInfo perfInfo = startTracking("getFilesystemProperties",
            "getFilesystemProperties")) {
      LOG.debug("getFilesystemProperties for filesystem: {}",
              client.getFileSystem());

      final Hashtable<String, String> parsedXmsProperties;

      final AbfsRestOperation op = client
          .getFilesystemProperties(tracingContext);
      perfInfo.registerResult(op.getResult());

      final String xMsProperties = op.getResult().getResponseHeader(HttpHeaderConfigurations.X_MS_PROPERTIES);

      parsedXmsProperties = parseCommaSeparatedXmsProperties(xMsProperties);
      perfInfo.registerSuccess(true);

      return parsedXmsProperties;
    }
  }

  public void setFilesystemProperties(
      final Hashtable<String, String> properties, TracingContext tracingContext)
      throws AzureBlobFileSystemException {
    if (properties == null || properties.isEmpty()) {
      LOG.trace("setFilesystemProperties no properties present");
      return;
    }

    LOG.debug("setFilesystemProperties for filesystem: {} with properties: {}",
            client.getFileSystem(),
            properties);

    try (AbfsPerfInfo perfInfo = startTracking("setFilesystemProperties",
            "setFilesystemProperties")) {
      final String commaSeparatedProperties;
      try {
        commaSeparatedProperties = convertXmsPropertiesToCommaSeparatedString(properties);
      } catch (CharacterCodingException ex) {
        throw new InvalidAbfsRestOperationException(ex);
      }

      final AbfsRestOperation op = client
          .setFilesystemProperties(commaSeparatedProperties, tracingContext);
      perfInfo.registerResult(op.getResult()).registerSuccess(true);
    }
  }

  public Hashtable<String, String> getPathStatus(final Path path,
      TracingContext tracingContext) throws IOException {
    try (AbfsPerfInfo perfInfo = startTracking("getPathStatus", "getPathStatus")){
      LOG.debug("getPathStatus for filesystem: {} path: {}",
              client.getFileSystem(),
              path);

      final Hashtable<String, String> parsedXmsProperties;
      final String relativePath = getRelativePath(path);
      final ContextEncryptionAdapter contextEncryptionAdapter
          = createEncryptionAdapterFromServerStoreContext(relativePath,
          tracingContext);
      final AbfsRestOperation op = client
          .getPathStatus(relativePath, true, tracingContext,
              contextEncryptionAdapter);
      perfInfo.registerResult(op.getResult());
      contextEncryptionAdapter.destroy();

      final String xMsProperties = op.getResult().getResponseHeader(HttpHeaderConfigurations.X_MS_PROPERTIES);

      parsedXmsProperties = parseCommaSeparatedXmsProperties(xMsProperties);

      perfInfo.registerSuccess(true);

      return parsedXmsProperties;
    }
  }

  /**
   * Creates an object of {@link ContextEncryptionAdapter}
   * from a file path. It calls {@link  org.apache.hadoop.fs.azurebfs.services.AbfsClient
   * #getPathStatus(String, boolean, TracingContext, EncryptionAdapter)} method to get
   * contextValue (x-ms-encryption-context) from the server. The contextValue is passed
   * to the constructor of EncryptionAdapter to create the required object of
   * EncryptionAdapter.
   * @param path Path of the file for which the object of EncryptionAdapter is required.
   * @return <ul>
   *   <li>
   *     {@link NoContextEncryptionAdapter}: if encryptionType is not of type
   *     {@link org.apache.hadoop.fs.azurebfs.utils.EncryptionType#ENCRYPTION_CONTEXT}.
   *   </li>
   *   <li>
   *     new object of {@link ContextProviderEncryptionAdapter} containing required encryptionKeys for the give file:
   *     if encryptionType is of type {@link org.apache.hadoop.fs.azurebfs.utils.EncryptionType#ENCRYPTION_CONTEXT}.
   *   </li>
   * </ul>
   */
  private ContextEncryptionAdapter createEncryptionAdapterFromServerStoreContext(final String path,
      final TracingContext tracingContext) throws IOException {
    if (client.getEncryptionType() != EncryptionType.ENCRYPTION_CONTEXT) {
      return NoContextEncryptionAdapter.getInstance();
    }
    final String responseHeaderEncryptionContext = client.getPathStatus(path,
            false, tracingContext, null).getResult()
        .getResponseHeader(X_MS_ENCRYPTION_CONTEXT);
    if (responseHeaderEncryptionContext == null) {
      throw new PathIOException(path,
          "EncryptionContext not present in GetPathStatus response");
    }
    byte[] encryptionContext = responseHeaderEncryptionContext.getBytes(
        StandardCharsets.UTF_8);

    try {
      return new ContextProviderEncryptionAdapter(client.getEncryptionContextProvider(),
          new Path(path).toUri().getPath(), encryptionContext);
    } catch (IOException e) {
      LOG.debug("Could not initialize EncryptionAdapter");
      throw e;
    }
  }

  public void setPathProperties(final Path path,
      final Hashtable<String, String> properties, TracingContext tracingContext)
      throws IOException {
    try (AbfsPerfInfo perfInfo = startTracking("setPathProperties", "setPathProperties")){
      LOG.debug("setPathProperties for filesystem: {} path: {} with properties: {}",
              client.getFileSystem(),
              path,
              properties);

      final String commaSeparatedProperties;
      try {
        commaSeparatedProperties = convertXmsPropertiesToCommaSeparatedString(properties);
      } catch (CharacterCodingException ex) {
        throw new InvalidAbfsRestOperationException(ex);
      }
      final String relativePath = getRelativePath(path);
      final ContextEncryptionAdapter contextEncryptionAdapter
          = createEncryptionAdapterFromServerStoreContext(relativePath,
          tracingContext);
      final AbfsRestOperation op = client
          .setPathProperties(getRelativePath(path), commaSeparatedProperties,
              tracingContext, contextEncryptionAdapter);
      contextEncryptionAdapter.destroy();
      perfInfo.registerResult(op.getResult()).registerSuccess(true);
    }
  }

  public void createFilesystem(TracingContext tracingContext)
      throws AzureBlobFileSystemException {
    try (AbfsPerfInfo perfInfo = startTracking("createFilesystem", "createFilesystem")){
      LOG.debug("createFilesystem for filesystem: {}",
              client.getFileSystem());

      final AbfsRestOperation op = client.createFilesystem(tracingContext);
      perfInfo.registerResult(op.getResult()).registerSuccess(true);
    }
  }

  public void deleteFilesystem(TracingContext tracingContext)
      throws AzureBlobFileSystemException {
    try (AbfsPerfInfo perfInfo = startTracking("deleteFilesystem", "deleteFilesystem")) {
      LOG.debug("deleteFilesystem for filesystem: {}",
              client.getFileSystem());

      final AbfsRestOperation op = client.deleteFilesystem(tracingContext);
      perfInfo.registerResult(op.getResult()).registerSuccess(true);
    }
  }

  public OutputStream createFile(final Path path,
      final FileSystem.Statistics statistics, final boolean overwrite,
      final FsPermission permission, final FsPermission umask,
      TracingContext tracingContext) throws IOException {
    try (AbfsPerfInfo perfInfo = startTracking("createFile", "createPath")) {
      boolean isNamespaceEnabled = getIsNamespaceEnabled(tracingContext);
      LOG.debug("createFile filesystem: {} path: {} overwrite: {} permission: {} umask: {} isNamespaceEnabled: {}",
              client.getFileSystem(),
              path,
              overwrite,
              permission,
              umask,
              isNamespaceEnabled);

      String relativePath = getRelativePath(path);
      boolean isAppendBlob = false;
      if (isAppendBlobKey(path.toString())) {
        isAppendBlob = true;
      }
      if (path.getParent() != null && !path.getParent().isRoot()) {
        client.createMarkerBlobs(path.getParent(), overwrite,
            new Permissions(isNamespaceEnabled, permission, umask),
            isAppendBlob, null, null, tracingContext);
      }

      // if "fs.azure.enable.conditional.create.overwrite" is enabled and
      // is a create request with overwrite=true, create will follow different
      // flow.
      boolean triggerConditionalCreateOverwrite = false;
      if (overwrite
          && abfsConfiguration.isConditionalCreateOverwriteEnabled()) {
        triggerConditionalCreateOverwrite = true;
      }

      final ContextEncryptionAdapter contextEncryptionAdapter;
      if (client.getEncryptionType() == EncryptionType.ENCRYPTION_CONTEXT) {
        contextEncryptionAdapter = new ContextProviderEncryptionAdapter(
            client.getEncryptionContextProvider(), getRelativePath(path));
      } else {
        contextEncryptionAdapter = NoContextEncryptionAdapter.getInstance();
      }
      AbfsRestOperation op;
      if (triggerConditionalCreateOverwrite) {
        op = conditionalCreateOverwriteFile(relativePath,
            statistics,
            new Permissions(isNamespaceEnabled, permission, umask),
            isAppendBlob,
            contextEncryptionAdapter,
            tracingContext
        );

      } else {
        op = client.createPath(relativePath, true,
            overwrite,
            new Permissions(isNamespaceEnabled, permission, umask),
            isAppendBlob,
            null,
            contextEncryptionAdapter,
            tracingContext);

      }
      perfInfo.registerResult(op.getResult()).registerSuccess(true);

      AbfsLease lease = maybeCreateLease(relativePath, tracingContext);
      String eTag = op.getResult().getResponseHeader(HttpHeaderConfigurations.ETAG);
      checkSmallWriteOptimization();
      return new AbfsOutputStream(
          populateAbfsOutputStreamContext(
              isAppendBlob,
              lease,
              client,
              statistics,
              relativePath,
              0,
              eTag,
              contextEncryptionAdapter,
              tracingContext));
    }
  }

  /**
   * Checks and disables the small write optimization if the client is an instance of {@link AbfsBlobClient}
   * and the small write optimization is enabled in the configuration.
   */
  private void checkSmallWriteOptimization() {
    if (client instanceof AbfsBlobClient && abfsConfiguration.isSmallWriteOptimizationEnabled()) {
      abfsConfiguration.setSmallWriteOptimization(false);
    }
  }

  /**
   * Conditional create overwrite flow ensures that create overwrites is done
   * only if there is match for eTag of existing file.
   * @param relativePath
   * @param statistics
   * @param permissions contains permission and umask
   * @param isAppendBlob
   * @return
   * @throws AzureBlobFileSystemException
   */
  private AbfsRestOperation conditionalCreateOverwriteFile(final String relativePath,
      final FileSystem.Statistics statistics,
      final Permissions permissions,
      final boolean isAppendBlob,
      final ContextEncryptionAdapter contextEncryptionAdapter,
      final TracingContext tracingContext) throws IOException {
    AbfsRestOperation op;

    try {
      // Trigger a create with overwrite=false first so that eTag fetch can be
      // avoided for cases when no pre-existing file is present (major portion
      // of create file traffic falls into the case of no pre-existing file).
      op = client.createPath(relativePath, true, false, permissions,
          isAppendBlob, null, contextEncryptionAdapter, tracingContext);

    } catch (AbfsRestOperationException e) {
      if (e.getStatusCode() == HttpURLConnection.HTTP_CONFLICT) {
        // File pre-exists, fetch eTag
        try {
          op = client.getPathStatus(relativePath, false, tracingContext, null);
        } catch (AbfsRestOperationException ex) {
          if (ex.getStatusCode() == HttpURLConnection.HTTP_NOT_FOUND) {
            // Is a parallel access case, as file which was found to be
            // present went missing by this request.
            throw new ConcurrentWriteOperationDetectedException(
                "Parallel access to the create path detected. Failing request "
                    + "to honor single writer semantics");
          } else {
            throw ex;
          }
        }

        String eTag = extractEtagHeader(op.getResult());

        try {
          // overwrite only if eTag matches with the file properties fetched befpre
          op = client.createPath(relativePath, true, true, permissions,
              isAppendBlob, eTag, contextEncryptionAdapter, tracingContext);
        } catch (AbfsRestOperationException ex) {
          if (ex.getStatusCode() == HttpURLConnection.HTTP_PRECON_FAILED) {
            // Is a parallel access case, as file with eTag was just queried
            // and precondition failure can happen only when another file with
            // different etag got created.
            throw new ConcurrentWriteOperationDetectedException(
                "Parallel access to the create path detected. Failing request "
                    + "to honor single writer semantics");
          } else {
            throw ex;
          }
        }
      } else {
        throw e;
      }
    }

    return op;
  }

  /**
   * Method to populate AbfsOutputStreamContext with different parameters to
   * be used to construct {@link AbfsOutputStream}.
   *
   * @param isAppendBlob   is Append blob support enabled?
   * @param lease          instance of AbfsLease for this AbfsOutputStream.
   * @param client         AbfsClient.
   * @param statistics     FileSystem statistics.
   * @param path           Path for AbfsOutputStream.
   * @param position       Position or offset of the file being opened, set to 0
   *                       when creating a new file, but needs to be set for APPEND
   *                       calls on the same file.
   * @param tracingContext instance of TracingContext for this AbfsOutputStream.
   * @return AbfsOutputStreamContext instance with the desired parameters.
   */
  private AbfsOutputStreamContext populateAbfsOutputStreamContext(
      boolean isAppendBlob,
      AbfsLease lease,
      AbfsClient client,
      FileSystem.Statistics statistics,
      String path,
      long position,
      String eTag,
      ContextEncryptionAdapter contextEncryptionAdapter,
      TracingContext tracingContext) {
    int bufferSize = abfsConfiguration.getWriteBufferSize();
    if (isAppendBlob && bufferSize > FileSystemConfigurations.APPENDBLOB_MAX_WRITE_BUFFER_SIZE) {
      bufferSize = FileSystemConfigurations.APPENDBLOB_MAX_WRITE_BUFFER_SIZE;
    }
    return new AbfsOutputStreamContext(abfsConfiguration.getSasTokenRenewPeriodForStreamsInSeconds())
            .withWriteBufferSize(bufferSize)
            .enableExpectHeader(abfsConfiguration.isExpectHeaderEnabled())
            .enableFlush(abfsConfiguration.isFlushEnabled())
            .enableSmallWriteOptimization(abfsConfiguration.isSmallWriteOptimizationEnabled())
            .disableOutputStreamFlush(abfsConfiguration.isOutputStreamFlushDisabled())
            .withStreamStatistics(new AbfsOutputStreamStatisticsImpl())
            .withAppendBlob(isAppendBlob)
            .withWriteMaxConcurrentRequestCount(abfsConfiguration.getWriteMaxConcurrentRequestCount())
            .withMaxWriteRequestsToQueue(abfsConfiguration.getMaxWriteRequestsToQueue())
            .withLease(lease)
            .withEncryptionAdapter(contextEncryptionAdapter)
            .withBlockFactory(getBlockFactory())
            .withBlockOutputActiveBlocks(blockOutputActiveBlocks)
            .withClient(client)
            .withPosition(position)
            .withFsStatistics(statistics)
            .withPath(path)
            .withExecutorService(new SemaphoredDelegatingExecutor(boundedThreadPool,
                blockOutputActiveBlocks, true))
            .withTracingContext(tracingContext)
            .withAbfsBackRef(fsBackRef)
            .withIngressServiceType(abfsConfiguration.getIngressServiceType())
            .withDFSToBlobFallbackEnabled(abfsConfiguration.isDfsToBlobFallbackEnabled())
            .withETag(eTag)
            .build();
  }

  public void createDirectory(final Path path, final FsPermission permission,
      final FsPermission umask,
      Trilean isOverwriteRequired,
      TracingContext tracingContext)
      throws AzureBlobFileSystemException {
    try (AbfsPerfInfo perfInfo = startTracking("createDirectory", "createPath")) {
      boolean isNamespaceEnabled = getIsNamespaceEnabled(tracingContext);
      LOG.debug("createDirectory filesystem: {} path: {} permission: {} umask: {} isNamespaceEnabled: {}",
              client.getFileSystem(),
              path,
              permission,
              umask,
              isNamespaceEnabled);
      boolean overwrite = isOverwriteRequired == Trilean.UNKNOWN
          ?
          (!isNamespaceEnabled || abfsConfiguration.isEnabledMkdirOverwrite())
          : isOverwriteRequired.toBoolean();
      Permissions permissions = new Permissions(isNamespaceEnabled,
          permission, umask);
      client.createMarkerBlobs(path, overwrite, permissions, false, null,
          null, tracingContext);
      final AbfsRestOperation op = client.createPath(getRelativePath(path),
          false, overwrite, permissions, false, null, null, tracingContext);
      perfInfo.registerResult(op.getResult()).registerSuccess(true);
    }
  }

  public AbfsInputStream openFileForRead(final Path path,
      final FileSystem.Statistics statistics, TracingContext tracingContext)
      throws IOException {
    return openFileForRead(path, Optional.empty(), statistics,
        tracingContext);
  }

  public AbfsInputStream openFileForRead(Path path,
      final Optional<OpenFileParameters> parameters,
      final FileSystem.Statistics statistics, TracingContext tracingContext)
      throws IOException {
    try (AbfsPerfInfo perfInfo = startTracking("openFileForRead",
        "getPathStatus")) {
      LOG.debug("openFileForRead filesystem: {} path: {}",
          client.getFileSystem(), path);

      FileStatus fileStatus = parameters.map(OpenFileParameters::getStatus)
          .orElse(null);
      String relativePath = getRelativePath(path);
      String resourceType, eTag;
      long contentLength;
      ContextEncryptionAdapter contextEncryptionAdapter = NoContextEncryptionAdapter.getInstance();
      /*
      * GetPathStatus API has to be called in case of:
      *   1.  fileStatus is null or not an object of VersionedFileStatus: as eTag
      *       would not be there in the fileStatus object.
      *   2.  fileStatus is an object of VersionedFileStatus and the object doesn't
      *       have encryptionContext field when client's encryptionType is
      *       ENCRYPTION_CONTEXT.
      */
      if ((fileStatus instanceof VersionedFileStatus) && (
          client.getEncryptionType() != EncryptionType.ENCRYPTION_CONTEXT
              || ((VersionedFileStatus) fileStatus).getEncryptionContext()
              != null)) {
        path = path.makeQualified(this.uri, path);
        Preconditions.checkArgument(fileStatus.getPath().equals(path),
            String.format(
                "Filestatus path [%s] does not match with given path [%s]",
                fileStatus.getPath(), path));
        resourceType = fileStatus.isFile() ? FILE : DIRECTORY;
        contentLength = fileStatus.getLen();
        eTag = ((VersionedFileStatus) fileStatus).getVersion();
        final String encryptionContext
            = ((VersionedFileStatus) fileStatus).getEncryptionContext();
        if (client.getEncryptionType() == EncryptionType.ENCRYPTION_CONTEXT) {
          contextEncryptionAdapter = new ContextProviderEncryptionAdapter(
              client.getEncryptionContextProvider(), getRelativePath(path),
              encryptionContext.getBytes(StandardCharsets.UTF_8));
        }
      } else {
        AbfsHttpOperation op = client.getPathStatus(relativePath, false,
            tracingContext, null).getResult();
        resourceType = client.checkIsDir(op) ? DIRECTORY : FILE;
        contentLength = Long.parseLong(
            op.getResponseHeader(HttpHeaderConfigurations.CONTENT_LENGTH));
        eTag = op.getResponseHeader(HttpHeaderConfigurations.ETAG);
        /*
         * For file created with ENCRYPTION_CONTEXT, client shall receive
         * encryptionContext from header field: X_MS_ENCRYPTION_CONTEXT.
         */
        if (client.getEncryptionType() == EncryptionType.ENCRYPTION_CONTEXT) {
          final String fileEncryptionContext = op.getResponseHeader(
              HttpHeaderConfigurations.X_MS_ENCRYPTION_CONTEXT);
          if (fileEncryptionContext == null) {
            LOG.debug("EncryptionContext missing in GetPathStatus response");
            throw new PathIOException(path.toString(),
                "EncryptionContext not present in GetPathStatus response headers");
          }
          contextEncryptionAdapter = new ContextProviderEncryptionAdapter(
              client.getEncryptionContextProvider(), getRelativePath(path),
              fileEncryptionContext.getBytes(StandardCharsets.UTF_8));
        }
      }

      if (parseIsDirectory(resourceType)) {
        throw new AbfsRestOperationException(
            AzureServiceErrorCode.PATH_NOT_FOUND.getStatusCode(),
            AzureServiceErrorCode.PATH_NOT_FOUND.getErrorCode(),
            "openFileForRead must be used with files and not directories",
            null);
      }

      perfInfo.registerSuccess(true);

      // Add statistics for InputStream
      return new AbfsInputStream(client, statistics, relativePath,
          contentLength, populateAbfsInputStreamContext(
          parameters.map(OpenFileParameters::getOptions),
          contextEncryptionAdapter),
          eTag, tracingContext);
    }
  }

  private AbfsInputStreamContext populateAbfsInputStreamContext(
      Optional<Configuration> options, ContextEncryptionAdapter contextEncryptionAdapter) {
    boolean bufferedPreadDisabled = options
        .map(c -> c.getBoolean(FS_AZURE_BUFFERED_PREAD_DISABLE, false))
        .orElse(false);
    int footerReadBufferSize = options.map(c -> c.getInt(
        AZURE_FOOTER_READ_BUFFER_SIZE, getAbfsConfiguration().getFooterReadBufferSize()))
        .orElse(getAbfsConfiguration().getFooterReadBufferSize());
    return new AbfsInputStreamContext(getAbfsConfiguration().getSasTokenRenewPeriodForStreamsInSeconds())
            .withReadBufferSize(getAbfsConfiguration().getReadBufferSize())
            .withReadAheadQueueDepth(getAbfsConfiguration().getReadAheadQueueDepth())
            .withTolerateOobAppends(getAbfsConfiguration().getTolerateOobAppends())
            .isReadAheadEnabled(getAbfsConfiguration().isReadAheadEnabled())
            .withReadSmallFilesCompletely(getAbfsConfiguration().readSmallFilesCompletely())
            .withOptimizeFooterRead(getAbfsConfiguration().optimizeFooterRead())
            .withFooterReadBufferSize(footerReadBufferSize)
            .withReadAheadRange(getAbfsConfiguration().getReadAheadRange())
            .withStreamStatistics(new AbfsInputStreamStatisticsImpl())
            .withShouldReadBufferSizeAlways(
                getAbfsConfiguration().shouldReadBufferSizeAlways())
            .withReadAheadBlockSize(getAbfsConfiguration().getReadAheadBlockSize())
            .withBufferedPreadDisabled(bufferedPreadDisabled)
            .withEncryptionAdapter(contextEncryptionAdapter)
            .withAbfsBackRef(fsBackRef)
            .build();
  }

  public OutputStream openFileForWrite(final Path path,
      final FileSystem.Statistics statistics, final boolean overwrite,
      TracingContext tracingContext) throws IOException {
    try (AbfsPerfInfo perfInfo = startTracking("openFileForWrite", "getPathStatus")) {
      LOG.debug("openFileForWrite filesystem: {} path: {} overwrite: {}",
              client.getFileSystem(),
              path,
              overwrite);

      String relativePath = getRelativePath(path);

      final AbfsRestOperation op = client
          .getPathStatus(relativePath, false, tracingContext, null);
      perfInfo.registerResult(op.getResult());

      final String resourceType = client.checkIsDir(op.getResult()) ? DIRECTORY : FILE;
      final Long contentLength = Long.valueOf(op.getResult().getResponseHeader(HttpHeaderConfigurations.CONTENT_LENGTH));

      if (parseIsDirectory(resourceType)) {
        throw new AbfsRestOperationException(
                AzureServiceErrorCode.PATH_NOT_FOUND.getStatusCode(),
                AzureServiceErrorCode.PATH_NOT_FOUND.getErrorCode(),
                "openFileForWrite must be used with files and not directories",
                null);
      }

      final long offset = overwrite ? 0 : contentLength;

      perfInfo.registerSuccess(true);

      boolean isAppendBlob = false;
      if (isAppendBlobKey(path.toString())) {
        isAppendBlob = true;
      }

      AbfsLease lease = maybeCreateLease(relativePath, tracingContext);
      final String eTag = op.getResult().getResponseHeader(HttpHeaderConfigurations.ETAG);
      final ContextEncryptionAdapter contextEncryptionAdapter;
      if (client.getEncryptionType() == EncryptionType.ENCRYPTION_CONTEXT) {
        final String encryptionContext = op.getResult()
            .getResponseHeader(
                HttpHeaderConfigurations.X_MS_ENCRYPTION_CONTEXT);
        if (encryptionContext == null) {
          throw new PathIOException(path.toString(),
              "File doesn't have encryptionContext.");
        }
        contextEncryptionAdapter = new ContextProviderEncryptionAdapter(
            client.getEncryptionContextProvider(), getRelativePath(path),
            encryptionContext.getBytes(StandardCharsets.UTF_8));
      } else {
        contextEncryptionAdapter = NoContextEncryptionAdapter.getInstance();
      }
      checkSmallWriteOptimization();
      return new AbfsOutputStream(
          populateAbfsOutputStreamContext(
              isAppendBlob,
              lease,
              client,
              statistics,
              relativePath,
              offset,
              eTag,
              contextEncryptionAdapter,
              tracingContext));
    }
  }

  /**
   * Break any current lease on an ABFS file.
   *
   * @param path file name
   * @param tracingContext TracingContext instance to track correlation IDs
   * @throws AzureBlobFileSystemException on any exception while breaking the lease
   */
  public void breakLease(final Path path, final TracingContext tracingContext) throws AzureBlobFileSystemException {
    LOG.debug("lease path: {}", path);

    client.breakLease(getRelativePath(path), tracingContext);
  }

  /**
   * Rename a file or directory.
   * If a source etag is passed in, the operation will attempt to recover
   * from a missing source file by probing the destination for
   * existence and comparing etags.
   *
   * @param source path to source file
   * @param destination destination of rename.
   * @param tracingContext trace context
   * @param sourceEtag etag of source file. may be null or empty
   *
   * @return true if recovery was needed and succeeded.
   *
   * @throws AzureBlobFileSystemException failure, excluding any recovery from overload failures.
   */
  public boolean rename(final Path source,
      final Path destination,
      final TracingContext tracingContext,
      final String sourceEtag)
      throws
      IOException {
    final Instant startAggregate = abfsPerfTracker.getLatencyInstant();
    long countAggregate = 0;
    boolean shouldContinue;

    final boolean isAtomicRename = isAtomicRenameKey(source.toUri().getPath());

    LOG.debug("renameAsync filesystem: {} source: {} destination: {}",
        client.getFileSystem(),
        source,
        destination);

    String continuation = null;

    String sourceRelativePath = getRelativePath(source);
    String destinationRelativePath = getRelativePath(destination);
    // was any operation recovered from?
    boolean recovered = false;

    do {
      try (AbfsPerfInfo perfInfo = startTracking("rename", "renamePath")) {
        boolean isNamespaceEnabled = getIsNamespaceEnabled(tracingContext);
        final AbfsClientRenameResult abfsClientRenameResult =
            getClient().renamePath(sourceRelativePath, destinationRelativePath,
                continuation, tracingContext, sourceEtag, false,
                isNamespaceEnabled, isAtomicRename);


        AbfsRestOperation op = abfsClientRenameResult.getOp();
        /*
        * Blob endpoint does not have a rename API. The AbfsBlobClient would
        * perform the copy and delete operation for renaming a path.
        * As it would not be one operation, hence, the client would not return
        * AbfsRestOperation object.
        */
        if (op != null) {
          perfInfo.registerResult(op.getResult());
          continuation = op.getResult()
              .getResponseHeader(HttpHeaderConfigurations.X_MS_CONTINUATION);
        }
        perfInfo.registerSuccess(true);
        countAggregate++;
        shouldContinue = continuation != null && !continuation.isEmpty();
        // update the recovery flag.
        recovered |= abfsClientRenameResult.isRenameRecovered();
        populateRenameRecoveryStatistics(abfsClientRenameResult);
        if (!shouldContinue) {
          perfInfo.registerAggregates(startAggregate, countAggregate);
        }
      }
    } while (shouldContinue);
    return recovered;
  }

  public void delete(final Path path, final boolean recursive,
      TracingContext tracingContext) throws IOException {
    final Instant startAggregate = abfsPerfTracker.getLatencyInstant();
    long countAggregate = 0;
    boolean shouldContinue = true;

    LOG.debug("delete filesystem: {} path: {} recursive: {}",
        client.getFileSystem(),
        path,
        String.valueOf(recursive));

    String continuation = null;

    String relativePath = getRelativePath(path);

    do {
      try (AbfsPerfInfo perfInfo = startTracking("delete", "deletePath")) {
        AbfsRestOperation op = getClient().deletePath(relativePath, recursive,
            continuation, tracingContext, getIsNamespaceEnabled(tracingContext));
        /*
         * Blob endpoint does not have a directory delete API. The AbfsBlobClient would
         * perform multiple operation to delete a path, hence, the client would not return
         * AbfsRestOperation object.
         */
        if (op != null) {
          perfInfo.registerResult(op.getResult());
          continuation = op.getResult()
              .getResponseHeader(HttpHeaderConfigurations.X_MS_CONTINUATION);
        }
        perfInfo.registerSuccess(true);
        countAggregate++;
        shouldContinue = continuation != null && !continuation.isEmpty();

        if (!shouldContinue) {
          perfInfo.registerAggregates(startAggregate, countAggregate);
        }
      }
    } while (shouldContinue);
  }

  public FileStatus getFileStatus(final Path path,
      TracingContext tracingContext) throws IOException {
    try (AbfsPerfInfo perfInfo = startTracking("getFileStatus", "undetermined")) {
      boolean isNamespaceEnabled = getIsNamespaceEnabled(tracingContext);
      LOG.debug("getFileStatus filesystem: {} path: {} isNamespaceEnabled: {}",
              client.getFileSystem(),
              path,
              isNamespaceEnabled);


      final AbfsRestOperation op;
      if (path.isRoot()) {
        if (isNamespaceEnabled) {
          perfInfo.registerCallee("getAclStatus");
          op = client.getAclStatus(getRelativePath(path), tracingContext);
        } else {
          perfInfo.registerCallee("getFilesystemProperties");
          op = client.getFilesystemProperties(tracingContext);
        }
      } else {
        perfInfo.registerCallee("getPathStatus");
        op = client.getPathStatus(getRelativePath(path), false,
            tracingContext, null);
      }

      perfInfo.registerResult(op.getResult());

      final long blockSize = abfsConfiguration.getAzureBlockSize();
      final AbfsHttpOperation result = op.getResult();

      String eTag = extractEtagHeader(result);
      final String lastModified = result.getResponseHeader(HttpHeaderConfigurations.LAST_MODIFIED);
      final String permissions = result.getResponseHeader((HttpHeaderConfigurations.X_MS_PERMISSIONS));
      final String encryptionContext = op.getResult().getResponseHeader(X_MS_ENCRYPTION_CONTEXT);
      final boolean hasAcl = AbfsPermission.isExtendedAcl(permissions);
      final long contentLength;
      final boolean resourceIsDir;

      if (path.isRoot()) {
        contentLength = 0;
        resourceIsDir = true;
      } else {
        contentLength = parseContentLength(result.getResponseHeader(HttpHeaderConfigurations.CONTENT_LENGTH));
        resourceIsDir = parseIsDirectory(client.checkIsDir(op.getResult()) ? DIRECTORY : FILE);
      }

      final String transformedOwner = identityTransformer.transformIdentityForGetRequest(
              result.getResponseHeader(HttpHeaderConfigurations.X_MS_OWNER),
              true,
              userName);

      final String transformedGroup = identityTransformer.transformIdentityForGetRequest(
              result.getResponseHeader(HttpHeaderConfigurations.X_MS_GROUP),
              false,
              primaryUserGroup);

      perfInfo.registerSuccess(true);

      /*
       * For Blob endpoint, if the path is an atomic file. There could be a
       * rename operation on the path which failed on some other process. For such
       * atomic paths, ABFS needs to check if there is a rename-pending operation,
       * and resume that if it exists.
       */
      if (getDefaultServiceType() == AbfsServiceType.BLOB && isAtomicRenameKey(
          path.toUri().getPath())) {
        FileStatus pendingJsonFileStatus = null;
        try {
          pendingJsonFileStatus = getFileStatus(
              new Path(path.toUri().getPath() + RenameAtomicity.SUFFIX),
              tracingContext);
        } catch (AzureBlobFileSystemException ignored) {
        }
        if (pendingJsonFileStatus != null) {
          boolean renameSrcHasChanged;
          try {
            new RenameAtomicity(
                pendingJsonFileStatus.getPath(),
                fsCreateCallback,
                fsReadCallback, tracingContext,
                null,
                getClient());
            renameSrcHasChanged = false;
          } catch (AbfsRestOperationException ex) {
            if (ex.getStatusCode() == HttpURLConnection.HTTP_NOT_FOUND
                || ex.getStatusCode() == HttpURLConnection.HTTP_CONFLICT) {
              renameSrcHasChanged = true;
            } else {
              throw ex;
            }
          }
          if (!renameSrcHasChanged) {
            throw new AbfsRestOperationException(
                AzureServiceErrorCode.PATH_NOT_FOUND.getStatusCode(),
                AzureServiceErrorCode.PATH_NOT_FOUND.getErrorCode(),
                "Path had to be recovered from atomic rename operation.",
                null);
          }
        }
      }

      return new VersionedFileStatus(
              transformedOwner,
              transformedGroup,
              permissions == null ? new AbfsPermission(FsAction.ALL, FsAction.ALL, FsAction.ALL)
                      : AbfsPermission.valueOf(permissions),
              hasAcl,
              contentLength,
              resourceIsDir,
              1,
              blockSize,
              DateTimeUtils.parseLastModifiedTime(lastModified),
              path,
              eTag,
              encryptionContext);
    }
  }

  /**
   * @param path The list path.
   * @param tracingContext Tracks identifiers for request header
   *
   * @return the entries in the path.
   */
  @Override
  public FileStatus[] listStatus(final Path path, TracingContext tracingContext) throws IOException {
    return listStatus(path, null, tracingContext);
  }

  /**
   * @param path Path the list path.
   * @param startFrom the entry name that list results should start with.
   *                  For example, if folder "/folder" contains four files: "afile", "bfile", "hfile", "ifile".
   *                  Then listStatus(Path("/folder"), "hfile") will return "/folder/hfile" and "folder/ifile"
   *                  Notice that if startFrom is a non-existent entry name, then the list response contains
   *                  all entries after this non-existent entry in lexical order:
   *                  listStatus(Path("/folder"), "cfile") will return "/folder/hfile" and "/folder/ifile".
   * @param tracingContext Tracks identifiers for request header
   *
   * @return the entries in the path start from  "startFrom" in lexical order.
   */
  @InterfaceStability.Unstable
  @Override
  public FileStatus[] listStatus(final Path path, final String startFrom, TracingContext tracingContext) throws IOException {
    List<FileStatus> fileStatuses = new ArrayList<>();
    listStatus(path, startFrom, fileStatuses, true, null, tracingContext
    );
    return fileStatuses.toArray(new FileStatus[fileStatuses.size()]);
  }

  @Override
  public String listStatus(final Path path, final String startFrom,
      List<FileStatus> fileStatuses, final boolean fetchAll,
      String continuation, TracingContext tracingContext) throws IOException {
    final Instant startAggregate = abfsPerfTracker.getLatencyInstant();
    long countAggregate = 0;
    boolean shouldContinue = true;

    LOG.debug("listStatus filesystem: {} path: {}, startFrom: {}",
            client.getFileSystem(),
            path,
            startFrom);

    final String relativePath = getRelativePath(path);

    if (continuation == null || continuation.isEmpty()) {
      // generate continuation token if a valid startFrom is provided.
      if (startFrom != null && !startFrom.isEmpty()) {
        continuation = getIsNamespaceEnabled(tracingContext)
            ? generateContinuationTokenForXns(startFrom)
            : generateContinuationTokenForNonXns(relativePath, startFrom);
      }
    }

    do {
      try (AbfsPerfInfo perfInfo = startTracking("listStatus", "listPath")) {
        AbfsRestOperation op = client.listPath(relativePath, false,
            abfsConfiguration.getListMaxResults(), continuation,
            tracingContext);
        perfInfo.registerResult(op.getResult());
        continuation = client.getContinuationFromResponse(op.getResult());
        ListResultSchema retrievedSchema = op.getResult().getListResultSchema();
        if (retrievedSchema == null) {
          throw new AbfsRestOperationException(
                  AzureServiceErrorCode.PATH_NOT_FOUND.getStatusCode(),
                  AzureServiceErrorCode.PATH_NOT_FOUND.getErrorCode(),
                  "listStatusAsync path not found",
                  null, op.getResult());
        }

        long blockSize = abfsConfiguration.getAzureBlockSize();

        for (ListResultEntrySchema entry : retrievedSchema.paths()) {
          final String owner = identityTransformer.transformIdentityForGetRequest(entry.owner(), true, userName);
          final String group = identityTransformer.transformIdentityForGetRequest(entry.group(), false, primaryUserGroup);
          final String encryptionContext = entry.getXMsEncryptionContext();
          final FsPermission fsPermission = entry.permissions() == null
                  ? new AbfsPermission(FsAction.ALL, FsAction.ALL, FsAction.ALL)
                  : AbfsPermission.valueOf(entry.permissions());
          final boolean hasAcl = AbfsPermission.isExtendedAcl(entry.permissions());

          long lastModifiedMillis = 0;
          long contentLength = entry.contentLength() == null ? 0 : entry.contentLength();
          boolean isDirectory = entry.isDirectory() == null ? false : entry.isDirectory();
          if (entry.lastModified() != null && !entry.lastModified().isEmpty()) {
            lastModifiedMillis = DateTimeUtils.parseLastModifiedTime(
                entry.lastModified());
          }

          Path entryPath = new Path(File.separator + entry.name());
          entryPath = entryPath.makeQualified(this.uri, entryPath);
          boolean fileStatusToBeAdded = true;

          if (isAtomicRenameKey(entryPath.toUri().getPath())
              && getDefaultServiceType() == AbfsServiceType.BLOB
              && entryPath.toUri().getPath().endsWith(RenameAtomicity.SUFFIX)) {
            try {
              new RenameAtomicity(entryPath, fsCreateCallback,
                  fsReadCallback, tracingContext,
                  null,
                  getClient());
              fileStatusToBeAdded = false;
            } catch (AbfsRestOperationException ex) {
              if (ex.getStatusCode() != HttpURLConnection.HTTP_NOT_FOUND
                  && ex.getStatusCode() != HttpURLConnection.HTTP_CONFLICT) {
                throw ex;
              }
            }

          }
          if (fileStatusToBeAdded) {
            fileStatuses.add(
                new VersionedFileStatus(
                    owner,
                    group,
                    fsPermission,
                    hasAcl,
                    contentLength,
                    isDirectory,
                    1,
                    blockSize,
                    lastModifiedMillis,
                    entryPath,
                    entry.eTag(),
                    encryptionContext));
          }
        }

        perfInfo.registerSuccess(true);
        countAggregate++;
        shouldContinue =
            fetchAll && continuation != null && !continuation.isEmpty();

        if (!shouldContinue) {
          perfInfo.registerAggregates(startAggregate, countAggregate);
        }
      }
    } while (shouldContinue);

    return continuation;
  }

  // generate continuation token for xns account
  private String generateContinuationTokenForXns(final String firstEntryName) {
    Preconditions.checkArgument(!Strings.isNullOrEmpty(firstEntryName)
            && !firstEntryName.startsWith(AbfsHttpConstants.ROOT_PATH),
            "startFrom must be a dir/file name and it can not be a full path");

    StringBuilder sb = new StringBuilder();
    sb.append(firstEntryName).append("#$").append("0");

    CRC64 crc64 = new CRC64();
    StringBuilder token = new StringBuilder();
    token.append(crc64.compute(sb.toString().getBytes(StandardCharsets.UTF_8)))
            .append(SINGLE_WHITE_SPACE)
            .append("0")
            .append(SINGLE_WHITE_SPACE)
            .append(firstEntryName);

    return Base64.encode(token.toString().getBytes(StandardCharsets.UTF_8));
  }

  // generate continuation token for non-xns account
  private String generateContinuationTokenForNonXns(String path, final String firstEntryName) {
    Preconditions.checkArgument(!Strings.isNullOrEmpty(firstEntryName)
            && !firstEntryName.startsWith(AbfsHttpConstants.ROOT_PATH),
            "startFrom must be a dir/file name and it can not be a full path");

    // Notice: non-xns continuation token requires full path (first "/" is not included) for startFrom
    path = AbfsClient.getDirectoryQueryParameter(path);
    final String startFrom = (path.isEmpty() || path.equals(ROOT_PATH))
            ? firstEntryName
            : path + ROOT_PATH + firstEntryName;

    SimpleDateFormat simpleDateFormat = new SimpleDateFormat(TOKEN_DATE_PATTERN, Locale.US);
    String date = simpleDateFormat.format(new Date());
    String token = String.format("%06d!%s!%06d!%s!%06d!%s!",
            path.length(), path, startFrom.length(), startFrom, date.length(), date);
    String base64EncodedToken = Base64.encode(token.getBytes(StandardCharsets.UTF_8));

    StringBuilder encodedTokenBuilder = new StringBuilder(base64EncodedToken.length() + 5);
    encodedTokenBuilder.append(String.format("%s!%d!", TOKEN_VERSION, base64EncodedToken.length()));

    for (int i = 0; i < base64EncodedToken.length(); i++) {
      char current = base64EncodedToken.charAt(i);
      if (CHAR_FORWARD_SLASH == current) {
        current = CHAR_UNDERSCORE;
      } else if (CHAR_PLUS == current) {
        current = CHAR_STAR;
      } else if (CHAR_EQUALS == current) {
        current = CHAR_HYPHEN;
      }
      encodedTokenBuilder.append(current);
    }

    return encodedTokenBuilder.toString();
  }

  public void setOwner(final Path path, final String owner, final String group,
      TracingContext tracingContext) throws AzureBlobFileSystemException {
    if (!getIsNamespaceEnabled(tracingContext)) {
      throw new UnsupportedOperationException(
          "This operation is only valid for storage accounts with the hierarchical namespace enabled.");
    }

    try (AbfsPerfInfo perfInfo = startTracking("setOwner", "setOwner")) {

      LOG.debug(
              "setOwner filesystem: {} path: {} owner: {} group: {}",
              client.getFileSystem(),
              path,
              owner,
              group);

      final String transformedOwner = identityTransformer.transformUserOrGroupForSetRequest(owner);
      final String transformedGroup = identityTransformer.transformUserOrGroupForSetRequest(group);

      final AbfsRestOperation op = client.setOwner(getRelativePath(path),
              transformedOwner,
              transformedGroup,
              tracingContext);

      perfInfo.registerResult(op.getResult()).registerSuccess(true);
    }
  }

  public void setPermission(final Path path, final FsPermission permission,
      TracingContext tracingContext) throws AzureBlobFileSystemException {
    if (!getIsNamespaceEnabled(tracingContext)) {
      throw new UnsupportedOperationException(
          "This operation is only valid for storage accounts with the hierarchical namespace enabled.");
    }

    try (AbfsPerfInfo perfInfo = startTracking("setPermission", "setPermission")) {

      LOG.debug(
              "setPermission filesystem: {} path: {} permission: {}",
              client.getFileSystem(),
              path,
              permission);

      final AbfsRestOperation op = client.setPermission(getRelativePath(path),
          String.format(AbfsHttpConstants.PERMISSION_FORMAT,
              permission.toOctal()), tracingContext);

      perfInfo.registerResult(op.getResult()).registerSuccess(true);
    }
  }

  public void modifyAclEntries(final Path path, final List<AclEntry> aclSpec,
      TracingContext tracingContext) throws AzureBlobFileSystemException {
    if (!getIsNamespaceEnabled(tracingContext)) {
      throw new UnsupportedOperationException(
          "This operation is only valid for storage accounts with the hierarchical namespace enabled.");
    }

    try (AbfsPerfInfo perfInfoGet = startTracking("modifyAclEntries", "getAclStatus")) {

      LOG.debug(
              "modifyAclEntries filesystem: {} path: {} aclSpec: {}",
              client.getFileSystem(),
              path,
              AclEntry.aclSpecToString(aclSpec));

      identityTransformer.transformAclEntriesForSetRequest(aclSpec);
      final Map<String, String> modifyAclEntries = AbfsAclHelper.deserializeAclSpec(AclEntry.aclSpecToString(aclSpec));
      boolean useUpn = AbfsAclHelper.isUpnFormatAclEntries(modifyAclEntries);

      String relativePath = getRelativePath(path);

      final AbfsRestOperation op = client
          .getAclStatus(relativePath, useUpn, tracingContext);
      perfInfoGet.registerResult(op.getResult());
      final String eTag = op.getResult().getResponseHeader(HttpHeaderConfigurations.ETAG);

      final Map<String, String> aclEntries = AbfsAclHelper.deserializeAclSpec(op.getResult().getResponseHeader(HttpHeaderConfigurations.X_MS_ACL));

      AbfsAclHelper.modifyAclEntriesInternal(aclEntries, modifyAclEntries);

      perfInfoGet.registerSuccess(true).finishTracking();

      try (AbfsPerfInfo perfInfoSet = startTracking("modifyAclEntries", "setAcl")) {
        final AbfsRestOperation setAclOp = client
            .setAcl(relativePath, AbfsAclHelper.serializeAclSpec(aclEntries),
                eTag, tracingContext);
        perfInfoSet.registerResult(setAclOp.getResult())
                .registerSuccess(true)
                .registerAggregates(perfInfoGet.getTrackingStart(), GET_SET_AGGREGATE_COUNT);
      }
    }
  }

  public void removeAclEntries(final Path path, final List<AclEntry> aclSpec,
      TracingContext tracingContext) throws AzureBlobFileSystemException {
    if (!getIsNamespaceEnabled(tracingContext)) {
      throw new UnsupportedOperationException(
          "This operation is only valid for storage accounts with the hierarchical namespace enabled.");
    }

    try (AbfsPerfInfo perfInfoGet = startTracking("removeAclEntries", "getAclStatus")) {

      LOG.debug(
              "removeAclEntries filesystem: {} path: {} aclSpec: {}",
              client.getFileSystem(),
              path,
              AclEntry.aclSpecToString(aclSpec));

      identityTransformer.transformAclEntriesForSetRequest(aclSpec);
      final Map<String, String> removeAclEntries = AbfsAclHelper.deserializeAclSpec(AclEntry.aclSpecToString(aclSpec));
      boolean isUpnFormat = AbfsAclHelper.isUpnFormatAclEntries(removeAclEntries);

      String relativePath = getRelativePath(path);

      final AbfsRestOperation op = client
          .getAclStatus(relativePath, isUpnFormat, tracingContext);
      perfInfoGet.registerResult(op.getResult());
      final String eTag = op.getResult().getResponseHeader(HttpHeaderConfigurations.ETAG);

      final Map<String, String> aclEntries = AbfsAclHelper.deserializeAclSpec(op.getResult().getResponseHeader(HttpHeaderConfigurations.X_MS_ACL));

      AbfsAclHelper.removeAclEntriesInternal(aclEntries, removeAclEntries);

      perfInfoGet.registerSuccess(true).finishTracking();

      try (AbfsPerfInfo perfInfoSet = startTracking("removeAclEntries", "setAcl")) {
        final AbfsRestOperation setAclOp = client
            .setAcl(relativePath, AbfsAclHelper.serializeAclSpec(aclEntries),
                eTag, tracingContext);
        perfInfoSet.registerResult(setAclOp.getResult())
                .registerSuccess(true)
                .registerAggregates(perfInfoGet.getTrackingStart(), GET_SET_AGGREGATE_COUNT);
      }
    }
  }

  public void removeDefaultAcl(final Path path, TracingContext tracingContext)
      throws AzureBlobFileSystemException {
    if (!getIsNamespaceEnabled(tracingContext)) {
      throw new UnsupportedOperationException(
          "This operation is only valid for storage accounts with the hierarchical namespace enabled.");
    }

    try (AbfsPerfInfo perfInfoGet = startTracking("removeDefaultAcl", "getAclStatus")) {

      LOG.debug(
              "removeDefaultAcl filesystem: {} path: {}",
              client.getFileSystem(),
              path);

      String relativePath = getRelativePath(path);

      final AbfsRestOperation op = client
          .getAclStatus(relativePath, tracingContext);
      perfInfoGet.registerResult(op.getResult());
      final String eTag = op.getResult().getResponseHeader(HttpHeaderConfigurations.ETAG);
      final Map<String, String> aclEntries = AbfsAclHelper.deserializeAclSpec(op.getResult().getResponseHeader(HttpHeaderConfigurations.X_MS_ACL));
      final Map<String, String> defaultAclEntries = new HashMap<>();

      for (Map.Entry<String, String> aclEntry : aclEntries.entrySet()) {
        if (aclEntry.getKey().startsWith("default:")) {
          defaultAclEntries.put(aclEntry.getKey(), aclEntry.getValue());
        }
      }

      aclEntries.keySet().removeAll(defaultAclEntries.keySet());

      perfInfoGet.registerSuccess(true).finishTracking();

      try (AbfsPerfInfo perfInfoSet = startTracking("removeDefaultAcl", "setAcl")) {
        final AbfsRestOperation setAclOp = client
            .setAcl(relativePath, AbfsAclHelper.serializeAclSpec(aclEntries),
                eTag, tracingContext);
        perfInfoSet.registerResult(setAclOp.getResult())
                .registerSuccess(true)
                .registerAggregates(perfInfoGet.getTrackingStart(), GET_SET_AGGREGATE_COUNT);
      }
    }
  }

  public void removeAcl(final Path path, TracingContext tracingContext)
      throws AzureBlobFileSystemException {
    if (!getIsNamespaceEnabled(tracingContext)) {
      throw new UnsupportedOperationException(
          "This operation is only valid for storage accounts with the hierarchical namespace enabled.");
    }

    try (AbfsPerfInfo perfInfoGet = startTracking("removeAcl", "getAclStatus")){

      LOG.debug(
              "removeAcl filesystem: {} path: {}",
              client.getFileSystem(),
              path);

      String relativePath = getRelativePath(path);

      final AbfsRestOperation op = client
          .getAclStatus(relativePath, tracingContext);
      perfInfoGet.registerResult(op.getResult());
      final String eTag = op.getResult().getResponseHeader(HttpHeaderConfigurations.ETAG);

      final Map<String, String> aclEntries = AbfsAclHelper.deserializeAclSpec(op.getResult().getResponseHeader(HttpHeaderConfigurations.X_MS_ACL));
      final Map<String, String> newAclEntries = new HashMap<>();

      newAclEntries.put(AbfsHttpConstants.ACCESS_USER, aclEntries.get(AbfsHttpConstants.ACCESS_USER));
      newAclEntries.put(AbfsHttpConstants.ACCESS_GROUP, aclEntries.get(AbfsHttpConstants.ACCESS_GROUP));
      newAclEntries.put(AbfsHttpConstants.ACCESS_OTHER, aclEntries.get(AbfsHttpConstants.ACCESS_OTHER));

      perfInfoGet.registerSuccess(true).finishTracking();

      try (AbfsPerfInfo perfInfoSet = startTracking("removeAcl", "setAcl")) {
        final AbfsRestOperation setAclOp = client
            .setAcl(relativePath, AbfsAclHelper.serializeAclSpec(newAclEntries),
                eTag, tracingContext);
        perfInfoSet.registerResult(setAclOp.getResult())
                .registerSuccess(true)
                .registerAggregates(perfInfoGet.getTrackingStart(), GET_SET_AGGREGATE_COUNT);
      }
    }
  }

  public void setAcl(final Path path, final List<AclEntry> aclSpec,
      TracingContext tracingContext) throws AzureBlobFileSystemException {
    if (!getIsNamespaceEnabled(tracingContext)) {
      throw new UnsupportedOperationException(
          "This operation is only valid for storage accounts with the hierarchical namespace enabled.");
    }

    try (AbfsPerfInfo perfInfoGet = startTracking("setAcl", "getAclStatus")) {

      LOG.debug(
              "setAcl filesystem: {} path: {} aclspec: {}",
              client.getFileSystem(),
              path,
              AclEntry.aclSpecToString(aclSpec));

      identityTransformer.transformAclEntriesForSetRequest(aclSpec);
      final Map<String, String> aclEntries = AbfsAclHelper.deserializeAclSpec(AclEntry.aclSpecToString(aclSpec));
      final boolean isUpnFormat = AbfsAclHelper.isUpnFormatAclEntries(aclEntries);

      String relativePath = getRelativePath(path);

      final AbfsRestOperation op = client
          .getAclStatus(relativePath, isUpnFormat, tracingContext);
      perfInfoGet.registerResult(op.getResult());
      final String eTag = op.getResult().getResponseHeader(HttpHeaderConfigurations.ETAG);

      final Map<String, String> getAclEntries = AbfsAclHelper.deserializeAclSpec(op.getResult().getResponseHeader(HttpHeaderConfigurations.X_MS_ACL));

      AbfsAclHelper.setAclEntriesInternal(aclEntries, getAclEntries);

      perfInfoGet.registerSuccess(true).finishTracking();

      try (AbfsPerfInfo perfInfoSet = startTracking("setAcl", "setAcl")) {
        final AbfsRestOperation setAclOp =
                client.setAcl(relativePath,
                AbfsAclHelper.serializeAclSpec(aclEntries), eTag, tracingContext);
        perfInfoSet.registerResult(setAclOp.getResult())
                .registerSuccess(true)
                .registerAggregates(perfInfoGet.getTrackingStart(), GET_SET_AGGREGATE_COUNT);
      }
    }
  }

  public AclStatus getAclStatus(final Path path, TracingContext tracingContext)
      throws IOException {
    if (!getIsNamespaceEnabled(tracingContext)) {
      throw new UnsupportedOperationException(
          "This operation is only valid for storage accounts with the hierarchical namespace enabled.");
    }

    try (AbfsPerfInfo perfInfo = startTracking("getAclStatus", "getAclStatus")) {

      LOG.debug(
              "getAclStatus filesystem: {} path: {}",
              client.getFileSystem(),
              path);

      AbfsRestOperation op = client
          .getAclStatus(getRelativePath(path), tracingContext);
      AbfsHttpOperation result = op.getResult();
      perfInfo.registerResult(result);

      final String transformedOwner = identityTransformer.transformIdentityForGetRequest(
              result.getResponseHeader(HttpHeaderConfigurations.X_MS_OWNER),
              true,
              userName);
      final String transformedGroup = identityTransformer.transformIdentityForGetRequest(
              result.getResponseHeader(HttpHeaderConfigurations.X_MS_GROUP),
              false,
              primaryUserGroup);

      final String permissions = result.getResponseHeader(HttpHeaderConfigurations.X_MS_PERMISSIONS);
      final String aclSpecString = op.getResult().getResponseHeader(HttpHeaderConfigurations.X_MS_ACL);

      final List<AclEntry> aclEntries = AclEntry.parseAclSpec(AbfsAclHelper.processAclString(aclSpecString), true);
      identityTransformer.transformAclEntriesForGetRequest(aclEntries, userName, primaryUserGroup);
      final FsPermission fsPermission = permissions == null ? new AbfsPermission(FsAction.ALL, FsAction.ALL, FsAction.ALL)
              : AbfsPermission.valueOf(permissions);

      final AclStatus.Builder aclStatusBuilder = new AclStatus.Builder();
      aclStatusBuilder.owner(transformedOwner);
      aclStatusBuilder.group(transformedGroup);

      aclStatusBuilder.setPermission(fsPermission);
      aclStatusBuilder.stickyBit(fsPermission.getStickyBit());
      aclStatusBuilder.addEntries(aclEntries);
      perfInfo.registerSuccess(true);
      return aclStatusBuilder.build();
    }
  }

  public void access(final Path path, final FsAction mode,
      TracingContext tracingContext) throws AzureBlobFileSystemException {
    LOG.debug("access for filesystem: {}, path: {}, mode: {}",
        this.client.getFileSystem(), path, mode);
    if (!this.abfsConfiguration.isCheckAccessEnabled()
        || !getIsNamespaceEnabled(tracingContext)) {
      LOG.debug("Returning; either check access is not enabled or the account"
          + " used is not namespace enabled");
      return;
    }
    try (AbfsPerfInfo perfInfo = startTracking("access", "checkAccess")) {
      final AbfsRestOperation op = this.client
          .checkAccess(getRelativePath(path), mode.SYMBOL, tracingContext);
      perfInfo.registerResult(op.getResult()).registerSuccess(true);
    }
  }

  public boolean isAtomicRenameKey(String key) {
    return isKeyForDirectorySet(key, azureAtomicRenameDirSet);
  }

  public boolean isInfiniteLeaseKey(String key) {
    if (azureInfiniteLeaseDirSet.isEmpty()) {
      return false;
    }
    return isKeyForDirectorySet(key, azureInfiniteLeaseDirSet);
  }

  /**
   * A on-off operation to initialize AbfsClient for AzureBlobFileSystem
   * Operations.
   *
   * @param uri            Uniform resource identifier for Abfs.
   * @param fileSystemName Name of the fileSystem being used.
   * @param accountName    Name of the account being used to access Azure
   *                       data store.
   * @param isSecure       Tells if https is being used or http.
   * @throws IOException
   */
  private void initializeClient(URI uri, String fileSystemName,
      String accountName, boolean isSecure)
      throws IOException {
    if (this.client != null) {
      return;
    }

    final URIBuilder uriBuilder = getURIBuilder(accountName, isSecure);

    final String url = uriBuilder.toString() + AbfsHttpConstants.FORWARD_SLASH + fileSystemName;

    URL baseUrl;
    try {
      baseUrl = new URL(url);
    } catch (MalformedURLException e) {
      throw new InvalidUriException(uri.toString());
    }

    SharedKeyCredentials creds = null;
    AccessTokenProvider tokenProvider = null;
    SASTokenProvider sasTokenProvider = null;

    if (authType == AuthType.OAuth) {
      AzureADAuthenticator.init(abfsConfiguration);
    }

    if (authType == AuthType.SharedKey) {
      LOG.trace("Fetching SharedKey credentials");
      int dotIndex = accountName.indexOf(AbfsHttpConstants.DOT);
      if (dotIndex <= 0) {
        throw new InvalidUriException(
                uri.toString() + " - account name is not fully qualified.");
      }
      creds = new SharedKeyCredentials(accountName.substring(0, dotIndex),
            abfsConfiguration.getStorageAccountKey());
    } else if (authType == AuthType.SAS) {
      LOG.trace("Fetching SAS Token Provider");
      sasTokenProvider = abfsConfiguration.getSASTokenProvider();
    } else {
      LOG.trace("Fetching token provider");
      tokenProvider = abfsConfiguration.getTokenProvider();
      ExtensionHelper.bind(tokenProvider, uri,
            abfsConfiguration.getRawConfiguration());
    }

    // Encryption setup
    EncryptionContextProvider encryptionContextProvider = null;
    if (isSecure) {
      encryptionContextProvider =
          abfsConfiguration.createEncryptionContextProvider();
      if (encryptionContextProvider != null) {
        if (abfsConfiguration.getEncodedClientProvidedEncryptionKey() != null) {
          throw new PathIOException(uri.getPath(),
              "Both global key and encryption context are set, only one allowed");
        }
        encryptionContextProvider.initialize(
            abfsConfiguration.getRawConfiguration(), accountName,
            fileSystemName);
      } else if (abfsConfiguration.getEncodedClientProvidedEncryptionKey() != null) {
        if (abfsConfiguration.getEncodedClientProvidedEncryptionKeySHA() == null) {
          throw new PathIOException(uri.getPath(),
              "Encoded SHA256 hash must be provided for global encryption");
        }
      }
    }

    LOG.trace("Initializing AbfsClient for {}", baseUrl);
    AbfsClient dfsClient = null, blobClient = null;
    if (tokenProvider != null) {
      dfsClient = new AbfsDfsClient(baseUrl, creds, abfsConfiguration,
          tokenProvider, encryptionContextProvider,
          populateAbfsClientContext());
      blobClient = abfsConfiguration.isBlobClientInitRequired()
          ? new AbfsBlobClient(baseUrl, creds, abfsConfiguration, tokenProvider,
          encryptionContextProvider, populateAbfsClientContext())
          : null;
    } else {
      dfsClient = new AbfsDfsClient(baseUrl, creds, abfsConfiguration,
          sasTokenProvider, encryptionContextProvider,
          populateAbfsClientContext());
      blobClient = abfsConfiguration.isBlobClientInitRequired()
          ? new AbfsBlobClient(baseUrl, creds, abfsConfiguration, sasTokenProvider,
          encryptionContextProvider, populateAbfsClientContext())
          : null;
    }

    this.clientHandler = new AbfsClientHandler(getConfiguredServiceType(),
        dfsClient, blobClient);
    this.client = clientHandler.getClient();

    LOG.trace("AbfsClient init complete");
  }

<<<<<<< HEAD
  private AbfsServiceType getDefaultServiceType(Configuration conf) {
    if (conf.get(FS_DEFAULT_NAME_KEY).contains(AbfsServiceType.BLOB.toString().toLowerCase())) {
=======
  private AbfsServiceType identifyAbfsServiceType() {
    if (uri.toString().contains(FileSystemUriSchemes.ABFS_BLOB_DOMAIN_NAME)) {
>>>>>>> e0971bb4
      return AbfsServiceType.BLOB;
    }
    // Incase of DFS Domain name or any other custom endpoint, the service
    // type is to be identified as default DFS.
    return AbfsServiceType.DFS;
  }

<<<<<<< HEAD
  AbfsServiceType getDefaultServiceType() {
    return defaultServiceType;
=======
  private AbfsServiceType getConfiguredServiceType() {
    return abfsConfiguration.getFsConfiguredServiceType();
>>>>>>> e0971bb4
  }

  /**
   * Populate a new AbfsClientContext instance with the desired properties.
   *
   * @return an instance of AbfsClientContext.
   */
  private AbfsClientContext populateAbfsClientContext() {
    return new AbfsClientContextBuilder()
        .withExponentialRetryPolicy(
            new ExponentialRetryPolicy(abfsConfiguration))
        .withStaticRetryPolicy(
            new StaticRetryPolicy(abfsConfiguration))
        .withAbfsCounters(abfsCounters)
        .withAbfsPerfTracker(abfsPerfTracker)
        .withFsReadCallBack(fsReadCallback)
        .withFsCreateCallBack(fsCreateCallback)
        .build();
  }

  private long parseContentLength(final String contentLength) {
    if (contentLength == null) {
      return -1;
    }

    if (contentLength.isEmpty()) {
      return 0;
    }

    return Long.parseLong(contentLength);
  }

  private boolean parseIsDirectory(final String resourceType) {
    return resourceType != null
        && resourceType.equalsIgnoreCase(AbfsHttpConstants.DIRECTORY);
  }

  /**
   * Convert properties stored in a Map into a comma separated string. For map
   * <key1:value1; key2:value2: keyN:valueN>, method would convert to:
   * key1=value1,key2=value,...,keyN=valueN
   * */
   @VisibleForTesting
   String convertXmsPropertiesToCommaSeparatedString(final Map<String,
      String> properties) throws
          CharacterCodingException {
    StringBuilder commaSeparatedProperties = new StringBuilder();

    final CharsetEncoder encoder = Charset.forName(XMS_PROPERTIES_ENCODING).newEncoder();

    for (Map.Entry<String, String> propertyEntry : properties.entrySet()) {
      String key = propertyEntry.getKey();
      String value = propertyEntry.getValue();

      Boolean canEncodeValue = encoder.canEncode(value);
      if (!canEncodeValue) {
        throw new CharacterCodingException();
      }

      String encodedPropertyValue = Base64.encode(encoder.encode(CharBuffer.wrap(value)).array());
      commaSeparatedProperties.append(key)
              .append(AbfsHttpConstants.EQUAL)
              .append(encodedPropertyValue);

      commaSeparatedProperties.append(AbfsHttpConstants.COMMA);
    }

    if (commaSeparatedProperties.length() != 0) {
      commaSeparatedProperties.deleteCharAt(commaSeparatedProperties.length() - 1);
    }

    return commaSeparatedProperties.toString();
  }

  private Hashtable<String, String> parseCommaSeparatedXmsProperties(String xMsProperties) throws
          InvalidFileSystemPropertyException, InvalidAbfsRestOperationException {
    Hashtable<String, String> properties = new Hashtable<>();

    final CharsetDecoder decoder = Charset.forName(XMS_PROPERTIES_ENCODING).newDecoder();

    if (xMsProperties != null && !xMsProperties.isEmpty()) {
      String[] userProperties = xMsProperties.split(AbfsHttpConstants.COMMA);

      if (userProperties.length == 0) {
        return properties;
      }

      for (String property : userProperties) {
        if (property.isEmpty()) {
          throw new InvalidFileSystemPropertyException(xMsProperties);
        }

        String[] nameValue = property.split(AbfsHttpConstants.EQUAL, 2);
        if (nameValue.length != 2) {
          throw new InvalidFileSystemPropertyException(xMsProperties);
        }

        byte[] decodedValue = Base64.decode(nameValue[1]);

        final String value;
        try {
          value = decoder.decode(ByteBuffer.wrap(decodedValue)).toString();
        } catch (CharacterCodingException ex) {
          throw new InvalidAbfsRestOperationException(ex);
        }
        properties.put(nameValue[0], value);
      }
    }

    return properties;
  }

  private boolean isKeyForDirectorySet(String key, Set<String> dirSet) {
    for (String dir : dirSet) {
      if (dir.isEmpty() || key.startsWith(dir + AbfsHttpConstants.FORWARD_SLASH)) {
        return true;
      }

      try {
        URI uri = new URI(dir);
        if (null == uri.getAuthority()) {
          if (key.startsWith(dir + "/")){
            return true;
          }
        }
      } catch (URISyntaxException e) {
        LOG.info("URI syntax error creating URI for {}", dir);
      }
    }

    return false;
  }

  private AbfsPerfInfo startTracking(String callerName, String calleeName) {
    return new AbfsPerfInfo(abfsPerfTracker, callerName, calleeName);
  }

  /**
   * A File status with version info extracted from the etag value returned
   * in a LIST or HEAD request.
   * The etag is included in the java serialization.
   */
  static final class VersionedFileStatus extends FileStatus
      implements EtagSource {

    /**
     * The superclass is declared serializable; this subclass can also
     * be serialized.
     */
    private static final long serialVersionUID = -2009013240419749458L;

    /**
     * The etag of an object.
     * Not-final so that serialization via reflection will preserve the value.
     */
    private String version;

    private String encryptionContext;

    private VersionedFileStatus(
            final String owner, final String group, final FsPermission fsPermission, final boolean hasAcl,
            final long length, final boolean isdir, final int blockReplication,
            final long blocksize, final long modificationTime, final Path path,
            final String version, final String encryptionContext) {
      super(length, isdir, blockReplication, blocksize, modificationTime, 0,
              fsPermission,
              owner,
              group,
              null,
              path,
              hasAcl, false, false);

      this.version = version;
      this.encryptionContext = encryptionContext;
    }

    /** Compare if this object is equal to another object.
     * @param   obj the object to be compared.
     * @return  true if two file status has the same path name; false if not.
     */
    @Override
    public boolean equals(Object obj) {
      if (!(obj instanceof FileStatus)) {
        return false;
      }

      FileStatus other = (FileStatus) obj;

      if (!this.getPath().equals(other.getPath())) {// compare the path
        return false;
      }

      if (other instanceof VersionedFileStatus) {
        return this.version.equals(((VersionedFileStatus) other).version);
      }

      return true;
    }

    /**
     * Returns a hash code value for the object, which is defined as
     * the hash code of the path name.
     *
     * @return  a hash code value for the path name and version
     */
    @Override
    public int hashCode() {
      int hash = getPath().hashCode();
      hash = 89 * hash + (this.version != null ? this.version.hashCode() : 0);
      return hash;
    }

    /**
     * Returns the version of this FileStatus
     *
     * @return  a string value for the FileStatus version
     */
    public String getVersion() {
      return this.version;
    }

    @Override
    public String getEtag() {
      return getVersion();
    }

    public String getEncryptionContext() {
      return encryptionContext;
    }

    @Override
    public String toString() {
      final StringBuilder sb = new StringBuilder(
          "VersionedFileStatus{");
      sb.append(super.toString());
      sb.append("; version='").append(version).append('\'');
      sb.append('}');
      return sb.toString();
    }
  }

  /**
   * Permissions class contain provided permission and umask in octalNotation.
   * If the object is created for namespace-disabled account, the permission and
   * umask would be null.
   * */
  public static final class Permissions {
    private final String permission;
    private final String umask;

    Permissions(boolean isNamespaceEnabled, FsPermission permission,
        FsPermission umask) {
      if (isNamespaceEnabled) {
        this.permission = getOctalNotation(permission);
        this.umask = getOctalNotation(umask);
      } else {
        this.permission = null;
        this.umask = null;
      }
    }

    private String getOctalNotation(FsPermission fsPermission) {
      Preconditions.checkNotNull(fsPermission, "fsPermission");
      return String.format(AbfsHttpConstants.PERMISSION_FORMAT, fsPermission.toOctal());
    }

    public Boolean hasPermission() {
      return permission != null && !permission.isEmpty();
    }

    public Boolean hasUmask() {
      return umask != null && !umask.isEmpty();
    }

    public String getPermission() {
      return permission;
    }

    public String getUmask() {
      return umask;
    }

    @Override
    public String toString() {
      return String.format("{\"permission\":%s, \"umask\":%s}", permission,
          umask);
    }
  }

  /**
   * A builder class for AzureBlobFileSystemStore.
   */
  public static final class AzureBlobFileSystemStoreBuilder {

    private URI uri;
    private boolean isSecureScheme;
    private Configuration configuration;
    private AbfsCounters abfsCounters;
    private DataBlocks.BlockFactory blockFactory;
    private int blockOutputActiveBlocks;
    private BackReference fsBackRef;
    private AzureBlobFileSystem.GetReadCallback fsReadCallback;
    private AzureBlobFileSystem.GetCreateCallback fsCreateCallback;


    public AzureBlobFileSystemStoreBuilder withUri(URI value) {
      this.uri = value;
      return this;
    }

    public AzureBlobFileSystemStoreBuilder withSecureScheme(boolean value) {
      this.isSecureScheme = value;
      return this;
    }

    public AzureBlobFileSystemStoreBuilder withConfiguration(
        Configuration value) {
      this.configuration = value;
      return this;
    }

    public AzureBlobFileSystemStoreBuilder withAbfsCounters(
        AbfsCounters value) {
      this.abfsCounters = value;
      return this;
    }

    public AzureBlobFileSystemStoreBuilder withBlockFactory(
        DataBlocks.BlockFactory value) {
      this.blockFactory = value;
      return this;
    }

    public AzureBlobFileSystemStoreBuilder withBlockOutputActiveBlocks(
        int value) {
      this.blockOutputActiveBlocks = value;
      return this;
    }

    public AzureBlobFileSystemStoreBuilder withBackReference(
        BackReference fsBackRef) {
      this.fsBackRef = fsBackRef;
      return this;
    }

    public AzureBlobFileSystemStoreBuilder withFsCreateCallback(
        AzureBlobFileSystem.GetCreateCallback createCallback) {
      this.fsCreateCallback = createCallback;
      return this;
    }

    public AzureBlobFileSystemStoreBuilder withFsReadCallback(
        AzureBlobFileSystem.GetReadCallback readCallback) {
      this.fsReadCallback = readCallback;
      return this;
    }

    public AzureBlobFileSystemStoreBuilder build() {
      return this;
    }
  }

  @VisibleForTesting
  public AbfsClient getClient() {
    return this.client;
  }

  @VisibleForTesting
  void setClient(AbfsClient client) {
    this.client = client;
  }

  @VisibleForTesting
  DataBlocks.BlockFactory getBlockFactory() {
    return blockFactory;
  }

  @VisibleForTesting
  void setNamespaceEnabled(Trilean isNamespaceEnabled){
    this.isNamespaceEnabled = isNamespaceEnabled;
  }

  private void updateInfiniteLeaseDirs() {
    this.azureInfiniteLeaseDirSet = new HashSet<>(Arrays.asList(
        abfsConfiguration.getAzureInfiniteLeaseDirs().split(AbfsHttpConstants.COMMA)));
    // remove the empty string, since isKeyForDirectory returns true for empty strings
    // and we don't want to default to enabling infinite lease dirs
    this.azureInfiniteLeaseDirSet.remove("");
  }

  private AbfsLease maybeCreateLease(String relativePath, TracingContext tracingContext)
      throws AzureBlobFileSystemException {
    boolean enableInfiniteLease = isInfiniteLeaseKey(relativePath);
    if (!enableInfiniteLease) {
      return null;
    }
    AbfsLease lease = new AbfsLease(client, relativePath,
        INFINITE_LEASE_DURATION, null, tracingContext);
    leaseRefs.put(lease, null);
    return lease;
  }

  @VisibleForTesting
  boolean areLeasesFreed() {
    for (AbfsLease lease : leaseRefs.keySet()) {
      if (lease != null && !lease.isFreed()) {
        return false;
      }
    }
    return true;
  }

  /**
   * Get the etag header from a response, stripping any quotations.
   * see: https://developer.mozilla.org/en-US/docs/Web/HTTP/Headers/ETag
   * @param result response to process.
   * @return the quote-unwrapped etag.
   */
  public static String extractEtagHeader(AbfsHttpOperation result) {
    String etag = result.getResponseHeader(HttpHeaderConfigurations.ETAG);
    if (etag != null) {
      // strip out any wrapper "" quotes which come back, for consistency with
      // list calls
      if (etag.startsWith("W/\"")) {
        // Weak etag
        etag = etag.substring(3);
      } else if (etag.startsWith("\"")) {
        // strong etag
        etag = etag.substring(1);
      }
      if (etag.endsWith("\"")) {
        // trailing quote
        etag = etag.substring(0, etag.length() - 1);
      }
    }
    return etag;
  }

  /**
   * Increment rename recovery based counters in IOStatistics.
   *
   * @param abfsClientRenameResult Result of an ABFS rename operation.
   */
  private void populateRenameRecoveryStatistics(
      AbfsClientRenameResult abfsClientRenameResult) {
    if (abfsClientRenameResult.isRenameRecovered()) {
      abfsCounters.incrementCounter(RENAME_RECOVERY, 1);
    }
    if (abfsClientRenameResult.isIncompleteMetadataState()) {
      abfsCounters.incrementCounter(METADATA_INCOMPLETE_RENAME_FAILURES, 1);
    }
  }
}<|MERGE_RESOLUTION|>--- conflicted
+++ resolved
@@ -55,12 +55,9 @@
 import java.util.concurrent.TimeUnit;
 
 import org.apache.hadoop.classification.VisibleForTesting;
-<<<<<<< HEAD
 import org.apache.hadoop.fs.azurebfs.constants.AbfsServiceType;
 import org.apache.hadoop.fs.azurebfs.contracts.exceptions.UnsupportedAbfsOperationException;
-=======
 import org.apache.hadoop.fs.azurebfs.contracts.exceptions.InvalidConfigurationValueException;
->>>>>>> e0971bb4
 import org.apache.hadoop.fs.azurebfs.extensions.EncryptionContextProvider;
 import org.apache.hadoop.fs.azurebfs.security.ContextProviderEncryptionAdapter;
 import org.apache.hadoop.fs.azurebfs.security.ContextEncryptionAdapter;
@@ -186,6 +183,7 @@
 
   private AbfsClient client;
   private AbfsClientHandler clientHandler;
+  private AbfsServiceType defaultServiceType;
   private URI uri;
   private String userName;
   private String primaryUserGroup;
@@ -233,6 +231,7 @@
   public AzureBlobFileSystemStore(
       AzureBlobFileSystemStoreBuilder abfsStoreBuilder) throws IOException {
     this.uri = abfsStoreBuilder.uri;
+    this.defaultServiceType = getDefaultServiceType(abfsStoreBuilder.configuration);
     String[] authorityParts = authorityParts(uri);
     final String fileSystemName = authorityParts[0];
     final String accountName = authorityParts[1];
@@ -243,8 +242,7 @@
     leaseRefs = Collections.synchronizedMap(new WeakHashMap<>());
 
     try {
-      this.abfsConfiguration = new AbfsConfiguration(
-          abfsStoreBuilder.configuration, accountName, identifyAbfsServiceType());
+      this.abfsConfiguration = new AbfsConfiguration(abfsStoreBuilder.configuration, accountName);
     } catch (IllegalAccessException exception) {
       throw new FileSystemOperationUnhandledException(exception);
     }
@@ -304,17 +302,6 @@
         abfsConfiguration.getMaxWriteRequestsToQueue(),
         10L, TimeUnit.SECONDS,
         "abfs-bounded");
-  }
-
-  public void validateConfiguredServiceType(TracingContext tracingContext)
-      throws AzureBlobFileSystemException {
-    if (getIsNamespaceEnabled(tracingContext) && getConfiguredServiceType() == AbfsServiceType.BLOB) {
-      // This could be because of either wrongly configured url or wrongly configured fns service type.
-      if(identifyAbfsServiceType() == AbfsServiceType.BLOB) {
-        throw new InvalidConfigurationValueException(FS_DEFAULT_NAME_KEY);
-      }
-      throw new InvalidConfigurationValueException(FS_AZURE_FNS_ACCOUNT_SERVICE_TYPE);
-    }
   }
 
   /**
@@ -1933,27 +1920,12 @@
     LOG.trace("AbfsClient init complete");
   }
 
-<<<<<<< HEAD
-  private AbfsServiceType getDefaultServiceType(Configuration conf) {
+  private AbfsServiceType getDefaultServiceType(Configuration conf)
+      throws UnsupportedAbfsOperationException{
     if (conf.get(FS_DEFAULT_NAME_KEY).contains(AbfsServiceType.BLOB.toString().toLowerCase())) {
-=======
-  private AbfsServiceType identifyAbfsServiceType() {
-    if (uri.toString().contains(FileSystemUriSchemes.ABFS_BLOB_DOMAIN_NAME)) {
->>>>>>> e0971bb4
       return AbfsServiceType.BLOB;
     }
-    // Incase of DFS Domain name or any other custom endpoint, the service
-    // type is to be identified as default DFS.
     return AbfsServiceType.DFS;
-  }
-
-<<<<<<< HEAD
-  AbfsServiceType getDefaultServiceType() {
-    return defaultServiceType;
-=======
-  private AbfsServiceType getConfiguredServiceType() {
-    return abfsConfiguration.getFsConfiguredServiceType();
->>>>>>> e0971bb4
   }
 
   /**
