--- conflicted
+++ resolved
@@ -1167,15 +1167,7 @@
         resourceIsDir = true;
       } else {
         contentLength = parseContentLength(result.getResponseHeader(HttpHeaderConfigurations.CONTENT_LENGTH));
-<<<<<<< HEAD
-        resourceIsDir = client instanceof AbfsDfsClient ? parseIsDirectory(
-            result.getResponseHeader(
-                HttpHeaderConfigurations.X_MS_RESOURCE_TYPE)) :
-            result.getResponseHeader(
-                HttpHeaderConfigurations.X_MS_META_HDI_ISFOLDER) != null;
-=======
         resourceIsDir = parseIsDirectory(client.checkIsDir(op.getResult()) ? DIRECTORY : FILE);
->>>>>>> be8d402b
       }
 
       final String transformedOwner = identityTransformer.transformIdentityForGetRequest(
