/**
 * Licensed to the Apache Software Foundation (ASF) under one
 * or more contributor license agreements.  See the NOTICE file
 * distributed with this work for additional information
 * regarding copyright ownership.  The ASF licenses this file
 * to you under the Apache License, Version 2.0 (the
 * "License"); you may not use this file except in compliance
 * with the License.  You may obtain a copy of the License at
 *
 *     http://www.apache.org/licenses/LICENSE-2.0
 *
 * Unless required by applicable law or agreed to in writing, software
 * distributed under the License is distributed on an "AS IS" BASIS,
 * WITHOUT WARRANTIES OR CONDITIONS OF ANY KIND, either express or implied.
 * See the License for the specific language governing permissions and
 * limitations under the License.
 */
package org.apache.hadoop.fs.azurebfs;

import java.io.Closeable;
import java.io.File;
import java.io.IOException;
import java.io.OutputStream;
import java.lang.reflect.InvocationTargetException;
import java.io.UnsupportedEncodingException;
import java.net.HttpURLConnection;
import java.net.MalformedURLException;
import java.net.URI;
import java.net.URISyntaxException;
import java.net.URL;
import java.nio.ByteBuffer;
import java.nio.CharBuffer;
import java.nio.charset.CharacterCodingException;
import java.nio.charset.Charset;
import java.nio.charset.CharsetDecoder;
import java.nio.charset.CharsetEncoder;
import java.nio.charset.StandardCharsets;
import java.text.SimpleDateFormat;
import java.time.Instant;
import java.util.ArrayList;
import java.util.Arrays;
import java.util.Collections;
import java.util.Date;
import java.util.HashMap;
import java.util.HashSet;
import java.util.Hashtable;
import java.util.List;
import java.util.Locale;
import java.util.Map;
import java.util.Optional;
import java.util.Set;
import java.util.WeakHashMap;
import java.util.concurrent.ExecutionException;
import java.util.concurrent.ExecutorService;
import java.util.concurrent.TimeUnit;

import org.apache.hadoop.classification.VisibleForTesting;

import org.apache.hadoop.fs.azurebfs.constants.AbfsServiceType;
import org.apache.hadoop.fs.azurebfs.contracts.exceptions.InvalidConfigurationValueException;
import org.apache.hadoop.fs.azurebfs.extensions.EncryptionContextProvider;
import org.apache.hadoop.fs.azurebfs.security.ContextProviderEncryptionAdapter;
import org.apache.hadoop.fs.azurebfs.security.ContextEncryptionAdapter;
import org.apache.hadoop.fs.azurebfs.security.NoContextEncryptionAdapter;
import org.apache.hadoop.fs.azurebfs.services.AbfsBlobClient;
import org.apache.hadoop.fs.azurebfs.services.AbfsClientHandler;
import org.apache.hadoop.fs.azurebfs.services.AbfsClientRenameResult;
import org.apache.hadoop.fs.azurebfs.services.AbfsDfsClient;
import org.apache.hadoop.fs.azurebfs.services.RenameAtomicity;
import org.apache.hadoop.fs.azurebfs.utils.EncryptionType;
import org.apache.hadoop.fs.impl.BackReference;
import org.apache.hadoop.fs.PathIOException;

import org.apache.hadoop.util.Preconditions;
import org.apache.hadoop.thirdparty.com.google.common.base.Strings;
import org.apache.hadoop.thirdparty.com.google.common.util.concurrent.Futures;
import org.apache.hadoop.thirdparty.com.google.common.util.concurrent.ListenableFuture;
import org.slf4j.Logger;
import org.slf4j.LoggerFactory;

import org.apache.hadoop.classification.InterfaceAudience;
import org.apache.hadoop.classification.InterfaceStability;
import org.apache.hadoop.conf.Configuration;
import org.apache.hadoop.fs.EtagSource;
import org.apache.hadoop.fs.FileStatus;
import org.apache.hadoop.fs.FileSystem;
import org.apache.hadoop.fs.Path;
import org.apache.hadoop.fs.azurebfs.constants.AbfsHttpConstants;
import org.apache.hadoop.fs.azurebfs.constants.FileSystemUriSchemes;
import org.apache.hadoop.fs.azurebfs.constants.FileSystemConfigurations;
import org.apache.hadoop.fs.azurebfs.constants.HttpHeaderConfigurations;
import org.apache.hadoop.fs.azurebfs.contracts.exceptions.AbfsRestOperationException;
import org.apache.hadoop.fs.azurebfs.contracts.exceptions.AzureBlobFileSystemException;
import org.apache.hadoop.fs.azurebfs.contracts.exceptions.ConcurrentWriteOperationDetectedException;
import org.apache.hadoop.fs.azurebfs.contracts.exceptions.FileSystemOperationUnhandledException;
import org.apache.hadoop.fs.azurebfs.contracts.exceptions.InvalidAbfsRestOperationException;
import org.apache.hadoop.fs.azurebfs.contracts.exceptions.InvalidFileSystemPropertyException;
import org.apache.hadoop.fs.azurebfs.contracts.exceptions.InvalidUriAuthorityException;
import org.apache.hadoop.fs.azurebfs.contracts.exceptions.InvalidUriException;
import org.apache.hadoop.fs.azurebfs.contracts.services.AzureServiceErrorCode;
import org.apache.hadoop.fs.azurebfs.contracts.services.ListResultEntrySchema;
import org.apache.hadoop.fs.azurebfs.contracts.services.ListResultSchema;
import org.apache.hadoop.fs.azurebfs.contracts.exceptions.TrileanConversionException;
import org.apache.hadoop.fs.azurebfs.enums.Trilean;
import org.apache.hadoop.fs.azurebfs.extensions.SASTokenProvider;
import org.apache.hadoop.fs.azurebfs.extensions.ExtensionHelper;
import org.apache.hadoop.fs.azurebfs.oauth2.AccessTokenProvider;
import org.apache.hadoop.fs.azurebfs.oauth2.AzureADAuthenticator;
import org.apache.hadoop.fs.azurebfs.oauth2.IdentityTransformer;
import org.apache.hadoop.fs.azurebfs.oauth2.IdentityTransformerInterface;
import org.apache.hadoop.fs.azurebfs.services.AbfsAclHelper;
import org.apache.hadoop.fs.azurebfs.services.AbfsClient;
import org.apache.hadoop.fs.azurebfs.services.AbfsClientContext;
import org.apache.hadoop.fs.azurebfs.services.AbfsClientContextBuilder;
import org.apache.hadoop.fs.azurebfs.services.AbfsCounters;
import org.apache.hadoop.fs.azurebfs.services.AbfsHttpOperation;
import org.apache.hadoop.fs.azurebfs.services.AbfsInputStream;
import org.apache.hadoop.fs.azurebfs.services.AbfsInputStreamContext;
import org.apache.hadoop.fs.azurebfs.services.AbfsInputStreamStatisticsImpl;
import org.apache.hadoop.fs.azurebfs.services.AbfsOutputStream;
import org.apache.hadoop.fs.azurebfs.services.AbfsOutputStreamContext;
import org.apache.hadoop.fs.azurebfs.services.AbfsOutputStreamStatisticsImpl;
import org.apache.hadoop.fs.azurebfs.services.AbfsPermission;
import org.apache.hadoop.fs.azurebfs.services.AbfsRestOperation;
import org.apache.hadoop.fs.azurebfs.services.AuthType;
import org.apache.hadoop.fs.azurebfs.services.ExponentialRetryPolicy;
import org.apache.hadoop.fs.azurebfs.services.StaticRetryPolicy;
import org.apache.hadoop.fs.azurebfs.services.AbfsLease;
import org.apache.hadoop.fs.azurebfs.services.SharedKeyCredentials;
import org.apache.hadoop.fs.azurebfs.services.AbfsPerfTracker;
import org.apache.hadoop.fs.azurebfs.services.AbfsPerfInfo;
import org.apache.hadoop.fs.azurebfs.services.ListingSupport;
import org.apache.hadoop.fs.azurebfs.utils.Base64;
import org.apache.hadoop.fs.azurebfs.utils.CRC64;
import org.apache.hadoop.fs.azurebfs.utils.DateTimeUtils;
import org.apache.hadoop.fs.azurebfs.utils.TracingContext;
import org.apache.hadoop.fs.azurebfs.utils.UriUtils;
import org.apache.hadoop.fs.impl.OpenFileParameters;
import org.apache.hadoop.fs.permission.AclEntry;
import org.apache.hadoop.fs.permission.AclStatus;
import org.apache.hadoop.fs.permission.FsAction;
import org.apache.hadoop.fs.permission.FsPermission;
import org.apache.hadoop.fs.store.DataBlocks;
import org.apache.hadoop.io.IOUtils;
import org.apache.hadoop.security.UserGroupInformation;
import org.apache.hadoop.util.BlockingThreadPoolExecutorService;
import org.apache.hadoop.util.SemaphoredDelegatingExecutor;
import org.apache.hadoop.util.concurrent.HadoopExecutors;
import org.apache.http.client.utils.URIBuilder;

import static java.net.HttpURLConnection.HTTP_CONFLICT;
import static org.apache.hadoop.fs.CommonConfigurationKeysPublic.FS_DEFAULT_NAME_KEY;
import static org.apache.hadoop.fs.azurebfs.AbfsStatistic.METADATA_INCOMPLETE_RENAME_FAILURES;
import static org.apache.hadoop.fs.azurebfs.AbfsStatistic.RENAME_RECOVERY;
import static org.apache.hadoop.fs.azurebfs.constants.AbfsHttpConstants.CHAR_EQUALS;
import static org.apache.hadoop.fs.azurebfs.constants.AbfsHttpConstants.CHAR_FORWARD_SLASH;
import static org.apache.hadoop.fs.azurebfs.constants.AbfsHttpConstants.CHAR_HYPHEN;
import static org.apache.hadoop.fs.azurebfs.constants.AbfsHttpConstants.CHAR_PLUS;
import static org.apache.hadoop.fs.azurebfs.constants.AbfsHttpConstants.CHAR_STAR;
import static org.apache.hadoop.fs.azurebfs.constants.AbfsHttpConstants.CHAR_UNDERSCORE;
import static org.apache.hadoop.fs.azurebfs.constants.AbfsHttpConstants.DIRECTORY;
import static org.apache.hadoop.fs.azurebfs.constants.AbfsHttpConstants.FILE;
import static org.apache.hadoop.fs.azurebfs.constants.AbfsHttpConstants.ROOT_PATH;
import static org.apache.hadoop.fs.azurebfs.constants.AbfsHttpConstants.SINGLE_WHITE_SPACE;
import static org.apache.hadoop.fs.azurebfs.constants.AbfsHttpConstants.TOKEN_VERSION;
import static org.apache.hadoop.fs.azurebfs.constants.ConfigurationKeys.AZURE_ABFS_ENDPOINT;
import static org.apache.hadoop.fs.azurebfs.constants.ConfigurationKeys.AZURE_FOOTER_READ_BUFFER_SIZE;
import static org.apache.hadoop.fs.azurebfs.constants.ConfigurationKeys.FS_AZURE_BUFFERED_PREAD_DISABLE;
import static org.apache.hadoop.fs.azurebfs.constants.ConfigurationKeys.FS_AZURE_FNS_ACCOUNT_SERVICE_TYPE;
import static org.apache.hadoop.fs.azurebfs.constants.ConfigurationKeys.FS_AZURE_IDENTITY_TRANSFORM_CLASS;
import static org.apache.hadoop.fs.azurebfs.constants.FileSystemConfigurations.INFINITE_LEASE_DURATION;
import static org.apache.hadoop.fs.azurebfs.constants.FileSystemUriSchemes.ABFS_BLOB_DOMAIN_NAME;
import static org.apache.hadoop.fs.azurebfs.constants.FileSystemUriSchemes.ABFS_DFS_DOMAIN_NAME;
import static org.apache.hadoop.fs.azurebfs.constants.HttpHeaderConfigurations.X_MS_ENCRYPTION_CONTEXT;
import static org.apache.hadoop.fs.azurebfs.utils.PathUtils.getRelativePath;

/**
 * Provides the bridging logic between Hadoop's abstract filesystem and Azure Storage.
 */
@InterfaceAudience.Public
@InterfaceStability.Evolving
public class AzureBlobFileSystemStore implements Closeable, ListingSupport {
  private static final Logger LOG = LoggerFactory.getLogger(AzureBlobFileSystemStore.class);

  private AbfsClient client;
  private AbfsClientHandler clientHandler;
  private URI uri;
  private String userName;
  private String primaryUserGroup;
  private static final String TOKEN_DATE_PATTERN = "yyyy-MM-dd'T'HH:mm:ss.SSSSSSS'Z'";
  private static final String XMS_PROPERTIES_ENCODING = "ISO-8859-1";
  private static final int GET_SET_AGGREGATE_COUNT = 2;

  private final Map<AbfsLease, Object> leaseRefs;

  private final AbfsConfiguration abfsConfiguration;
  private final Set<String> azureAtomicRenameDirSet;
  private Set<String> azureInfiniteLeaseDirSet;
  private volatile Trilean isNamespaceEnabled;
  private final AuthType authType;
  private final UserGroupInformation userGroupInformation;
  private final IdentityTransformerInterface identityTransformer;
  private final AbfsPerfTracker abfsPerfTracker;
  private final AbfsCounters abfsCounters;

  /**
   * The set of directories where we should store files as append blobs.
   */
  private Set<String> appendBlobDirSet;

  /** BlockFactory being used by this instance.*/
  private DataBlocks.BlockFactory blockFactory;
  /** Number of active data blocks per AbfsOutputStream */
  private int blockOutputActiveBlocks;
  /** Bounded ThreadPool for this instance. */
  private ExecutorService boundedThreadPool;

  /** ABFS instance reference to be held by the store to avoid GC close. */
  private BackReference fsBackRef;

  private final AzureBlobFileSystem.GetCreateCallback fsCreateCallback;
  private final AzureBlobFileSystem.GetReadCallback fsReadCallback;

  /**
   * FileSystem Store for {@link AzureBlobFileSystem} for Abfs operations.
   * Built using the {@link AzureBlobFileSystemStoreBuilder} with parameters
   * required.
   * @param abfsStoreBuilder Builder for AzureBlobFileSystemStore.
   * @throws IOException Throw IOE in case of failure during constructing.
   */
  public AzureBlobFileSystemStore(
      AzureBlobFileSystemStoreBuilder abfsStoreBuilder) throws IOException {
    this.uri = abfsStoreBuilder.uri;
    String[] authorityParts = authorityParts(uri);
    final String fileSystemName = authorityParts[0];
    final String accountName = authorityParts[1];
    this.fsBackRef = abfsStoreBuilder.fsBackRef;
    this.fsCreateCallback = abfsStoreBuilder.fsCreateCallback;
    this.fsReadCallback = abfsStoreBuilder.fsReadCallback;

    leaseRefs = Collections.synchronizedMap(new WeakHashMap<>());

    try {
      this.abfsConfiguration = new AbfsConfiguration(
          abfsStoreBuilder.configuration, accountName, identifyAbfsServiceTypeFromUrl());
    } catch (IllegalAccessException exception) {
      throw new FileSystemOperationUnhandledException(exception);
    }

    LOG.trace("AbfsConfiguration init complete");

    this.isNamespaceEnabled = abfsConfiguration.getIsNamespaceEnabledAccount();

    this.userGroupInformation = UserGroupInformation.getCurrentUser();
    this.userName = userGroupInformation.getShortUserName();
    LOG.trace("UGI init complete");
    if (!abfsConfiguration.getSkipUserGroupMetadataDuringInitialization()) {
      try {
        this.primaryUserGroup = userGroupInformation.getPrimaryGroupName();
      } catch (IOException ex) {
        LOG.error("Failed to get primary group for {}, using user name as primary group name", userName);
        this.primaryUserGroup = userName;
      }
    } else {
      //Provide a default group name
      this.primaryUserGroup = userName;
    }
    LOG.trace("primaryUserGroup is {}", this.primaryUserGroup);

    this.azureAtomicRenameDirSet = new HashSet<>(Arrays.asList(
        abfsConfiguration.getAzureAtomicRenameDirs().split(AbfsHttpConstants.COMMA)));
    updateInfiniteLeaseDirs();
    this.authType = abfsConfiguration.getAuthType(accountName);
    boolean usingOauth = (authType == AuthType.OAuth);
    boolean useHttps = (usingOauth || abfsConfiguration.isHttpsAlwaysUsed()) ? true : abfsStoreBuilder.isSecureScheme;
    this.abfsPerfTracker = new AbfsPerfTracker(fileSystemName, accountName, this.abfsConfiguration);
    this.abfsCounters = abfsStoreBuilder.abfsCounters;
    initializeClient(uri, fileSystemName, accountName, useHttps);
    final Class<? extends IdentityTransformerInterface> identityTransformerClass =
        abfsStoreBuilder.configuration.getClass(FS_AZURE_IDENTITY_TRANSFORM_CLASS, IdentityTransformer.class,
            IdentityTransformerInterface.class);
    try {
      this.identityTransformer =
          identityTransformerClass.getConstructor(Configuration.class).newInstance(abfsStoreBuilder.configuration);
    } catch (IllegalAccessException | InstantiationException | IllegalArgumentException | InvocationTargetException | NoSuchMethodException e) {
      throw new IOException(e);
    }
    LOG.trace("IdentityTransformer init complete");

    // Extract the directories that should contain append blobs
    String appendBlobDirs = abfsConfiguration.getAppendBlobDirs();
    if (appendBlobDirs.trim().isEmpty()) {
      this.appendBlobDirSet = new HashSet<String>();
    } else {
      this.appendBlobDirSet = new HashSet<>(Arrays.asList(
          abfsConfiguration.getAppendBlobDirs().split(AbfsHttpConstants.COMMA)));
    }
    this.blockFactory = abfsStoreBuilder.blockFactory;
    this.blockOutputActiveBlocks = abfsStoreBuilder.blockOutputActiveBlocks;
    this.boundedThreadPool = BlockingThreadPoolExecutorService.newInstance(
        abfsConfiguration.getWriteMaxConcurrentRequestCount(),
        abfsConfiguration.getMaxWriteRequestsToQueue(),
        10L, TimeUnit.SECONDS,
        "abfs-bounded");
  }

  public void validateConfiguredServiceType(TracingContext tracingContext)
      throws AzureBlobFileSystemException {
    // Todo: [FnsOverBlob] - Remove this check, Failing FS Init with Blob Endpoint Until FNS over Blob is ready.
//    if (getConfiguredServiceType() == AbfsServiceType.BLOB) {
//      throw new InvalidConfigurationValueException(FS_DEFAULT_NAME_KEY);
//    }
    if (getIsNamespaceEnabled(tracingContext) && getConfiguredServiceType() == AbfsServiceType.BLOB) {
      // This could be because of either wrongly configured url or wrongly configured fns service type.
      if (identifyAbfsServiceTypeFromUrl() == AbfsServiceType.BLOB) {
        throw new InvalidConfigurationValueException(FS_DEFAULT_NAME_KEY, "Wrong Domain Suffix for HNS Account");
      }
      throw new InvalidConfigurationValueException(FS_AZURE_FNS_ACCOUNT_SERVICE_TYPE, "Wrong Service Type for HNS Accounts");
    }
  }

  /**
   * Checks if the given key in Azure Storage should be stored as a page
   * blob instead of block blob.
   */
  public boolean isAppendBlobKey(String key) {
    return isKeyForDirectorySet(key, appendBlobDirSet);
  }

  /**
   * @return local user name.
   * */
  public String getUser() {
    return this.userName;
  }

  /**
  * @return primary group that user belongs to.
  * */
  public String getPrimaryGroup() {
    return this.primaryUserGroup;
  }

  @Override
  public void close() throws IOException {
    List<ListenableFuture<?>> futures = new ArrayList<>();
    for (AbfsLease lease : leaseRefs.keySet()) {
      if (lease == null) {
        continue;
      }
      ListenableFuture<?> future = client.submit(() -> lease.free());
      futures.add(future);
    }
    try {
      Futures.allAsList(futures).get();
      // shutdown the threadPool and set it to null.
      HadoopExecutors.shutdown(boundedThreadPool, LOG,
          30, TimeUnit.SECONDS);
      boundedThreadPool = null;
    } catch (InterruptedException e) {
      LOG.error("Interrupted freeing leases", e);
      Thread.currentThread().interrupt();
    } catch (ExecutionException e) {
      LOG.error("Error freeing leases", e);
    } finally {
      IOUtils.cleanupWithLogger(LOG, client);
    }
  }

  byte[] encodeAttribute(String value) throws UnsupportedEncodingException {
    return client.encodeAttribute(value);
  }

  String decodeAttribute(byte[] value) throws UnsupportedEncodingException {
    return client.decodeAttribute(value);
  }

  private String[] authorityParts(URI uri) throws InvalidUriAuthorityException, InvalidUriException {
    final String authority = uri.getRawAuthority();
    if (null == authority) {
      throw new InvalidUriAuthorityException(uri.toString());
    }

    if (!authority.contains(AbfsHttpConstants.AZURE_DISTRIBUTED_FILE_SYSTEM_AUTHORITY_DELIMITER)) {
      throw new InvalidUriAuthorityException(uri.toString());
    }

    final String[] authorityParts = authority.split(AbfsHttpConstants.AZURE_DISTRIBUTED_FILE_SYSTEM_AUTHORITY_DELIMITER, 2);

    if (authorityParts.length < 2 || authorityParts[0] != null
        && authorityParts[0].isEmpty()) {
      final String errMsg = String
              .format("'%s' has a malformed authority, expected container name. "
                      + "Authority takes the form "
                      + FileSystemUriSchemes.ABFS_SCHEME + "://[<container name>@]<account name>",
                      uri.toString());
      throw new InvalidUriException(errMsg);
    }
    return authorityParts;
  }

  /**
   * Resolves namespace information of the filesystem from the state of {@link #isNamespaceEnabled}.
   * if the state is UNKNOWN, it will be determined by making a GET_ACL request
   * to the root of the filesystem. GET_ACL call is synchronized to ensure a single
   * call is made to determine the namespace information in case multiple threads are
   * calling this method at the same time. The resolution of namespace information
   * would be stored back as state of {@link #isNamespaceEnabled}.
   *
   * @param tracingContext tracing context
   * @return true if namespace is enabled, false otherwise.
   * @throws AzureBlobFileSystemException server errors.
   */
  public boolean getIsNamespaceEnabled(TracingContext tracingContext)
      throws AzureBlobFileSystemException {
    try {
      return isNamespaceEnabled();
    } catch (TrileanConversionException e) {
      LOG.debug("isNamespaceEnabled is UNKNOWN; fall back and determine through"
          + " getAcl server call", e);
    }

<<<<<<< HEAD
    // GetAcl to know if account is HNS or not should always use dfsClient.
    isNamespaceEnabled = Trilean.getTrilean(NamespaceUtil.isNamespaceEnabled(
        clientHandler.getDfsClient(), tracingContext));
=======
    return getNamespaceEnabledInformationFromServer(tracingContext);
  }

  private synchronized boolean getNamespaceEnabledInformationFromServer(
      final TracingContext tracingContext) throws AzureBlobFileSystemException {
    if (isNamespaceEnabled != Trilean.UNKNOWN) {
      return isNamespaceEnabled.toBoolean();
    }
    try {
      LOG.debug("Get root ACL status");
      getClient().getAclStatus(AbfsHttpConstants.ROOT_PATH, tracingContext);
      isNamespaceEnabled = Trilean.getTrilean(true);
    } catch (AbfsRestOperationException ex) {
      // Get ACL status is a HEAD request, its response doesn't contain
      // errorCode
      // So can only rely on its status code to determine its account type.
      if (HttpURLConnection.HTTP_BAD_REQUEST != ex.getStatusCode()) {
        throw ex;
      }
      isNamespaceEnabled = Trilean.getTrilean(false);
    } catch (AzureBlobFileSystemException ex) {
      throw ex;
    }
>>>>>>> 776c0a3a
    return isNamespaceEnabled.toBoolean();
  }

  /**
   * @return true if namespace is enabled, false otherwise.
   * @throws TrileanConversionException if namespaceEnabled information is UNKNOWN
   */
  @VisibleForTesting
  boolean isNamespaceEnabled() throws TrileanConversionException {
    return this.isNamespaceEnabled.toBoolean();
  }

  @VisibleForTesting
  URIBuilder getURIBuilder(final String hostName, boolean isSecure) {
    String scheme = isSecure ? FileSystemUriSchemes.HTTPS_SCHEME : FileSystemUriSchemes.HTTP_SCHEME;

    final URIBuilder uriBuilder = new URIBuilder();
    uriBuilder.setScheme(scheme);

    // For testing purposes, an IP address and port may be provided to override
    // the host specified in the FileSystem URI.  Also note that the format of
    // the Azure Storage Service URI changes from
    // http[s]://[account][domain-suffix]/[filesystem] to
    // http[s]://[ip]:[port]/[account]/[filesystem].
    String endPoint = abfsConfiguration.get(AZURE_ABFS_ENDPOINT);
    if (endPoint == null || !endPoint.contains(AbfsHttpConstants.COLON)) {
      uriBuilder.setHost(hostName);
      return uriBuilder;
    }

    // Split ip and port
    String[] data = endPoint.split(AbfsHttpConstants.COLON);
    if (data.length != 2) {
      throw new RuntimeException(String.format("ABFS endpoint is not set correctly : %s, "
              + "Do not specify scheme when using {IP}:{PORT}", endPoint));
    }
    uriBuilder.setHost(data[0].trim());
    uriBuilder.setPort(Integer.parseInt(data[1].trim()));
    uriBuilder.setPath("/" + UriUtils.extractAccountNameFromHostName(hostName));

    return uriBuilder;
  }

  public AbfsConfiguration getAbfsConfiguration() {
    return this.abfsConfiguration;
  }

  public Hashtable<String, String> getFilesystemProperties(
      TracingContext tracingContext) throws AzureBlobFileSystemException {
    try (AbfsPerfInfo perfInfo = startTracking("getFilesystemProperties",
            "getFilesystemProperties")) {
      LOG.debug("getFilesystemProperties for filesystem: {}",
              client.getFileSystem());

      final Hashtable<String, String> parsedXmsProperties;

      final AbfsRestOperation op = client
          .getFilesystemProperties(tracingContext);
      perfInfo.registerResult(op.getResult());

      parsedXmsProperties = client.getXMSProperties(op.getResult());
      perfInfo.registerSuccess(true);

      return parsedXmsProperties;
    }
  }

  public void setFilesystemProperties(
      final Hashtable<String, String> properties, TracingContext tracingContext)
      throws AzureBlobFileSystemException {
    if (properties == null || properties.isEmpty()) {
      LOG.trace("setFilesystemProperties no properties present");
      return;
    }

    LOG.debug("setFilesystemProperties for filesystem: {} with properties: {}",
            client.getFileSystem(),
            properties);

    try (AbfsPerfInfo perfInfo = startTracking("setFilesystemProperties",
            "setFilesystemProperties")) {
      final AbfsRestOperation op = client
          .setFilesystemProperties(properties, tracingContext);
      perfInfo.registerResult(op.getResult()).registerSuccess(true);
    }
  }

  public Hashtable<String, String> getPathStatus(final Path path,
      TracingContext tracingContext) throws IOException {
    try (AbfsPerfInfo perfInfo = startTracking("getPathStatus", "getPathStatus")){
      LOG.debug("getPathStatus for filesystem: {} path: {}",
              client.getFileSystem(),
              path);

      final Hashtable<String, String> parsedXmsProperties;
      final String relativePath = getRelativePath(path);
      final ContextEncryptionAdapter contextEncryptionAdapter
          = createEncryptionAdapterFromServerStoreContext(relativePath,
          tracingContext);
      final AbfsRestOperation op = client
          .getPathStatus(relativePath, true, tracingContext,
              contextEncryptionAdapter);
      perfInfo.registerResult(op.getResult());
      contextEncryptionAdapter.destroy();

      parsedXmsProperties = client.getXMSProperties(op.getResult());
      perfInfo.registerSuccess(true);

      return parsedXmsProperties;
    }
  }

  /**
   * Creates an object of {@link ContextEncryptionAdapter}
   * from a file path. It calls {@link  org.apache.hadoop.fs.azurebfs.services.AbfsClient
   * #getPathStatus(String, boolean, TracingContext, EncryptionAdapter)} method to get
   * contextValue (x-ms-encryption-context) from the server. The contextValue is passed
   * to the constructor of EncryptionAdapter to create the required object of
   * EncryptionAdapter.
   * @param path Path of the file for which the object of EncryptionAdapter is required.
   * @return <ul>
   *   <li>
   *     {@link NoContextEncryptionAdapter}: if encryptionType is not of type
   *     {@link org.apache.hadoop.fs.azurebfs.utils.EncryptionType#ENCRYPTION_CONTEXT}.
   *   </li>
   *   <li>
   *     new object of {@link ContextProviderEncryptionAdapter} containing required encryptionKeys for the give file:
   *     if encryptionType is of type {@link org.apache.hadoop.fs.azurebfs.utils.EncryptionType#ENCRYPTION_CONTEXT}.
   *   </li>
   * </ul>
   */
  private ContextEncryptionAdapter createEncryptionAdapterFromServerStoreContext(final String path,
      final TracingContext tracingContext) throws IOException {
    if (client.getEncryptionType() != EncryptionType.ENCRYPTION_CONTEXT) {
      return NoContextEncryptionAdapter.getInstance();
    }
    final String responseHeaderEncryptionContext = client.getPathStatus(path,
            false, tracingContext, null).getResult()
        .getResponseHeader(X_MS_ENCRYPTION_CONTEXT);
    if (responseHeaderEncryptionContext == null) {
      throw new PathIOException(path,
          "EncryptionContext not present in GetPathStatus response");
    }
    byte[] encryptionContext = responseHeaderEncryptionContext.getBytes(
        StandardCharsets.UTF_8);

    try {
      return new ContextProviderEncryptionAdapter(client.getEncryptionContextProvider(),
          new Path(path).toUri().getPath(), encryptionContext);
    } catch (IOException e) {
      LOG.debug("Could not initialize EncryptionAdapter");
      throw e;
    }
  }

  public void setPathProperties(final Path path,
      final Hashtable<String, String> properties, TracingContext tracingContext)
      throws IOException {
    try (AbfsPerfInfo perfInfo = startTracking("setPathProperties", "setPathProperties")){
      LOG.debug("setPathProperties for filesystem: {} path: {} with properties: {}",
              client.getFileSystem(),
              path,
              properties);

      final String relativePath = getRelativePath(path);
      final ContextEncryptionAdapter contextEncryptionAdapter
          = createEncryptionAdapterFromServerStoreContext(relativePath,
          tracingContext);
      final AbfsRestOperation op = client
          .setPathProperties(getRelativePath(path), properties,
              tracingContext, contextEncryptionAdapter);
      contextEncryptionAdapter.destroy();
      perfInfo.registerResult(op.getResult()).registerSuccess(true);
    }
  }

  public void createFilesystem(TracingContext tracingContext)
      throws AzureBlobFileSystemException {
    try (AbfsPerfInfo perfInfo = startTracking("createFilesystem", "createFilesystem")){
      LOG.debug("createFilesystem for filesystem: {}",
              client.getFileSystem());

      final AbfsRestOperation op = client.createFilesystem(tracingContext);
      perfInfo.registerResult(op.getResult()).registerSuccess(true);
    }
  }

  public void deleteFilesystem(TracingContext tracingContext)
      throws AzureBlobFileSystemException {
    try (AbfsPerfInfo perfInfo = startTracking("deleteFilesystem", "deleteFilesystem")) {
      LOG.debug("deleteFilesystem for filesystem: {}",
              client.getFileSystem());

      final AbfsRestOperation op = client.deleteFilesystem(tracingContext);
      perfInfo.registerResult(op.getResult()).registerSuccess(true);
    }
  }

  public OutputStream createFile(final Path path,
      final FileSystem.Statistics statistics, final boolean overwrite,
      final FsPermission permission, final FsPermission umask,
      TracingContext tracingContext) throws IOException {
    try (AbfsPerfInfo perfInfo = startTracking("createFile", "createPath")) {
      AbfsClient createClient = clientHandler.getClient(abfsConfiguration.getIngressServiceType());
      boolean isNamespaceEnabled = getIsNamespaceEnabled(tracingContext);
      LOG.debug("createFile filesystem: {} path: {} overwrite: {} permission: {} umask: {} isNamespaceEnabled: {}",
              createClient.getFileSystem(),
              path,
              overwrite,
              permission,
              umask,
              isNamespaceEnabled);

      String relativePath = getRelativePath(path);
      boolean isAppendBlob = false;
      if (isAppendBlobKey(path.toString())) {
        isAppendBlob = true;
      }
      if (path.getParent() != null && !path.getParent().isRoot() && createClient instanceof AbfsBlobClient) {
        createDirectory(path.getParent(), permission, umask, Trilean.UNKNOWN, tracingContext);
      }

      // if "fs.azure.enable.conditional.create.overwrite" is enabled and
      // is a create request with overwrite=true, create will follow different
      // flow.
      boolean triggerConditionalCreateOverwrite = false;
      if (overwrite
          && abfsConfiguration.isConditionalCreateOverwriteEnabled()) {
        triggerConditionalCreateOverwrite = true;
      }

      final ContextEncryptionAdapter contextEncryptionAdapter;
      if (createClient.getEncryptionType() == EncryptionType.ENCRYPTION_CONTEXT) {
        contextEncryptionAdapter = new ContextProviderEncryptionAdapter(
            createClient.getEncryptionContextProvider(), getRelativePath(path));
      } else {
        contextEncryptionAdapter = NoContextEncryptionAdapter.getInstance();
      }
      AbfsRestOperation op;
      if (triggerConditionalCreateOverwrite) {
        op = conditionalCreateOverwriteFile(relativePath,
            statistics,
            new Permissions(isNamespaceEnabled, permission, umask),
            isAppendBlob,
            contextEncryptionAdapter,
            tracingContext,
            createClient
        );

      } else {
        op = createClient.createPath(relativePath, true,
            overwrite,
            new Permissions(isNamespaceEnabled, permission, umask),
            isAppendBlob,
            null,
            contextEncryptionAdapter,
            tracingContext);

      }
      perfInfo.registerResult(op.getResult()).registerSuccess(true);

      AbfsLease lease = maybeCreateLease(relativePath, tracingContext);
      String eTag = op.getResult().getResponseHeader(HttpHeaderConfigurations.ETAG);
      checkSmallWriteOptimization();
      return new AbfsOutputStream(
          populateAbfsOutputStreamContext(
              isAppendBlob,
              lease,
              clientHandler,
              statistics,
              relativePath,
              0,
              eTag,
              contextEncryptionAdapter,
              tracingContext));
    }
  }

  /**
   * Checks and disables the small write optimization if the client is an instance of {@link AbfsBlobClient}
   * and the small write optimization is enabled in the configuration.
   */
  private void checkSmallWriteOptimization() {
    if (client instanceof AbfsBlobClient && abfsConfiguration.isSmallWriteOptimizationEnabled()) {
      abfsConfiguration.setSmallWriteOptimization(false);
    }
  }

  /**
   * Conditional create overwrite flow ensures that create overwrites is done
   * only if there is match for eTag of existing file.
   * @param relativePath
   * @param statistics
   * @param permissions contains permission and umask
   * @param isAppendBlob
   * @return
   * @throws AzureBlobFileSystemException
   */
  private AbfsRestOperation conditionalCreateOverwriteFile(final String relativePath,
      final FileSystem.Statistics statistics,
      final Permissions permissions,
      final boolean isAppendBlob,
      final ContextEncryptionAdapter contextEncryptionAdapter,
      final TracingContext tracingContext, AbfsClient createClient) throws IOException {
    AbfsRestOperation op;

    try {
      // Trigger a create with overwrite=false first so that eTag fetch can be
      // avoided for cases when no pre-existing file is present (major portion
      // of create file traffic falls into the case of no pre-existing file).
      op = createClient.createPath(relativePath, true, false, permissions,
          isAppendBlob, null, contextEncryptionAdapter, tracingContext);

    } catch (AbfsRestOperationException e) {
      if (e.getStatusCode() == HttpURLConnection.HTTP_CONFLICT) {
        // File pre-exists, fetch eTag
        try {
          op = client.getPathStatus(relativePath, false, tracingContext, null);
        } catch (AbfsRestOperationException ex) {
          if (ex.getStatusCode() == HttpURLConnection.HTTP_NOT_FOUND) {
            // Is a parallel access case, as file which was found to be
            // present went missing by this request.
            throw new ConcurrentWriteOperationDetectedException(
                "Parallel access to the create path detected. Failing request "
                    + "to honor single writer semantics");
          } else {
            throw ex;
          }
        }

        String eTag = extractEtagHeader(op.getResult());

        try {
          // overwrite only if eTag matches with the file properties fetched befpre
          op = createClient.createPath(relativePath, true, true, permissions,
              isAppendBlob, eTag, contextEncryptionAdapter, tracingContext);
        } catch (AbfsRestOperationException ex) {
          if (ex.getStatusCode() == HttpURLConnection.HTTP_PRECON_FAILED) {
            // Is a parallel access case, as file with eTag was just queried
            // and precondition failure can happen only when another file with
            // different etag got created.
            throw new ConcurrentWriteOperationDetectedException(
                "Parallel access to the create path detected. Failing request "
                    + "to honor single writer semantics");
          } else {
            throw ex;
          }
        }
      } else {
        throw e;
      }
    }

    return op;
  }

  /**
   * Method to populate AbfsOutputStreamContext with different parameters to
   * be used to construct {@link AbfsOutputStream}.
   *
   * @param isAppendBlob   is Append blob support enabled?
   * @param lease          instance of AbfsLease for this AbfsOutputStream.
   * @param clientHandler  AbfsClientHandler.
   * @param statistics     FileSystem statistics.
   * @param path           Path for AbfsOutputStream.
   * @param position       Position or offset of the file being opened, set to 0
   *                       when creating a new file, but needs to be set for APPEND
   *                       calls on the same file.
   * @param tracingContext instance of TracingContext for this AbfsOutputStream.
   * @return AbfsOutputStreamContext instance with the desired parameters.
   */
  private AbfsOutputStreamContext populateAbfsOutputStreamContext(
      boolean isAppendBlob,
      AbfsLease lease,
      AbfsClientHandler clientHandler,
      FileSystem.Statistics statistics,
      String path,
      long position,
      String eTag,
      ContextEncryptionAdapter contextEncryptionAdapter,
      TracingContext tracingContext) {
    int bufferSize = abfsConfiguration.getWriteBufferSize();
    if (isAppendBlob && bufferSize > FileSystemConfigurations.APPENDBLOB_MAX_WRITE_BUFFER_SIZE) {
      bufferSize = FileSystemConfigurations.APPENDBLOB_MAX_WRITE_BUFFER_SIZE;
    }
    return new AbfsOutputStreamContext(abfsConfiguration.getSasTokenRenewPeriodForStreamsInSeconds())
            .withWriteBufferSize(bufferSize)
            .enableExpectHeader(abfsConfiguration.isExpectHeaderEnabled())
            .enableFlush(abfsConfiguration.isFlushEnabled())
            .enableSmallWriteOptimization(abfsConfiguration.isSmallWriteOptimizationEnabled())
            .disableOutputStreamFlush(abfsConfiguration.isOutputStreamFlushDisabled())
            .withStreamStatistics(new AbfsOutputStreamStatisticsImpl())
            .withAppendBlob(isAppendBlob)
            .withWriteMaxConcurrentRequestCount(abfsConfiguration.getWriteMaxConcurrentRequestCount())
            .withMaxWriteRequestsToQueue(abfsConfiguration.getMaxWriteRequestsToQueue())
            .withLease(lease)
            .withEncryptionAdapter(contextEncryptionAdapter)
            .withBlockFactory(getBlockFactory())
            .withBlockOutputActiveBlocks(blockOutputActiveBlocks)
            .withClientHandler(clientHandler)
            .withPosition(position)
            .withFsStatistics(statistics)
            .withPath(path)
            .withExecutorService(new SemaphoredDelegatingExecutor(boundedThreadPool,
                blockOutputActiveBlocks, true))
            .withTracingContext(tracingContext)
            .withAbfsBackRef(fsBackRef)
            .withIngressServiceType(abfsConfiguration.getIngressServiceType())
            .withDFSToBlobFallbackEnabled(abfsConfiguration.isDfsToBlobFallbackEnabled())
            .withETag(eTag)
            .build();
  }

  public void createDirectory(final Path path, final FsPermission permission,
      final FsPermission umask,
      Trilean isOverwriteRequired,
      TracingContext tracingContext)
      throws AzureBlobFileSystemException {
    try (AbfsPerfInfo perfInfo = startTracking("createDirectory", "createPath")) {
      AbfsClient createClient = clientHandler.getClient(abfsConfiguration.getIngressServiceType());
      boolean isNamespaceEnabled = getIsNamespaceEnabled(tracingContext);
      LOG.debug("createDirectory filesystem: {} path: {} permission: {} umask: {} isNamespaceEnabled: {}",
              createClient.getFileSystem(),
              path,
              permission,
              umask,
              isNamespaceEnabled);
      boolean overwrite = isOverwriteRequired == Trilean.UNKNOWN
          ?
          (!isNamespaceEnabled || abfsConfiguration.isEnabledMkdirOverwrite())
          : isOverwriteRequired.toBoolean();
      Permissions permissions = new Permissions(isNamespaceEnabled,
          permission, umask);
      createClient.createMarkerBlobs(path, overwrite, permissions, false, null,
          null, tracingContext);
      final AbfsRestOperation op = createClient.createPath(getRelativePath(path),
          false, overwrite, permissions, false, null, null, tracingContext);
      perfInfo.registerResult(op.getResult()).registerSuccess(true);
    }
  }

  public AbfsInputStream openFileForRead(final Path path,
      final FileSystem.Statistics statistics, TracingContext tracingContext)
      throws IOException {
    return openFileForRead(path, Optional.empty(), statistics,
        tracingContext);
  }

  public AbfsInputStream openFileForRead(Path path,
      final Optional<OpenFileParameters> parameters,
      final FileSystem.Statistics statistics, TracingContext tracingContext)
      throws IOException {
    try (AbfsPerfInfo perfInfo = startTracking("openFileForRead",
        "getPathStatus")) {
      LOG.debug("openFileForRead filesystem: {} path: {}",
          client.getFileSystem(), path);

      FileStatus fileStatus = parameters.map(OpenFileParameters::getStatus)
          .orElse(null);
      String relativePath = getRelativePath(path);
      String resourceType, eTag;
      long contentLength;
      ContextEncryptionAdapter contextEncryptionAdapter = NoContextEncryptionAdapter.getInstance();
      /*
      * GetPathStatus API has to be called in case of:
      *   1.  fileStatus is null or not an object of VersionedFileStatus: as eTag
      *       would not be there in the fileStatus object.
      *   2.  fileStatus is an object of VersionedFileStatus and the object doesn't
      *       have encryptionContext field when client's encryptionType is
      *       ENCRYPTION_CONTEXT.
      */
      if ((fileStatus instanceof VersionedFileStatus) && (
          client.getEncryptionType() != EncryptionType.ENCRYPTION_CONTEXT
              || ((VersionedFileStatus) fileStatus).getEncryptionContext()
              != null)) {
        path = path.makeQualified(this.uri, path);
        Preconditions.checkArgument(fileStatus.getPath().equals(path),
            String.format(
                "Filestatus path [%s] does not match with given path [%s]",
                fileStatus.getPath(), path));
        resourceType = fileStatus.isFile() ? FILE : DIRECTORY;
        contentLength = fileStatus.getLen();
        eTag = ((VersionedFileStatus) fileStatus).getVersion();
        final String encryptionContext
            = ((VersionedFileStatus) fileStatus).getEncryptionContext();
        if (client.getEncryptionType() == EncryptionType.ENCRYPTION_CONTEXT) {
          contextEncryptionAdapter = new ContextProviderEncryptionAdapter(
              client.getEncryptionContextProvider(), getRelativePath(path),
              encryptionContext.getBytes(StandardCharsets.UTF_8));
        }
      } else {
        AbfsHttpOperation op = client.getPathStatus(relativePath, false,
            tracingContext, null).getResult();
        resourceType = client.checkIsDir(op) ? DIRECTORY : FILE;
        contentLength = Long.parseLong(
            op.getResponseHeader(HttpHeaderConfigurations.CONTENT_LENGTH));
        eTag = op.getResponseHeader(HttpHeaderConfigurations.ETAG);
        /*
         * For file created with ENCRYPTION_CONTEXT, client shall receive
         * encryptionContext from header field: X_MS_ENCRYPTION_CONTEXT.
         */
        if (client.getEncryptionType() == EncryptionType.ENCRYPTION_CONTEXT) {
          final String fileEncryptionContext = op.getResponseHeader(
              HttpHeaderConfigurations.X_MS_ENCRYPTION_CONTEXT);
          if (fileEncryptionContext == null) {
            LOG.debug("EncryptionContext missing in GetPathStatus response");
            throw new PathIOException(path.toString(),
                "EncryptionContext not present in GetPathStatus response headers");
          }
          contextEncryptionAdapter = new ContextProviderEncryptionAdapter(
              client.getEncryptionContextProvider(), getRelativePath(path),
              fileEncryptionContext.getBytes(StandardCharsets.UTF_8));
        }
      }

      if (parseIsDirectory(resourceType)) {
        throw new AbfsRestOperationException(
            AzureServiceErrorCode.PATH_NOT_FOUND.getStatusCode(),
            AzureServiceErrorCode.PATH_NOT_FOUND.getErrorCode(),
            "openFileForRead must be used with files and not directories",
            null);
      }

      perfInfo.registerSuccess(true);

      // Add statistics for InputStream
      return new AbfsInputStream(client, statistics, relativePath,
          contentLength, populateAbfsInputStreamContext(
          parameters.map(OpenFileParameters::getOptions),
          contextEncryptionAdapter),
          eTag, tracingContext);
    }
  }

  private AbfsInputStreamContext populateAbfsInputStreamContext(
      Optional<Configuration> options, ContextEncryptionAdapter contextEncryptionAdapter) {
    boolean bufferedPreadDisabled = options
        .map(c -> c.getBoolean(FS_AZURE_BUFFERED_PREAD_DISABLE, false))
        .orElse(false);
    int footerReadBufferSize = options.map(c -> c.getInt(
        AZURE_FOOTER_READ_BUFFER_SIZE, getAbfsConfiguration().getFooterReadBufferSize()))
        .orElse(getAbfsConfiguration().getFooterReadBufferSize());
    return new AbfsInputStreamContext(getAbfsConfiguration().getSasTokenRenewPeriodForStreamsInSeconds())
            .withReadBufferSize(getAbfsConfiguration().getReadBufferSize())
            .withReadAheadQueueDepth(getAbfsConfiguration().getReadAheadQueueDepth())
            .withTolerateOobAppends(getAbfsConfiguration().getTolerateOobAppends())
            .isReadAheadEnabled(getAbfsConfiguration().isReadAheadEnabled())
            .withReadSmallFilesCompletely(getAbfsConfiguration().readSmallFilesCompletely())
            .withOptimizeFooterRead(getAbfsConfiguration().optimizeFooterRead())
            .withFooterReadBufferSize(footerReadBufferSize)
            .withReadAheadRange(getAbfsConfiguration().getReadAheadRange())
            .withStreamStatistics(new AbfsInputStreamStatisticsImpl())
            .withShouldReadBufferSizeAlways(
                getAbfsConfiguration().shouldReadBufferSizeAlways())
            .withReadAheadBlockSize(getAbfsConfiguration().getReadAheadBlockSize())
            .withBufferedPreadDisabled(bufferedPreadDisabled)
            .withEncryptionAdapter(contextEncryptionAdapter)
            .withAbfsBackRef(fsBackRef)
            .build();
  }

  public OutputStream openFileForWrite(final Path path,
      final FileSystem.Statistics statistics, final boolean overwrite,
      TracingContext tracingContext) throws IOException {
    try (AbfsPerfInfo perfInfo = startTracking("openFileForWrite", "getPathStatus")) {
      LOG.debug("openFileForWrite filesystem: {} path: {} overwrite: {}",
              client.getFileSystem(),
              path,
              overwrite);

      String relativePath = getRelativePath(path);

      final AbfsRestOperation op = client
          .getPathStatus(relativePath, false, tracingContext, null);
      perfInfo.registerResult(op.getResult());

      final String resourceType = client.checkIsDir(op.getResult()) ? DIRECTORY : FILE;
      final Long contentLength = Long.valueOf(op.getResult().getResponseHeader(HttpHeaderConfigurations.CONTENT_LENGTH));

      if (parseIsDirectory(resourceType)) {
        throw new AbfsRestOperationException(
                AzureServiceErrorCode.PATH_NOT_FOUND.getStatusCode(),
                AzureServiceErrorCode.PATH_NOT_FOUND.getErrorCode(),
                "openFileForWrite must be used with files and not directories",
                null);
      }

      final long offset = overwrite ? 0 : contentLength;

      perfInfo.registerSuccess(true);

      boolean isAppendBlob = false;
      if (isAppendBlobKey(path.toString())) {
        isAppendBlob = true;
      }

      AbfsLease lease = maybeCreateLease(relativePath, tracingContext);
      final String eTag = op.getResult().getResponseHeader(HttpHeaderConfigurations.ETAG);
      final ContextEncryptionAdapter contextEncryptionAdapter;
      if (client.getEncryptionType() == EncryptionType.ENCRYPTION_CONTEXT) {
        final String encryptionContext = op.getResult()
            .getResponseHeader(
                HttpHeaderConfigurations.X_MS_ENCRYPTION_CONTEXT);
        if (encryptionContext == null) {
          throw new PathIOException(path.toString(),
              "File doesn't have encryptionContext.");
        }
        contextEncryptionAdapter = new ContextProviderEncryptionAdapter(
            client.getEncryptionContextProvider(), getRelativePath(path),
            encryptionContext.getBytes(StandardCharsets.UTF_8));
      } else {
        contextEncryptionAdapter = NoContextEncryptionAdapter.getInstance();
      }
      checkSmallWriteOptimization();
      return new AbfsOutputStream(
          populateAbfsOutputStreamContext(
              isAppendBlob,
              lease,
              clientHandler,
              statistics,
              relativePath,
              offset,
              eTag,
              contextEncryptionAdapter,
              tracingContext));
    }
  }

  /**
   * Break any current lease on an ABFS file.
   *
   * @param path file name
   * @param tracingContext TracingContext instance to track correlation IDs
   * @throws AzureBlobFileSystemException on any exception while breaking the lease
   */
  public void breakLease(final Path path, final TracingContext tracingContext) throws AzureBlobFileSystemException {
    LOG.debug("lease path: {}", path);

    client.breakLease(getRelativePath(path), tracingContext);
  }

  /**
   * Rename a file or directory.
   * If a source etag is passed in, the operation will attempt to recover
   * from a missing source file by probing the destination for
   * existence and comparing etags.
   *
   * @param source path to source file
   * @param destination destination of rename.
   * @param tracingContext trace context
   * @param sourceEtag etag of source file. may be null or empty
   *
   * @return true if recovery was needed and succeeded.
   *
   * @throws AzureBlobFileSystemException failure, excluding any recovery from overload failures.
   */
  public boolean rename(final Path source,
      final Path destination,
      final TracingContext tracingContext,
      final String sourceEtag)
      throws
      IOException {
    final Instant startAggregate = abfsPerfTracker.getLatencyInstant();
    long countAggregate = 0;
    boolean shouldContinue;

    final boolean isAtomicRename = isAtomicRenameKey(source.toUri().getPath());

    LOG.debug("renameAsync filesystem: {} source: {} destination: {}",
        client.getFileSystem(),
        source,
        destination);

    String continuation = null;

    String sourceRelativePath = getRelativePath(source);
    String destinationRelativePath = getRelativePath(destination);
    // was any operation recovered from?
    boolean recovered = false;

    do {
      try (AbfsPerfInfo perfInfo = startTracking("rename", "renamePath")) {
        boolean isNamespaceEnabled = getIsNamespaceEnabled(tracingContext);
        final AbfsClientRenameResult abfsClientRenameResult =
            getClient().renamePath(sourceRelativePath, destinationRelativePath,
                continuation, tracingContext, sourceEtag, false,
                isNamespaceEnabled, isAtomicRename);


        AbfsRestOperation op = abfsClientRenameResult.getOp();
        /*
        * Blob endpoint does not have a rename API. The AbfsBlobClient would
        * perform the copy and delete operation for renaming a path.
        * As it would not be one operation, hence, the client would not return
        * AbfsRestOperation object.
        */
        if (op != null) {
          perfInfo.registerResult(op.getResult());
          continuation = op.getResult()
              .getResponseHeader(HttpHeaderConfigurations.X_MS_CONTINUATION);
        }
        perfInfo.registerSuccess(true);
        countAggregate++;
        shouldContinue = continuation != null && !continuation.isEmpty();
        // update the recovery flag.
        recovered |= abfsClientRenameResult.isRenameRecovered();
        populateRenameRecoveryStatistics(abfsClientRenameResult);
        if (!shouldContinue) {
          perfInfo.registerAggregates(startAggregate, countAggregate);
        }
      }
    } while (shouldContinue);
    return recovered;
  }

  public void delete(final Path path, final boolean recursive,
      TracingContext tracingContext) throws IOException {
    final Instant startAggregate = abfsPerfTracker.getLatencyInstant();
    long countAggregate = 0;
    boolean shouldContinue = true;

    LOG.debug("delete filesystem: {} path: {} recursive: {}",
        client.getFileSystem(),
        path,
        String.valueOf(recursive));

    String continuation = null;

    String relativePath = getRelativePath(path);

    do {
      try (AbfsPerfInfo perfInfo = startTracking("delete", "deletePath")) {
        AbfsRestOperation op = getClient().deletePath(relativePath, recursive,
            continuation, tracingContext, getIsNamespaceEnabled(tracingContext));
        /*
         * Blob endpoint does not have a directory delete API. The AbfsBlobClient would
         * perform multiple operation to delete a path, hence, the client would not return
         * AbfsRestOperation object.
         */
        if (op != null) {
          perfInfo.registerResult(op.getResult());
          continuation = op.getResult()
              .getResponseHeader(HttpHeaderConfigurations.X_MS_CONTINUATION);
        }
        perfInfo.registerSuccess(true);
        countAggregate++;
        shouldContinue = continuation != null && !continuation.isEmpty();

        if (!shouldContinue) {
          perfInfo.registerAggregates(startAggregate, countAggregate);
        }
      }
    } while (shouldContinue);
  }

  public FileStatus getFileStatus(final Path path,
      TracingContext tracingContext) throws IOException {
    try (AbfsPerfInfo perfInfo = startTracking("getFileStatus", "undetermined")) {
      boolean isNamespaceEnabled = getIsNamespaceEnabled(tracingContext);
      LOG.debug("getFileStatus filesystem: {} path: {} isNamespaceEnabled: {}",
              client.getFileSystem(),
              path,
              isNamespaceEnabled);


      final AbfsRestOperation op;
      if (path.isRoot()) {
        if (isNamespaceEnabled) {
          perfInfo.registerCallee("getAclStatus");
          op = client.getAclStatus(getRelativePath(path), tracingContext);
        } else {
          perfInfo.registerCallee("getFilesystemProperties");
          op = client.getFilesystemProperties(tracingContext);
        }
      } else {
        perfInfo.registerCallee("getPathStatus");
        op = client.getPathStatus(getRelativePath(path), false,
            tracingContext, null);
      }

      perfInfo.registerResult(op.getResult());

      final long blockSize = abfsConfiguration.getAzureBlockSize();
      final AbfsHttpOperation result = op.getResult();

      String eTag = extractEtagHeader(result);
      final String lastModified = result.getResponseHeader(HttpHeaderConfigurations.LAST_MODIFIED);
      final String permissions = result.getResponseHeader((HttpHeaderConfigurations.X_MS_PERMISSIONS));
      final String encryptionContext = op.getResult().getResponseHeader(X_MS_ENCRYPTION_CONTEXT);
      final boolean hasAcl = AbfsPermission.isExtendedAcl(permissions);
      final long contentLength;
      final boolean resourceIsDir;

      if (path.isRoot()) {
        contentLength = 0;
        resourceIsDir = true;
      } else {
        contentLength = parseContentLength(result.getResponseHeader(HttpHeaderConfigurations.CONTENT_LENGTH));
        resourceIsDir = client.checkIsDir(result);
      }

      final String transformedOwner = identityTransformer.transformIdentityForGetRequest(
              result.getResponseHeader(HttpHeaderConfigurations.X_MS_OWNER),
              true,
              userName);

      final String transformedGroup = identityTransformer.transformIdentityForGetRequest(
              result.getResponseHeader(HttpHeaderConfigurations.X_MS_GROUP),
              false,
              primaryUserGroup);

      perfInfo.registerSuccess(true);

      /*
       * For Blob endpoint, if the path is an atomic file. There could be a
       * rename operation on the path which failed on some other process. For such
       * atomic paths, ABFS needs to check if there is a rename-pending operation,
       * and resume that if it exists.
       */
      if (getConfiguredServiceType() == AbfsServiceType.BLOB && isAtomicRenameKey(
          path.toUri().getPath())) {
        FileStatus pendingJsonFileStatus = null;
        try {
          pendingJsonFileStatus = getFileStatus(
              new Path(path.toUri().getPath() + RenameAtomicity.SUFFIX),
              tracingContext);
        } catch (AzureBlobFileSystemException ignored) {
        }
        if (pendingJsonFileStatus != null) {
          boolean renameSrcHasChanged;
          try {
            new RenameAtomicity(
                pendingJsonFileStatus.getPath(),
                fsCreateCallback,
                fsReadCallback, tracingContext,
                null,
                getClient());
            renameSrcHasChanged = false;
          } catch (AbfsRestOperationException ex) {
            if (ex.getStatusCode() == HttpURLConnection.HTTP_NOT_FOUND
                || ex.getStatusCode() == HttpURLConnection.HTTP_CONFLICT) {
              renameSrcHasChanged = true;
            } else {
              throw ex;
            }
          }
          if (!renameSrcHasChanged) {
            throw new AbfsRestOperationException(
                AzureServiceErrorCode.PATH_NOT_FOUND.getStatusCode(),
                AzureServiceErrorCode.PATH_NOT_FOUND.getErrorCode(),
                "Path had to be recovered from atomic rename operation.",
                null);
          }
        }
      }

      return new VersionedFileStatus(
              transformedOwner,
              transformedGroup,
              permissions == null ? new AbfsPermission(FsAction.ALL, FsAction.ALL, FsAction.ALL)
                      : AbfsPermission.valueOf(permissions),
              hasAcl,
              contentLength,
              resourceIsDir,
              1,
              blockSize,
              DateTimeUtils.parseLastModifiedTime(lastModified),
              path,
              eTag,
              encryptionContext);
    }
  }

  /**
   * @param path The list path.
   * @param tracingContext Tracks identifiers for request header
   *
   * @return the entries in the path.
   */
  @Override
  public FileStatus[] listStatus(final Path path, TracingContext tracingContext) throws IOException {
    return listStatus(path, null, tracingContext);
  }

  /**
   * @param path Path the list path.
   * @param startFrom the entry name that list results should start with.
   *                  For example, if folder "/folder" contains four files: "afile", "bfile", "hfile", "ifile".
   *                  Then listStatus(Path("/folder"), "hfile") will return "/folder/hfile" and "folder/ifile"
   *                  Notice that if startFrom is a non-existent entry name, then the list response contains
   *                  all entries after this non-existent entry in lexical order:
   *                  listStatus(Path("/folder"), "cfile") will return "/folder/hfile" and "/folder/ifile".
   * @param tracingContext Tracks identifiers for request header
   *
   * @return the entries in the path start from  "startFrom" in lexical order.
   */
  @InterfaceStability.Unstable
  @Override
  public FileStatus[] listStatus(final Path path, final String startFrom, TracingContext tracingContext) throws IOException {
    List<FileStatus> fileStatuses = new ArrayList<>();
    listStatus(path, startFrom, fileStatuses, true, null, tracingContext
    );
    return fileStatuses.toArray(new FileStatus[fileStatuses.size()]);
  }

  @Override
  public String listStatus(final Path path, final String startFrom,
      List<FileStatus> fileStatuses, final boolean fetchAll,
      String continuation, TracingContext tracingContext) throws IOException {
    final Instant startAggregate = abfsPerfTracker.getLatencyInstant();
    long countAggregate = 0;
    boolean shouldContinue = true;

    LOG.debug("listStatus filesystem: {} path: {}, startFrom: {}",
            client.getFileSystem(),
            path,
            startFrom);

    final String relativePath = getRelativePath(path);

    if (continuation == null || continuation.isEmpty()) {
      // generate continuation token if a valid startFrom is provided.
      if (startFrom != null && !startFrom.isEmpty()) {
        continuation = getIsNamespaceEnabled(tracingContext)
            ? generateContinuationTokenForXns(startFrom)
            : generateContinuationTokenForNonXns(relativePath, startFrom);
      }
    }

    do {
      try (AbfsPerfInfo perfInfo = startTracking("listStatus", "listPath")) {
        AbfsRestOperation op = client.listPath(relativePath, false,
            abfsConfiguration.getListMaxResults(), continuation,
            tracingContext);
        perfInfo.registerResult(op.getResult());
        continuation = client.getContinuationFromResponse(op.getResult());
        ListResultSchema retrievedSchema = op.getResult().getListResultSchema();
        if (retrievedSchema == null) {
          throw new AbfsRestOperationException(
                  AzureServiceErrorCode.PATH_NOT_FOUND.getStatusCode(),
                  AzureServiceErrorCode.PATH_NOT_FOUND.getErrorCode(),
                  "listStatusAsync path not found",
                  null, op.getResult());
        }

        long blockSize = abfsConfiguration.getAzureBlockSize();

        for (ListResultEntrySchema entry : retrievedSchema.paths()) {
          final String owner = identityTransformer.transformIdentityForGetRequest(entry.owner(), true, userName);
          final String group = identityTransformer.transformIdentityForGetRequest(entry.group(), false, primaryUserGroup);
          final String encryptionContext = entry.getXMsEncryptionContext();
          final FsPermission fsPermission = entry.permissions() == null
                  ? new AbfsPermission(FsAction.ALL, FsAction.ALL, FsAction.ALL)
                  : AbfsPermission.valueOf(entry.permissions());
          final boolean hasAcl = AbfsPermission.isExtendedAcl(entry.permissions());

          long lastModifiedMillis = 0;
          long contentLength = entry.contentLength() == null ? 0 : entry.contentLength();
          boolean isDirectory = entry.isDirectory() == null ? false : entry.isDirectory();
          if (entry.lastModified() != null && !entry.lastModified().isEmpty()) {
            lastModifiedMillis = DateTimeUtils.parseLastModifiedTime(
                entry.lastModified());
          }

          Path entryPath = new Path(File.separator + entry.name());
          entryPath = entryPath.makeQualified(this.uri, entryPath);
          boolean fileStatusToBeAdded = true;

          if (isAtomicRenameKey(entryPath.toUri().getPath())
              && getConfiguredServiceType() == AbfsServiceType.BLOB
              && entryPath.toUri().getPath().endsWith(RenameAtomicity.SUFFIX)) {
            try {
              new RenameAtomicity(entryPath, fsCreateCallback,
                  fsReadCallback, tracingContext,
                  null,
                  getClient());
              fileStatusToBeAdded = false;
            } catch (AbfsRestOperationException ex) {
              if (ex.getStatusCode() != HttpURLConnection.HTTP_NOT_FOUND
                  && ex.getStatusCode() != HttpURLConnection.HTTP_CONFLICT) {
                throw ex;
              }
            }

          }
          if (fileStatusToBeAdded) {
            fileStatuses.add(
                new VersionedFileStatus(
                    owner,
                    group,
                    fsPermission,
                    hasAcl,
                    contentLength,
                    isDirectory,
                    1,
                    blockSize,
                    lastModifiedMillis,
                    entryPath,
                    entry.eTag(),
                    encryptionContext));
          }
        }

        perfInfo.registerSuccess(true);
        countAggregate++;
        shouldContinue =
            fetchAll && continuation != null && !continuation.isEmpty();

        if (!shouldContinue) {
          perfInfo.registerAggregates(startAggregate, countAggregate);
        }
      }
    } while (shouldContinue);

    return continuation;
  }

  // generate continuation token for xns account
  private String generateContinuationTokenForXns(final String firstEntryName) {
    Preconditions.checkArgument(!Strings.isNullOrEmpty(firstEntryName)
            && !firstEntryName.startsWith(AbfsHttpConstants.ROOT_PATH),
            "startFrom must be a dir/file name and it can not be a full path");

    StringBuilder sb = new StringBuilder();
    sb.append(firstEntryName).append("#$").append("0");

    CRC64 crc64 = new CRC64();
    StringBuilder token = new StringBuilder();
    token.append(crc64.compute(sb.toString().getBytes(StandardCharsets.UTF_8)))
            .append(SINGLE_WHITE_SPACE)
            .append("0")
            .append(SINGLE_WHITE_SPACE)
            .append(firstEntryName);

    return Base64.encode(token.toString().getBytes(StandardCharsets.UTF_8));
  }

  // generate continuation token for non-xns account
  private String generateContinuationTokenForNonXns(String path, final String firstEntryName) {
    Preconditions.checkArgument(!Strings.isNullOrEmpty(firstEntryName)
            && !firstEntryName.startsWith(AbfsHttpConstants.ROOT_PATH),
            "startFrom must be a dir/file name and it can not be a full path");

    // Notice: non-xns continuation token requires full path (first "/" is not included) for startFrom
    path = AbfsClient.getDirectoryQueryParameter(path);
    final String startFrom = (path.isEmpty() || path.equals(ROOT_PATH))
            ? firstEntryName
            : path + ROOT_PATH + firstEntryName;

    SimpleDateFormat simpleDateFormat = new SimpleDateFormat(TOKEN_DATE_PATTERN, Locale.US);
    String date = simpleDateFormat.format(new Date());
    String token = String.format("%06d!%s!%06d!%s!%06d!%s!",
            path.length(), path, startFrom.length(), startFrom, date.length(), date);
    String base64EncodedToken = Base64.encode(token.getBytes(StandardCharsets.UTF_8));

    StringBuilder encodedTokenBuilder = new StringBuilder(base64EncodedToken.length() + 5);
    encodedTokenBuilder.append(String.format("%s!%d!", TOKEN_VERSION, base64EncodedToken.length()));

    for (int i = 0; i < base64EncodedToken.length(); i++) {
      char current = base64EncodedToken.charAt(i);
      if (CHAR_FORWARD_SLASH == current) {
        current = CHAR_UNDERSCORE;
      } else if (CHAR_PLUS == current) {
        current = CHAR_STAR;
      } else if (CHAR_EQUALS == current) {
        current = CHAR_HYPHEN;
      }
      encodedTokenBuilder.append(current);
    }

    return encodedTokenBuilder.toString();
  }

  public void setOwner(final Path path, final String owner, final String group,
      TracingContext tracingContext) throws AzureBlobFileSystemException {
    if (!getIsNamespaceEnabled(tracingContext)) {
      throw new UnsupportedOperationException(
          "This operation is only valid for storage accounts with the hierarchical namespace enabled.");
    }

    try (AbfsPerfInfo perfInfo = startTracking("setOwner", "setOwner")) {

      LOG.debug(
              "setOwner filesystem: {} path: {} owner: {} group: {}",
              client.getFileSystem(),
              path,
              owner,
              group);

      final String transformedOwner = identityTransformer.transformUserOrGroupForSetRequest(owner);
      final String transformedGroup = identityTransformer.transformUserOrGroupForSetRequest(group);

      final AbfsRestOperation op = client.setOwner(getRelativePath(path),
              transformedOwner,
              transformedGroup,
              tracingContext);

      perfInfo.registerResult(op.getResult()).registerSuccess(true);
    }
  }

  public void setPermission(final Path path, final FsPermission permission,
      TracingContext tracingContext) throws AzureBlobFileSystemException {
    if (!getIsNamespaceEnabled(tracingContext)) {
      throw new UnsupportedOperationException(
          "This operation is only valid for storage accounts with the hierarchical namespace enabled.");
    }

    try (AbfsPerfInfo perfInfo = startTracking("setPermission", "setPermission")) {

      LOG.debug(
              "setPermission filesystem: {} path: {} permission: {}",
              client.getFileSystem(),
              path,
              permission);

      final AbfsRestOperation op = client.setPermission(getRelativePath(path),
          String.format(AbfsHttpConstants.PERMISSION_FORMAT,
              permission.toOctal()), tracingContext);

      perfInfo.registerResult(op.getResult()).registerSuccess(true);
    }
  }

  public void modifyAclEntries(final Path path, final List<AclEntry> aclSpec,
      TracingContext tracingContext) throws AzureBlobFileSystemException {
    if (!getIsNamespaceEnabled(tracingContext)) {
      throw new UnsupportedOperationException(
          "This operation is only valid for storage accounts with the hierarchical namespace enabled.");
    }

    try (AbfsPerfInfo perfInfoGet = startTracking("modifyAclEntries", "getAclStatus")) {

      LOG.debug(
              "modifyAclEntries filesystem: {} path: {} aclSpec: {}",
              client.getFileSystem(),
              path,
              AclEntry.aclSpecToString(aclSpec));

      identityTransformer.transformAclEntriesForSetRequest(aclSpec);
      final Map<String, String> modifyAclEntries = AbfsAclHelper.deserializeAclSpec(AclEntry.aclSpecToString(aclSpec));
      boolean useUpn = AbfsAclHelper.isUpnFormatAclEntries(modifyAclEntries);

      String relativePath = getRelativePath(path);

      final AbfsRestOperation op = client
          .getAclStatus(relativePath, useUpn, tracingContext);
      perfInfoGet.registerResult(op.getResult());
      final String eTag = op.getResult().getResponseHeader(HttpHeaderConfigurations.ETAG);

      final Map<String, String> aclEntries = AbfsAclHelper.deserializeAclSpec(op.getResult().getResponseHeader(HttpHeaderConfigurations.X_MS_ACL));

      AbfsAclHelper.modifyAclEntriesInternal(aclEntries, modifyAclEntries);

      perfInfoGet.registerSuccess(true).finishTracking();

      try (AbfsPerfInfo perfInfoSet = startTracking("modifyAclEntries", "setAcl")) {
        final AbfsRestOperation setAclOp = client
            .setAcl(relativePath, AbfsAclHelper.serializeAclSpec(aclEntries),
                eTag, tracingContext);
        perfInfoSet.registerResult(setAclOp.getResult())
                .registerSuccess(true)
                .registerAggregates(perfInfoGet.getTrackingStart(), GET_SET_AGGREGATE_COUNT);
      }
    }
  }

  public void removeAclEntries(final Path path, final List<AclEntry> aclSpec,
      TracingContext tracingContext) throws AzureBlobFileSystemException {
    if (!getIsNamespaceEnabled(tracingContext)) {
      throw new UnsupportedOperationException(
          "This operation is only valid for storage accounts with the hierarchical namespace enabled.");
    }

    try (AbfsPerfInfo perfInfoGet = startTracking("removeAclEntries", "getAclStatus")) {

      LOG.debug(
              "removeAclEntries filesystem: {} path: {} aclSpec: {}",
              client.getFileSystem(),
              path,
              AclEntry.aclSpecToString(aclSpec));

      identityTransformer.transformAclEntriesForSetRequest(aclSpec);
      final Map<String, String> removeAclEntries = AbfsAclHelper.deserializeAclSpec(AclEntry.aclSpecToString(aclSpec));
      boolean isUpnFormat = AbfsAclHelper.isUpnFormatAclEntries(removeAclEntries);

      String relativePath = getRelativePath(path);

      final AbfsRestOperation op = client
          .getAclStatus(relativePath, isUpnFormat, tracingContext);
      perfInfoGet.registerResult(op.getResult());
      final String eTag = op.getResult().getResponseHeader(HttpHeaderConfigurations.ETAG);

      final Map<String, String> aclEntries = AbfsAclHelper.deserializeAclSpec(op.getResult().getResponseHeader(HttpHeaderConfigurations.X_MS_ACL));

      AbfsAclHelper.removeAclEntriesInternal(aclEntries, removeAclEntries);

      perfInfoGet.registerSuccess(true).finishTracking();

      try (AbfsPerfInfo perfInfoSet = startTracking("removeAclEntries", "setAcl")) {
        final AbfsRestOperation setAclOp = client
            .setAcl(relativePath, AbfsAclHelper.serializeAclSpec(aclEntries),
                eTag, tracingContext);
        perfInfoSet.registerResult(setAclOp.getResult())
                .registerSuccess(true)
                .registerAggregates(perfInfoGet.getTrackingStart(), GET_SET_AGGREGATE_COUNT);
      }
    }
  }

  public void removeDefaultAcl(final Path path, TracingContext tracingContext)
      throws AzureBlobFileSystemException {
    if (!getIsNamespaceEnabled(tracingContext)) {
      throw new UnsupportedOperationException(
          "This operation is only valid for storage accounts with the hierarchical namespace enabled.");
    }

    try (AbfsPerfInfo perfInfoGet = startTracking("removeDefaultAcl", "getAclStatus")) {

      LOG.debug(
              "removeDefaultAcl filesystem: {} path: {}",
              client.getFileSystem(),
              path);

      String relativePath = getRelativePath(path);

      final AbfsRestOperation op = client
          .getAclStatus(relativePath, tracingContext);
      perfInfoGet.registerResult(op.getResult());
      final String eTag = op.getResult().getResponseHeader(HttpHeaderConfigurations.ETAG);
      final Map<String, String> aclEntries = AbfsAclHelper.deserializeAclSpec(op.getResult().getResponseHeader(HttpHeaderConfigurations.X_MS_ACL));
      final Map<String, String> defaultAclEntries = new HashMap<>();

      for (Map.Entry<String, String> aclEntry : aclEntries.entrySet()) {
        if (aclEntry.getKey().startsWith("default:")) {
          defaultAclEntries.put(aclEntry.getKey(), aclEntry.getValue());
        }
      }

      aclEntries.keySet().removeAll(defaultAclEntries.keySet());

      perfInfoGet.registerSuccess(true).finishTracking();

      try (AbfsPerfInfo perfInfoSet = startTracking("removeDefaultAcl", "setAcl")) {
        final AbfsRestOperation setAclOp = client
            .setAcl(relativePath, AbfsAclHelper.serializeAclSpec(aclEntries),
                eTag, tracingContext);
        perfInfoSet.registerResult(setAclOp.getResult())
                .registerSuccess(true)
                .registerAggregates(perfInfoGet.getTrackingStart(), GET_SET_AGGREGATE_COUNT);
      }
    }
  }

  public void removeAcl(final Path path, TracingContext tracingContext)
      throws AzureBlobFileSystemException {
    if (!getIsNamespaceEnabled(tracingContext)) {
      throw new UnsupportedOperationException(
          "This operation is only valid for storage accounts with the hierarchical namespace enabled.");
    }

    try (AbfsPerfInfo perfInfoGet = startTracking("removeAcl", "getAclStatus")){

      LOG.debug(
              "removeAcl filesystem: {} path: {}",
              client.getFileSystem(),
              path);

      String relativePath = getRelativePath(path);

      final AbfsRestOperation op = client
          .getAclStatus(relativePath, tracingContext);
      perfInfoGet.registerResult(op.getResult());
      final String eTag = op.getResult().getResponseHeader(HttpHeaderConfigurations.ETAG);

      final Map<String, String> aclEntries = AbfsAclHelper.deserializeAclSpec(op.getResult().getResponseHeader(HttpHeaderConfigurations.X_MS_ACL));
      final Map<String, String> newAclEntries = new HashMap<>();

      newAclEntries.put(AbfsHttpConstants.ACCESS_USER, aclEntries.get(AbfsHttpConstants.ACCESS_USER));
      newAclEntries.put(AbfsHttpConstants.ACCESS_GROUP, aclEntries.get(AbfsHttpConstants.ACCESS_GROUP));
      newAclEntries.put(AbfsHttpConstants.ACCESS_OTHER, aclEntries.get(AbfsHttpConstants.ACCESS_OTHER));

      perfInfoGet.registerSuccess(true).finishTracking();

      try (AbfsPerfInfo perfInfoSet = startTracking("removeAcl", "setAcl")) {
        final AbfsRestOperation setAclOp = client
            .setAcl(relativePath, AbfsAclHelper.serializeAclSpec(newAclEntries),
                eTag, tracingContext);
        perfInfoSet.registerResult(setAclOp.getResult())
                .registerSuccess(true)
                .registerAggregates(perfInfoGet.getTrackingStart(), GET_SET_AGGREGATE_COUNT);
      }
    }
  }

  public void setAcl(final Path path, final List<AclEntry> aclSpec,
      TracingContext tracingContext) throws AzureBlobFileSystemException {
    if (!getIsNamespaceEnabled(tracingContext)) {
      throw new UnsupportedOperationException(
          "This operation is only valid for storage accounts with the hierarchical namespace enabled.");
    }

    try (AbfsPerfInfo perfInfoGet = startTracking("setAcl", "getAclStatus")) {

      LOG.debug(
              "setAcl filesystem: {} path: {} aclspec: {}",
              client.getFileSystem(),
              path,
              AclEntry.aclSpecToString(aclSpec));

      identityTransformer.transformAclEntriesForSetRequest(aclSpec);
      final Map<String, String> aclEntries = AbfsAclHelper.deserializeAclSpec(AclEntry.aclSpecToString(aclSpec));
      final boolean isUpnFormat = AbfsAclHelper.isUpnFormatAclEntries(aclEntries);

      String relativePath = getRelativePath(path);

      final AbfsRestOperation op = client
          .getAclStatus(relativePath, isUpnFormat, tracingContext);
      perfInfoGet.registerResult(op.getResult());
      final String eTag = op.getResult().getResponseHeader(HttpHeaderConfigurations.ETAG);

      final Map<String, String> getAclEntries = AbfsAclHelper.deserializeAclSpec(op.getResult().getResponseHeader(HttpHeaderConfigurations.X_MS_ACL));

      AbfsAclHelper.setAclEntriesInternal(aclEntries, getAclEntries);

      perfInfoGet.registerSuccess(true).finishTracking();

      try (AbfsPerfInfo perfInfoSet = startTracking("setAcl", "setAcl")) {
        final AbfsRestOperation setAclOp =
                client.setAcl(relativePath,
                AbfsAclHelper.serializeAclSpec(aclEntries), eTag, tracingContext);
        perfInfoSet.registerResult(setAclOp.getResult())
                .registerSuccess(true)
                .registerAggregates(perfInfoGet.getTrackingStart(), GET_SET_AGGREGATE_COUNT);
      }
    }
  }

  public AclStatus getAclStatus(final Path path, TracingContext tracingContext)
      throws IOException {
    if (!getIsNamespaceEnabled(tracingContext)) {
      throw new UnsupportedOperationException(
          "This operation is only valid for storage accounts with the hierarchical namespace enabled.");
    }

    try (AbfsPerfInfo perfInfo = startTracking("getAclStatus", "getAclStatus")) {

      LOG.debug(
              "getAclStatus filesystem: {} path: {}",
              client.getFileSystem(),
              path);

      AbfsRestOperation op = client
          .getAclStatus(getRelativePath(path), tracingContext);
      AbfsHttpOperation result = op.getResult();
      perfInfo.registerResult(result);

      final String transformedOwner = identityTransformer.transformIdentityForGetRequest(
              result.getResponseHeader(HttpHeaderConfigurations.X_MS_OWNER),
              true,
              userName);
      final String transformedGroup = identityTransformer.transformIdentityForGetRequest(
              result.getResponseHeader(HttpHeaderConfigurations.X_MS_GROUP),
              false,
              primaryUserGroup);

      final String permissions = result.getResponseHeader(HttpHeaderConfigurations.X_MS_PERMISSIONS);
      final String aclSpecString = op.getResult().getResponseHeader(HttpHeaderConfigurations.X_MS_ACL);

      final List<AclEntry> aclEntries = AclEntry.parseAclSpec(AbfsAclHelper.processAclString(aclSpecString), true);
      identityTransformer.transformAclEntriesForGetRequest(aclEntries, userName, primaryUserGroup);
      final FsPermission fsPermission = permissions == null ? new AbfsPermission(FsAction.ALL, FsAction.ALL, FsAction.ALL)
              : AbfsPermission.valueOf(permissions);

      final AclStatus.Builder aclStatusBuilder = new AclStatus.Builder();
      aclStatusBuilder.owner(transformedOwner);
      aclStatusBuilder.group(transformedGroup);

      aclStatusBuilder.setPermission(fsPermission);
      aclStatusBuilder.stickyBit(fsPermission.getStickyBit());
      aclStatusBuilder.addEntries(aclEntries);
      perfInfo.registerSuccess(true);
      return aclStatusBuilder.build();
    }
  }

  public void access(final Path path, final FsAction mode,
      TracingContext tracingContext) throws AzureBlobFileSystemException {
    LOG.debug("access for filesystem: {}, path: {}, mode: {}",
        this.client.getFileSystem(), path, mode);
    if (!this.abfsConfiguration.isCheckAccessEnabled()
        || !getIsNamespaceEnabled(tracingContext)) {
      LOG.debug("Returning; either check access is not enabled or the account"
          + " used is not namespace enabled");
      return;
    }
    try (AbfsPerfInfo perfInfo = startTracking("access", "checkAccess")) {
      final AbfsRestOperation op = this.client
          .checkAccess(getRelativePath(path), mode.SYMBOL, tracingContext);
      perfInfo.registerResult(op.getResult()).registerSuccess(true);
    }
  }

  public boolean isAtomicRenameKey(String key) {
    return isKeyForDirectorySet(key, azureAtomicRenameDirSet);
  }

  public boolean isInfiniteLeaseKey(String key) {
    if (azureInfiniteLeaseDirSet.isEmpty()) {
      return false;
    }
    return isKeyForDirectorySet(key, azureInfiniteLeaseDirSet);
  }

  /**
   * A on-off operation to initialize AbfsClient for AzureBlobFileSystem
   * Operations.
   *
   * @param uri            Uniform resource identifier for Abfs.
   * @param fileSystemName Name of the fileSystem being used.
   * @param accountName    Name of the account being used to access Azure
   *                       data store.
   * @param isSecure       Tells if https is being used or http.
   * @throws IOException
   */
  private void initializeClient(URI uri, String fileSystemName,
      String accountName, boolean isSecure)
      throws IOException {
    if (this.client != null) {
      return;
    }

    final URIBuilder uriBuilder = getURIBuilder(accountName, isSecure);

    final String url = uriBuilder.toString() + AbfsHttpConstants.FORWARD_SLASH + fileSystemName;

    URL baseUrl;
    try {
      baseUrl = new URL(url);
    } catch (MalformedURLException e) {
      throw new InvalidUriException(uri.toString());
    }

    SharedKeyCredentials creds = null;
    AccessTokenProvider tokenProvider = null;
    SASTokenProvider sasTokenProvider = null;

    if (authType == AuthType.OAuth) {
      AzureADAuthenticator.init(abfsConfiguration);
    }

    if (authType == AuthType.SharedKey) {
      LOG.trace("Fetching SharedKey credentials");
      int dotIndex = accountName.indexOf(AbfsHttpConstants.DOT);
      if (dotIndex <= 0) {
        throw new InvalidUriException(
                uri.toString() + " - account name is not fully qualified.");
      }
      creds = new SharedKeyCredentials(accountName.substring(0, dotIndex),
            abfsConfiguration.getStorageAccountKey());
    } else if (authType == AuthType.SAS) {
      LOG.trace("Fetching SAS Token Provider");
      sasTokenProvider = abfsConfiguration.getSASTokenProvider();
    } else {
      LOG.trace("Fetching token provider");
      tokenProvider = abfsConfiguration.getTokenProvider();
      ExtensionHelper.bind(tokenProvider, uri,
            abfsConfiguration.getRawConfiguration());
    }

    // Encryption setup
    EncryptionContextProvider encryptionContextProvider = null;
    if (isSecure) {
      encryptionContextProvider =
          abfsConfiguration.createEncryptionContextProvider();
      if (encryptionContextProvider != null) {
        if (abfsConfiguration.getEncodedClientProvidedEncryptionKey() != null) {
          throw new PathIOException(uri.getPath(),
              "Both global key and encryption context are set, only one allowed");
        }
        encryptionContextProvider.initialize(
            abfsConfiguration.getRawConfiguration(), accountName,
            fileSystemName);
      } else if (abfsConfiguration.getEncodedClientProvidedEncryptionKey() != null) {
        if (abfsConfiguration.getEncodedClientProvidedEncryptionKeySHA() == null) {
          throw new PathIOException(uri.getPath(),
              "Encoded SHA256 hash must be provided for global encryption");
        }
      }
    }

    LOG.trace("Initializing AbfsClient for {}", baseUrl);
    AbfsDfsClient dfsClient = null;
    AbfsBlobClient blobClient = null;
    if (tokenProvider != null) {
      dfsClient = new AbfsDfsClient(changeUrlFromBlobToDfs(baseUrl), creds,
          abfsConfiguration, tokenProvider, encryptionContextProvider,
          populateAbfsClientContext());
      blobClient = new AbfsBlobClient(changeUrlFromDfsToBlob(baseUrl), creds,
          abfsConfiguration, tokenProvider, encryptionContextProvider,
          populateAbfsClientContext());
    } else {
      dfsClient = new AbfsDfsClient(changeUrlFromBlobToDfs(baseUrl), creds,
          abfsConfiguration, sasTokenProvider, encryptionContextProvider,
          populateAbfsClientContext());
      blobClient = new AbfsBlobClient(changeUrlFromDfsToBlob(baseUrl), creds,
          abfsConfiguration, sasTokenProvider, encryptionContextProvider,
          populateAbfsClientContext());
    }

    this.clientHandler = new AbfsClientHandler(getConfiguredServiceType(),
        dfsClient, blobClient);
    this.client = clientHandler.getClient();

    LOG.trace("AbfsClient init complete");
  }

  private AbfsServiceType identifyAbfsServiceTypeFromUrl() {
    if (uri.toString().contains(ABFS_BLOB_DOMAIN_NAME)) {
      return AbfsServiceType.BLOB;
    }
    // In case of DFS Domain name or any other custom endpoint, the service
    // type is to be identified as default DFS.
    return AbfsServiceType.DFS;
  }

  private AbfsServiceType getConfiguredServiceType() {
    return abfsConfiguration.getFsConfiguredServiceType();
  }

  private URL changeUrlFromBlobToDfs(URL url) throws InvalidUriException {
    try {
      url = new URL(url.toString().replace(ABFS_BLOB_DOMAIN_NAME, ABFS_DFS_DOMAIN_NAME));
    } catch (MalformedURLException ex) {
      throw new InvalidUriException(url.toString());
    }
    return url;
  }

  private URL changeUrlFromDfsToBlob(URL url) throws InvalidUriException {
    try {
      url = new URL(url.toString().replace(ABFS_DFS_DOMAIN_NAME, ABFS_BLOB_DOMAIN_NAME));
    } catch (MalformedURLException ex) {
      throw new InvalidUriException(url.toString());
    }
    return url;
  }

  /**
   * Populate a new AbfsClientContext instance with the desired properties.
   *
   * @return an instance of AbfsClientContext.
   */
  private AbfsClientContext populateAbfsClientContext() {
    return new AbfsClientContextBuilder()
        .withExponentialRetryPolicy(
            new ExponentialRetryPolicy(abfsConfiguration))
        .withStaticRetryPolicy(
            new StaticRetryPolicy(abfsConfiguration))
        .withAbfsCounters(abfsCounters)
        .withAbfsPerfTracker(abfsPerfTracker)
        .withFsReadCallBack(fsReadCallback)
        .withFsCreateCallBack(fsCreateCallback)
        .build();
  }

  private long parseContentLength(final String contentLength) {
    if (contentLength == null) {
      return -1;
    }

    if (contentLength.isEmpty()) {
      return 0;
    }

    return Long.parseLong(contentLength);
  }

  private boolean parseIsDirectory(final String resourceType) {
    return resourceType != null
        && resourceType.equalsIgnoreCase(AbfsHttpConstants.DIRECTORY);
  }

  private boolean isKeyForDirectorySet(String key, Set<String> dirSet) {
    for (String dir : dirSet) {
      if (dir.isEmpty() || key.startsWith(dir + AbfsHttpConstants.FORWARD_SLASH)) {
        return true;
      }

      try {
        URI uri = new URI(dir);
        if (null == uri.getAuthority()) {
          if (key.startsWith(dir + "/")){
            return true;
          }
        }
      } catch (URISyntaxException e) {
        LOG.info("URI syntax error creating URI for {}", dir);
      }
    }

    return false;
  }

  private AbfsPerfInfo startTracking(String callerName, String calleeName) {
    return new AbfsPerfInfo(abfsPerfTracker, callerName, calleeName);
  }

  /**
   * A File status with version info extracted from the etag value returned
   * in a LIST or HEAD request.
   * The etag is included in the java serialization.
   */
  static final class VersionedFileStatus extends FileStatus
      implements EtagSource {

    /**
     * The superclass is declared serializable; this subclass can also
     * be serialized.
     */
    private static final long serialVersionUID = -2009013240419749458L;

    /**
     * The etag of an object.
     * Not-final so that serialization via reflection will preserve the value.
     */
    private String version;

    private String encryptionContext;

    private VersionedFileStatus(
            final String owner, final String group, final FsPermission fsPermission, final boolean hasAcl,
            final long length, final boolean isdir, final int blockReplication,
            final long blocksize, final long modificationTime, final Path path,
            final String version, final String encryptionContext) {
      super(length, isdir, blockReplication, blocksize, modificationTime, 0,
              fsPermission,
              owner,
              group,
              null,
              path,
              hasAcl, false, false);

      this.version = version;
      this.encryptionContext = encryptionContext;
    }

    /** Compare if this object is equal to another object.
     * @param   obj the object to be compared.
     * @return  true if two file status has the same path name; false if not.
     */
    @Override
    public boolean equals(Object obj) {
      if (!(obj instanceof FileStatus)) {
        return false;
      }

      FileStatus other = (FileStatus) obj;

      if (!this.getPath().equals(other.getPath())) {// compare the path
        return false;
      }

      if (other instanceof VersionedFileStatus) {
        return this.version.equals(((VersionedFileStatus) other).version);
      }

      return true;
    }

    /**
     * Returns a hash code value for the object, which is defined as
     * the hash code of the path name.
     *
     * @return  a hash code value for the path name and version
     */
    @Override
    public int hashCode() {
      int hash = getPath().hashCode();
      hash = 89 * hash + (this.version != null ? this.version.hashCode() : 0);
      return hash;
    }

    /**
     * Returns the version of this FileStatus
     *
     * @return  a string value for the FileStatus version
     */
    public String getVersion() {
      return this.version;
    }

    @Override
    public String getEtag() {
      return getVersion();
    }

    public String getEncryptionContext() {
      return encryptionContext;
    }

    @Override
    public String toString() {
      final StringBuilder sb = new StringBuilder(
          "VersionedFileStatus{");
      sb.append(super.toString());
      sb.append("; version='").append(version).append('\'');
      sb.append('}');
      return sb.toString();
    }
  }

  /**
   * Permissions class contain provided permission and umask in octalNotation.
   * If the object is created for namespace-disabled account, the permission and
   * umask would be null.
   * */
  public static final class Permissions {
    private final String permission;
    private final String umask;

    Permissions(boolean isNamespaceEnabled, FsPermission permission,
        FsPermission umask) {
      if (isNamespaceEnabled) {
        this.permission = getOctalNotation(permission);
        this.umask = getOctalNotation(umask);
      } else {
        this.permission = null;
        this.umask = null;
      }
    }

    private String getOctalNotation(FsPermission fsPermission) {
      Preconditions.checkNotNull(fsPermission, "fsPermission");
      return String.format(AbfsHttpConstants.PERMISSION_FORMAT, fsPermission.toOctal());
    }

    public Boolean hasPermission() {
      return permission != null && !permission.isEmpty();
    }

    public Boolean hasUmask() {
      return umask != null && !umask.isEmpty();
    }

    public String getPermission() {
      return permission;
    }

    public String getUmask() {
      return umask;
    }

    @Override
    public String toString() {
      return String.format("{\"permission\":%s, \"umask\":%s}", permission,
          umask);
    }
  }

  /**
   * A builder class for AzureBlobFileSystemStore.
   */
  public static final class AzureBlobFileSystemStoreBuilder {

    private URI uri;
    private boolean isSecureScheme;
    private Configuration configuration;
    private AbfsCounters abfsCounters;
    private DataBlocks.BlockFactory blockFactory;
    private int blockOutputActiveBlocks;
    private BackReference fsBackRef;
    private AzureBlobFileSystem.GetReadCallback fsReadCallback;
    private AzureBlobFileSystem.GetCreateCallback fsCreateCallback;


    public AzureBlobFileSystemStoreBuilder withUri(URI value) {
      this.uri = value;
      return this;
    }

    public AzureBlobFileSystemStoreBuilder withSecureScheme(boolean value) {
      this.isSecureScheme = value;
      return this;
    }

    public AzureBlobFileSystemStoreBuilder withConfiguration(
        Configuration value) {
      this.configuration = value;
      return this;
    }

    public AzureBlobFileSystemStoreBuilder withAbfsCounters(
        AbfsCounters value) {
      this.abfsCounters = value;
      return this;
    }

    public AzureBlobFileSystemStoreBuilder withBlockFactory(
        DataBlocks.BlockFactory value) {
      this.blockFactory = value;
      return this;
    }

    public AzureBlobFileSystemStoreBuilder withBlockOutputActiveBlocks(
        int value) {
      this.blockOutputActiveBlocks = value;
      return this;
    }

    public AzureBlobFileSystemStoreBuilder withBackReference(
        BackReference fsBackRef) {
      this.fsBackRef = fsBackRef;
      return this;
    }

    public AzureBlobFileSystemStoreBuilder withFsCreateCallback(
        AzureBlobFileSystem.GetCreateCallback createCallback) {
      this.fsCreateCallback = createCallback;
      return this;
    }

    public AzureBlobFileSystemStoreBuilder withFsReadCallback(
        AzureBlobFileSystem.GetReadCallback readCallback) {
      this.fsReadCallback = readCallback;
      return this;
    }

    public AzureBlobFileSystemStoreBuilder build() {
      return this;
    }
  }

  @VisibleForTesting
  public AbfsClient getClient() {
    return this.client;
  }

  @VisibleForTesting
  public AbfsClientHandler getClientHandler() {
    return clientHandler;
  }

  @VisibleForTesting
  void setClient(AbfsClient client) {
    this.client = client;
  }

  @VisibleForTesting
  void setClientHandler(AbfsClientHandler clientHandler) {
    this.clientHandler = clientHandler;
  }

  @VisibleForTesting
  DataBlocks.BlockFactory getBlockFactory() {
    return blockFactory;
  }

  @VisibleForTesting
  void setNamespaceEnabled(Trilean isNamespaceEnabled){
    this.isNamespaceEnabled = isNamespaceEnabled;
  }

  private void updateInfiniteLeaseDirs() {
    this.azureInfiniteLeaseDirSet = new HashSet<>(Arrays.asList(
        abfsConfiguration.getAzureInfiniteLeaseDirs().split(AbfsHttpConstants.COMMA)));
    // remove the empty string, since isKeyForDirectory returns true for empty strings
    // and we don't want to default to enabling infinite lease dirs
    this.azureInfiniteLeaseDirSet.remove("");
  }

  private AbfsLease maybeCreateLease(String relativePath, TracingContext tracingContext)
      throws AzureBlobFileSystemException {
    boolean enableInfiniteLease = isInfiniteLeaseKey(relativePath);
    if (!enableInfiniteLease) {
      return null;
    }
    AbfsLease lease = new AbfsLease(client, relativePath,
        INFINITE_LEASE_DURATION, null, tracingContext);
    leaseRefs.put(lease, null);
    return lease;
  }

  @VisibleForTesting
  boolean areLeasesFreed() {
    for (AbfsLease lease : leaseRefs.keySet()) {
      if (lease != null && !lease.isFreed()) {
        return false;
      }
    }
    return true;
  }

  /**
   * Get the etag header from a response, stripping any quotations.
   * see: https://developer.mozilla.org/en-US/docs/Web/HTTP/Headers/ETag
   * @param result response to process.
   * @return the quote-unwrapped etag.
   */
  public static String extractEtagHeader(AbfsHttpOperation result) {
    String etag = result.getResponseHeader(HttpHeaderConfigurations.ETAG);
    if (etag != null) {
      // strip out any wrapper "" quotes which come back, for consistency with
      // list calls
      if (etag.startsWith("W/\"")) {
        // Weak etag
        etag = etag.substring(3);
      } else if (etag.startsWith("\"")) {
        // strong etag
        etag = etag.substring(1);
      }
      if (etag.endsWith("\"")) {
        // trailing quote
        etag = etag.substring(0, etag.length() - 1);
      }
    }
    return etag;
  }

  /**
   * Increment rename recovery based counters in IOStatistics.
   *
   * @param abfsClientRenameResult Result of an ABFS rename operation.
   */
  private void populateRenameRecoveryStatistics(
      AbfsClientRenameResult abfsClientRenameResult) {
    if (abfsClientRenameResult.isRenameRecovered()) {
      abfsCounters.incrementCounter(RENAME_RECOVERY, 1);
    }
    if (abfsClientRenameResult.isIncompleteMetadataState()) {
      abfsCounters.incrementCounter(METADATA_INCOMPLETE_RENAME_FAILURES, 1);
    }
  }
}<|MERGE_RESOLUTION|>--- conflicted
+++ resolved
@@ -420,11 +420,7 @@
           + " getAcl server call", e);
     }
 
-<<<<<<< HEAD
     // GetAcl to know if account is HNS or not should always use dfsClient.
-    isNamespaceEnabled = Trilean.getTrilean(NamespaceUtil.isNamespaceEnabled(
-        clientHandler.getDfsClient(), tracingContext));
-=======
     return getNamespaceEnabledInformationFromServer(tracingContext);
   }
 
@@ -435,7 +431,7 @@
     }
     try {
       LOG.debug("Get root ACL status");
-      getClient().getAclStatus(AbfsHttpConstants.ROOT_PATH, tracingContext);
+      getClientHandler().getDfsClient().getAclStatus(AbfsHttpConstants.ROOT_PATH, tracingContext);
       isNamespaceEnabled = Trilean.getTrilean(true);
     } catch (AbfsRestOperationException ex) {
       // Get ACL status is a HEAD request, its response doesn't contain
@@ -448,7 +444,6 @@
     } catch (AzureBlobFileSystemException ex) {
       throw ex;
     }
->>>>>>> 776c0a3a
     return isNamespaceEnabled.toBoolean();
   }
 
