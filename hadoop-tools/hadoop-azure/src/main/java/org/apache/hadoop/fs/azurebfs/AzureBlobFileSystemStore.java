/**
 * Licensed to the Apache Software Foundation (ASF) under one
 * or more contributor license agreements.  See the NOTICE file
 * distributed with this work for additional information
 * regarding copyright ownership.  The ASF licenses this file
 * to you under the Apache License, Version 2.0 (the
 * "License"); you may not use this file except in compliance
 * with the License.  You may obtain a copy of the License at
 *
 *     http://www.apache.org/licenses/LICENSE-2.0
 *
 * Unless required by applicable law or agreed to in writing, software
 * distributed under the License is distributed on an "AS IS" BASIS,
 * WITHOUT WARRANTIES OR CONDITIONS OF ANY KIND, either express or implied.
 * See the License for the specific language governing permissions and
 * limitations under the License.
 */
package org.apache.hadoop.fs.azurebfs;

import java.io.Closeable;
import java.io.File;
import java.io.IOException;
import java.io.OutputStream;
import java.lang.reflect.InvocationTargetException;
import java.io.UnsupportedEncodingException;
import java.net.HttpURLConnection;
import java.net.MalformedURLException;
import java.net.URI;
import java.net.URISyntaxException;
import java.net.URL;
import java.nio.charset.StandardCharsets;
import java.text.SimpleDateFormat;
import java.time.Instant;
import java.util.ArrayList;
import java.util.Arrays;
import java.util.Collections;
import java.util.Date;
import java.util.HashMap;
import java.util.HashSet;
import java.util.Hashtable;
import java.util.List;
import java.util.Locale;
import java.util.Map;
import java.util.Optional;
import java.util.Set;
import java.util.WeakHashMap;
import java.util.concurrent.ExecutionException;
import java.util.concurrent.ExecutorService;
import java.util.concurrent.TimeUnit;

import org.apache.hadoop.classification.VisibleForTesting;
<<<<<<< HEAD

import org.apache.hadoop.fs.azurebfs.constants.AbfsServiceType;
import org.apache.hadoop.fs.azurebfs.contracts.exceptions.InvalidConfigurationValueException;
=======
>>>>>>> 36eceac9
import org.apache.hadoop.fs.azurebfs.extensions.EncryptionContextProvider;
import org.apache.hadoop.fs.azurebfs.security.ContextProviderEncryptionAdapter;
import org.apache.hadoop.fs.azurebfs.security.ContextEncryptionAdapter;
import org.apache.hadoop.fs.azurebfs.security.NoContextEncryptionAdapter;
import org.apache.hadoop.fs.azurebfs.services.AbfsClientHandler;
<<<<<<< HEAD
import org.apache.hadoop.fs.azurebfs.services.AbfsClientRenameResult;
import org.apache.hadoop.fs.azurebfs.services.AbfsDfsClient;
import org.apache.hadoop.fs.azurebfs.services.RenameAtomicity;
=======
import org.apache.hadoop.fs.azurebfs.constants.AbfsServiceType;
>>>>>>> 36eceac9
import org.apache.hadoop.fs.azurebfs.utils.EncryptionType;
import org.apache.hadoop.fs.impl.BackReference;
import org.apache.hadoop.fs.PathIOException;

import org.apache.hadoop.util.Preconditions;
import org.apache.hadoop.thirdparty.com.google.common.base.Strings;
import org.apache.hadoop.thirdparty.com.google.common.util.concurrent.Futures;
import org.apache.hadoop.thirdparty.com.google.common.util.concurrent.ListenableFuture;
import org.slf4j.Logger;
import org.slf4j.LoggerFactory;

import org.apache.hadoop.classification.InterfaceAudience;
import org.apache.hadoop.classification.InterfaceStability;
import org.apache.hadoop.conf.Configuration;
import org.apache.hadoop.fs.EtagSource;
import org.apache.hadoop.fs.FileStatus;
import org.apache.hadoop.fs.FileSystem;
import org.apache.hadoop.fs.Path;
import org.apache.hadoop.fs.azurebfs.constants.AbfsHttpConstants;
import org.apache.hadoop.fs.azurebfs.constants.FileSystemUriSchemes;
import org.apache.hadoop.fs.azurebfs.constants.FileSystemConfigurations;
import org.apache.hadoop.fs.azurebfs.constants.HttpHeaderConfigurations;
import org.apache.hadoop.fs.azurebfs.contracts.exceptions.AbfsRestOperationException;
import org.apache.hadoop.fs.azurebfs.contracts.exceptions.AzureBlobFileSystemException;
import org.apache.hadoop.fs.azurebfs.contracts.exceptions.ConcurrentWriteOperationDetectedException;
import org.apache.hadoop.fs.azurebfs.contracts.exceptions.FileSystemOperationUnhandledException;
import org.apache.hadoop.fs.azurebfs.contracts.exceptions.InvalidUriAuthorityException;
import org.apache.hadoop.fs.azurebfs.contracts.exceptions.InvalidUriException;
import org.apache.hadoop.fs.azurebfs.contracts.services.AzureServiceErrorCode;
import org.apache.hadoop.fs.azurebfs.contracts.services.ListResultEntrySchema;
import org.apache.hadoop.fs.azurebfs.contracts.services.ListResultSchema;
import org.apache.hadoop.fs.azurebfs.contracts.exceptions.TrileanConversionException;
import org.apache.hadoop.fs.azurebfs.enums.Trilean;
import org.apache.hadoop.fs.azurebfs.extensions.SASTokenProvider;
import org.apache.hadoop.fs.azurebfs.extensions.ExtensionHelper;
import org.apache.hadoop.fs.azurebfs.oauth2.AccessTokenProvider;
import org.apache.hadoop.fs.azurebfs.oauth2.AzureADAuthenticator;
import org.apache.hadoop.fs.azurebfs.oauth2.IdentityTransformer;
import org.apache.hadoop.fs.azurebfs.oauth2.IdentityTransformerInterface;
import org.apache.hadoop.fs.azurebfs.services.AbfsAclHelper;
import org.apache.hadoop.fs.azurebfs.services.AbfsClient;
import org.apache.hadoop.fs.azurebfs.services.AbfsClientContext;
import org.apache.hadoop.fs.azurebfs.services.AbfsClientContextBuilder;
import org.apache.hadoop.fs.azurebfs.services.AbfsCounters;
import org.apache.hadoop.fs.azurebfs.services.AbfsHttpOperation;
import org.apache.hadoop.fs.azurebfs.services.AbfsInputStream;
import org.apache.hadoop.fs.azurebfs.services.AbfsInputStreamContext;
import org.apache.hadoop.fs.azurebfs.services.AbfsInputStreamStatisticsImpl;
import org.apache.hadoop.fs.azurebfs.services.AbfsOutputStream;
import org.apache.hadoop.fs.azurebfs.services.AbfsOutputStreamContext;
import org.apache.hadoop.fs.azurebfs.services.AbfsOutputStreamStatisticsImpl;
import org.apache.hadoop.fs.azurebfs.services.AbfsPermission;
import org.apache.hadoop.fs.azurebfs.services.AbfsRestOperation;
import org.apache.hadoop.fs.azurebfs.services.AuthType;
import org.apache.hadoop.fs.azurebfs.services.ExponentialRetryPolicy;
import org.apache.hadoop.fs.azurebfs.services.StaticRetryPolicy;
import org.apache.hadoop.fs.azurebfs.services.AbfsLease;
import org.apache.hadoop.fs.azurebfs.services.SharedKeyCredentials;
import org.apache.hadoop.fs.azurebfs.services.AbfsPerfTracker;
import org.apache.hadoop.fs.azurebfs.services.AbfsPerfInfo;
import org.apache.hadoop.fs.azurebfs.services.ListingSupport;
import org.apache.hadoop.fs.azurebfs.utils.Base64;
import org.apache.hadoop.fs.azurebfs.utils.CRC64;
import org.apache.hadoop.fs.azurebfs.utils.DateTimeUtils;
import org.apache.hadoop.fs.azurebfs.utils.TracingContext;
import org.apache.hadoop.fs.azurebfs.utils.UriUtils;
import org.apache.hadoop.fs.impl.OpenFileParameters;
import org.apache.hadoop.fs.permission.AclEntry;
import org.apache.hadoop.fs.permission.AclStatus;
import org.apache.hadoop.fs.permission.FsAction;
import org.apache.hadoop.fs.permission.FsPermission;
import org.apache.hadoop.fs.store.DataBlocks;
import org.apache.hadoop.io.IOUtils;
import org.apache.hadoop.security.UserGroupInformation;
import org.apache.hadoop.util.BlockingThreadPoolExecutorService;
import org.apache.hadoop.util.SemaphoredDelegatingExecutor;
import org.apache.hadoop.util.concurrent.HadoopExecutors;
import org.apache.http.client.utils.URIBuilder;

import static org.apache.hadoop.fs.azurebfs.AbfsStatistic.METADATA_INCOMPLETE_RENAME_FAILURES;
import static org.apache.hadoop.fs.azurebfs.AbfsStatistic.RENAME_RECOVERY;
import static org.apache.hadoop.fs.azurebfs.constants.AbfsHttpConstants.CHAR_EQUALS;
import static org.apache.hadoop.fs.azurebfs.constants.AbfsHttpConstants.CHAR_FORWARD_SLASH;
import static org.apache.hadoop.fs.azurebfs.constants.AbfsHttpConstants.CHAR_HYPHEN;
import static org.apache.hadoop.fs.azurebfs.constants.AbfsHttpConstants.CHAR_PLUS;
import static org.apache.hadoop.fs.azurebfs.constants.AbfsHttpConstants.CHAR_STAR;
import static org.apache.hadoop.fs.azurebfs.constants.AbfsHttpConstants.CHAR_UNDERSCORE;
import static org.apache.hadoop.fs.azurebfs.constants.AbfsHttpConstants.DIRECTORY;
import static org.apache.hadoop.fs.azurebfs.constants.AbfsHttpConstants.FILE;
import static org.apache.hadoop.fs.azurebfs.constants.AbfsHttpConstants.ROOT_PATH;
import static org.apache.hadoop.fs.azurebfs.constants.AbfsHttpConstants.SINGLE_WHITE_SPACE;
import static org.apache.hadoop.fs.azurebfs.constants.AbfsHttpConstants.TOKEN_VERSION;
import static org.apache.hadoop.fs.azurebfs.constants.ConfigurationKeys.AZURE_ABFS_ENDPOINT;
import static org.apache.hadoop.fs.azurebfs.constants.ConfigurationKeys.AZURE_FOOTER_READ_BUFFER_SIZE;
import static org.apache.hadoop.fs.azurebfs.constants.ConfigurationKeys.FS_AZURE_BUFFERED_PREAD_DISABLE;
import static org.apache.hadoop.fs.azurebfs.constants.ConfigurationKeys.FS_AZURE_IDENTITY_TRANSFORM_CLASS;
import static org.apache.hadoop.fs.azurebfs.constants.FileSystemConfigurations.INFINITE_LEASE_DURATION;
import static org.apache.hadoop.fs.azurebfs.constants.FileSystemUriSchemes.ABFS_BLOB_DOMAIN_NAME;
import static org.apache.hadoop.fs.azurebfs.constants.HttpHeaderConfigurations.X_MS_ENCRYPTION_CONTEXT;

/**
 * Provides the bridging logic between Hadoop's abstract filesystem and Azure Storage.
 */
@InterfaceAudience.Public
@InterfaceStability.Evolving
public class AzureBlobFileSystemStore implements Closeable, ListingSupport {
  private static final Logger LOG = LoggerFactory.getLogger(AzureBlobFileSystemStore.class);

  private AbfsClient client;
  private AbfsClientHandler clientHandler;
  private URI uri;
  private String userName;
  private String primaryUserGroup;
  private static final String TOKEN_DATE_PATTERN = "yyyy-MM-dd'T'HH:mm:ss.SSSSSSS'Z'";
  private static final String XMS_PROPERTIES_ENCODING = "ISO-8859-1";
  private static final int GET_SET_AGGREGATE_COUNT = 2;

  private final Map<AbfsLease, Object> leaseRefs;

  private final AbfsConfiguration abfsConfiguration;
  private final Set<String> azureAtomicRenameDirSet;
  private Set<String> azureInfiniteLeaseDirSet;
  private volatile Trilean isNamespaceEnabled;
  private final AuthType authType;
  private final UserGroupInformation userGroupInformation;
  private final IdentityTransformerInterface identityTransformer;
  private final AbfsPerfTracker abfsPerfTracker;
  private final AbfsCounters abfsCounters;

  /**
   * The set of directories where we should store files as append blobs.
   */
  private Set<String> appendBlobDirSet;

  /** BlockFactory being used by this instance.*/
  private DataBlocks.BlockFactory blockFactory;
  /** Number of active data blocks per AbfsOutputStream */
  private int blockOutputActiveBlocks;
  /** Bounded ThreadPool for this instance. */
  private ExecutorService boundedThreadPool;

  /** ABFS instance reference to be held by the store to avoid GC close. */
  private BackReference fsBackRef;

  /**
   * FileSystem Store for {@link AzureBlobFileSystem} for Abfs operations.
   * Built using the {@link AzureBlobFileSystemStoreBuilder} with parameters
   * required.
   * @param abfsStoreBuilder Builder for AzureBlobFileSystemStore.
   * @throws IOException Throw IOE in case of failure during constructing.
   */
  public AzureBlobFileSystemStore(
      AzureBlobFileSystemStoreBuilder abfsStoreBuilder) throws IOException {
    this.uri = abfsStoreBuilder.uri;
    String[] authorityParts = authorityParts(uri);
    final String fileSystemName = authorityParts[0];
    final String accountName = authorityParts[1];
    this.fsBackRef = abfsStoreBuilder.fsBackRef;

    leaseRefs = Collections.synchronizedMap(new WeakHashMap<>());

    try {
      this.abfsConfiguration = new AbfsConfiguration(
          abfsStoreBuilder.configuration, accountName, identifyAbfsServiceTypeFromUrl());
    } catch (IllegalAccessException exception) {
      throw new FileSystemOperationUnhandledException(exception);
    }

    LOG.trace("AbfsConfiguration init complete");

    this.isNamespaceEnabled = abfsConfiguration.getIsNamespaceEnabledAccount();

    this.userGroupInformation = UserGroupInformation.getCurrentUser();
    this.userName = userGroupInformation.getShortUserName();
    LOG.trace("UGI init complete");
    if (!abfsConfiguration.getSkipUserGroupMetadataDuringInitialization()) {
      try {
        this.primaryUserGroup = userGroupInformation.getPrimaryGroupName();
      } catch (IOException ex) {
        LOG.error("Failed to get primary group for {}, using user name as primary group name", userName);
        this.primaryUserGroup = userName;
      }
    } else {
      //Provide a default group name
      this.primaryUserGroup = userName;
    }
    LOG.trace("primaryUserGroup is {}", this.primaryUserGroup);

    this.azureAtomicRenameDirSet = new HashSet<>(Arrays.asList(
        abfsConfiguration.getAzureAtomicRenameDirs().split(AbfsHttpConstants.COMMA)));
    updateInfiniteLeaseDirs();
    this.authType = abfsConfiguration.getAuthType(accountName);
    boolean usingOauth = (authType == AuthType.OAuth);
    boolean useHttps = (usingOauth || abfsConfiguration.isHttpsAlwaysUsed()) ? true : abfsStoreBuilder.isSecureScheme;
    this.abfsPerfTracker = new AbfsPerfTracker(fileSystemName, accountName, this.abfsConfiguration);
    this.abfsCounters = abfsStoreBuilder.abfsCounters;
    initializeClient(uri, fileSystemName, accountName, useHttps);
    final Class<? extends IdentityTransformerInterface> identityTransformerClass =
        abfsStoreBuilder.configuration.getClass(FS_AZURE_IDENTITY_TRANSFORM_CLASS, IdentityTransformer.class,
            IdentityTransformerInterface.class);
    try {
      this.identityTransformer =
          identityTransformerClass.getConstructor(Configuration.class).newInstance(abfsStoreBuilder.configuration);
    } catch (IllegalAccessException | InstantiationException | IllegalArgumentException | InvocationTargetException | NoSuchMethodException e) {
      throw new IOException(e);
    }
    LOG.trace("IdentityTransformer init complete");

    // Extract the directories that should contain append blobs
    String appendBlobDirs = abfsConfiguration.getAppendBlobDirs();
    if (appendBlobDirs.trim().isEmpty()) {
      this.appendBlobDirSet = new HashSet<String>();
    } else {
      this.appendBlobDirSet = new HashSet<>(Arrays.asList(
          abfsConfiguration.getAppendBlobDirs().split(AbfsHttpConstants.COMMA)));
    }
    this.blockFactory = abfsStoreBuilder.blockFactory;
    this.blockOutputActiveBlocks = abfsStoreBuilder.blockOutputActiveBlocks;
    this.boundedThreadPool = BlockingThreadPoolExecutorService.newInstance(
        abfsConfiguration.getWriteMaxConcurrentRequestCount(),
        abfsConfiguration.getMaxWriteRequestsToQueue(),
        10L, TimeUnit.SECONDS,
        "abfs-bounded");
  }

  /**
   * Checks if the given key in Azure Storage should be stored as a page
   * blob instead of block blob.
   */
  public boolean isAppendBlobKey(String key) {
    return isKeyForDirectorySet(key, appendBlobDirSet);
  }

  /**
   * @return local user name.
   * */
  public String getUser() {
    return this.userName;
  }

  /**
  * @return primary group that user belongs to.
  * */
  public String getPrimaryGroup() {
    return this.primaryUserGroup;
  }

  @Override
  public void close() throws IOException {
    List<ListenableFuture<?>> futures = new ArrayList<>();
    for (AbfsLease lease : leaseRefs.keySet()) {
      if (lease == null) {
        continue;
      }
      ListenableFuture<?> future = getClient().submit(() -> lease.free());
      futures.add(future);
    }
    try {
      Futures.allAsList(futures).get();
      // shutdown the threadPool and set it to null.
      HadoopExecutors.shutdown(boundedThreadPool, LOG,
          30, TimeUnit.SECONDS);
      boundedThreadPool = null;
    } catch (InterruptedException e) {
      LOG.error("Interrupted freeing leases", e);
      Thread.currentThread().interrupt();
    } catch (ExecutionException e) {
      LOG.error("Error freeing leases", e);
    } finally {
      IOUtils.cleanupWithLogger(LOG, getClient());
    }
  }

  byte[] encodeAttribute(String value) throws UnsupportedEncodingException {
    return getClient().encodeAttribute(value);
  }

  String decodeAttribute(byte[] value) throws UnsupportedEncodingException {
    return getClient().decodeAttribute(value);
  }

  private String[] authorityParts(URI uri) throws InvalidUriAuthorityException, InvalidUriException {
    final String authority = uri.getRawAuthority();
    if (null == authority) {
      throw new InvalidUriAuthorityException(uri.toString());
    }

    if (!authority.contains(AbfsHttpConstants.AZURE_DISTRIBUTED_FILE_SYSTEM_AUTHORITY_DELIMITER)) {
      throw new InvalidUriAuthorityException(uri.toString());
    }

    final String[] authorityParts = authority.split(AbfsHttpConstants.AZURE_DISTRIBUTED_FILE_SYSTEM_AUTHORITY_DELIMITER, 2);

    if (authorityParts.length < 2 || authorityParts[0] != null
        && authorityParts[0].isEmpty()) {
      final String errMsg = String
              .format("'%s' has a malformed authority, expected container name. "
                      + "Authority takes the form "
                      + FileSystemUriSchemes.ABFS_SCHEME + "://[<container name>@]<account name>",
                      uri.toString());
      throw new InvalidUriException(errMsg);
    }
    return authorityParts;
  }

  /**
   * Resolves namespace information of the filesystem from the state of {@link #isNamespaceEnabled}.
   * if the state is UNKNOWN, it will be determined by making a GET_ACL request
   * to the root of the filesystem. GET_ACL call is synchronized to ensure a single
   * call is made to determine the namespace information in case multiple threads are
   * calling this method at the same time. The resolution of namespace information
   * would be stored back as state of {@link #isNamespaceEnabled}.
   *
   * @param tracingContext tracing context
   * @return true if namespace is enabled, false otherwise.
   * @throws AzureBlobFileSystemException server errors.
   */
  public boolean getIsNamespaceEnabled(TracingContext tracingContext)
      throws AzureBlobFileSystemException {
    try {
      return isNamespaceEnabled();
    } catch (TrileanConversionException e) {
      LOG.debug("isNamespaceEnabled is UNKNOWN; fall back and determine through"
          + " getAcl server call", e);
    }

    return getNamespaceEnabledInformationFromServer(tracingContext);
  }

  private synchronized boolean getNamespaceEnabledInformationFromServer(
      final TracingContext tracingContext) throws AzureBlobFileSystemException {
    if (isNamespaceEnabled != Trilean.UNKNOWN) {
      return isNamespaceEnabled.toBoolean();
    }
    try {
      LOG.debug("Get root ACL status");
      getClient(AbfsServiceType.DFS).getAclStatus(AbfsHttpConstants.ROOT_PATH, tracingContext);
      isNamespaceEnabled = Trilean.getTrilean(true);
    } catch (AbfsRestOperationException ex) {
      // Get ACL status is a HEAD request, its response doesn't contain
      // errorCode
      // So can only rely on its status code to determine its account type.
      if (HttpURLConnection.HTTP_BAD_REQUEST != ex.getStatusCode()) {
        throw ex;
      }
      isNamespaceEnabled = Trilean.getTrilean(false);
    } catch (AzureBlobFileSystemException ex) {
      throw ex;
    }
    return isNamespaceEnabled.toBoolean();
  }

  /**
   * @return true if namespace is enabled, false otherwise.
   * @throws TrileanConversionException if namespaceEnabled information is UNKNOWN
   */
  @VisibleForTesting
  boolean isNamespaceEnabled() throws TrileanConversionException {
    return this.isNamespaceEnabled.toBoolean();
  }

  @VisibleForTesting
  URIBuilder getURIBuilder(final String hostName, boolean isSecure) {
    String scheme = isSecure ? FileSystemUriSchemes.HTTPS_SCHEME : FileSystemUriSchemes.HTTP_SCHEME;

    final URIBuilder uriBuilder = new URIBuilder();
    uriBuilder.setScheme(scheme);

    // For testing purposes, an IP address and port may be provided to override
    // the host specified in the FileSystem URI.  Also note that the format of
    // the Azure Storage Service URI changes from
    // http[s]://[account][domain-suffix]/[filesystem] to
    // http[s]://[ip]:[port]/[account]/[filesystem].
    String endPoint = abfsConfiguration.get(AZURE_ABFS_ENDPOINT);
    if (endPoint == null || !endPoint.contains(AbfsHttpConstants.COLON)) {
      uriBuilder.setHost(hostName);
      return uriBuilder;
    }

    // Split ip and port
    String[] data = endPoint.split(AbfsHttpConstants.COLON);
    if (data.length != 2) {
      throw new RuntimeException(String.format("ABFS endpoint is not set correctly : %s, "
              + "Do not specify scheme when using {IP}:{PORT}", endPoint));
    }
    uriBuilder.setHost(data[0].trim());
    uriBuilder.setPort(Integer.parseInt(data[1].trim()));
    uriBuilder.setPath("/" + UriUtils.extractAccountNameFromHostName(hostName));

    return uriBuilder;
  }

  public AbfsConfiguration getAbfsConfiguration() {
    return this.abfsConfiguration;
  }

  public Hashtable<String, String> getFilesystemProperties(
      TracingContext tracingContext) throws AzureBlobFileSystemException {
    try (AbfsPerfInfo perfInfo = startTracking("getFilesystemProperties",
            "getFilesystemProperties")) {
      LOG.debug("getFilesystemProperties for filesystem: {}",
              getClient().getFileSystem());

      final Hashtable<String, String> parsedXmsProperties;

      final AbfsRestOperation op = getClient()
          .getFilesystemProperties(tracingContext);
      perfInfo.registerResult(op.getResult());

      parsedXmsProperties = getClient().getXMSProperties(op.getResult());
      perfInfo.registerSuccess(true);

      return parsedXmsProperties;
    }
  }

  public void setFilesystemProperties(
      final Hashtable<String, String> properties, TracingContext tracingContext)
      throws AzureBlobFileSystemException {
    if (properties == null || properties.isEmpty()) {
      LOG.trace("setFilesystemProperties no properties present");
      return;
    }

    LOG.debug("setFilesystemProperties for filesystem: {} with properties: {}",
            getClient().getFileSystem(),
            properties);

    try (AbfsPerfInfo perfInfo = startTracking("setFilesystemProperties",
            "setFilesystemProperties")) {
      final AbfsRestOperation op = getClient()
          .setFilesystemProperties(properties, tracingContext);
      perfInfo.registerResult(op.getResult()).registerSuccess(true);
    }
  }

  public Hashtable<String, String> getPathStatus(final Path path,
      TracingContext tracingContext) throws IOException {
    try (AbfsPerfInfo perfInfo = startTracking("getPathStatus", "getPathStatus")){
      LOG.debug("getPathStatus for filesystem: {} path: {}",
              getClient().getFileSystem(),
              path);

      final Hashtable<String, String> parsedXmsProperties;
      final String relativePath = getRelativePath(path);
      final ContextEncryptionAdapter contextEncryptionAdapter
          = createEncryptionAdapterFromServerStoreContext(relativePath,
          tracingContext);
      final AbfsRestOperation op = getClient()
          .getPathStatus(relativePath, true, tracingContext,
              contextEncryptionAdapter);
      perfInfo.registerResult(op.getResult());
      contextEncryptionAdapter.destroy();

      parsedXmsProperties = getClient().getXMSProperties(op.getResult());
      perfInfo.registerSuccess(true);

      return parsedXmsProperties;
    }
  }

  /**
   * Creates an object of {@link ContextEncryptionAdapter}
   * from a file path. It calls {@link  org.apache.hadoop.fs.azurebfs.services.AbfsClient
   * #getPathStatus(String, boolean, TracingContext, EncryptionAdapter)} method to get
   * contextValue (x-ms-encryption-context) from the server. The contextValue is passed
   * to the constructor of EncryptionAdapter to create the required object of
   * EncryptionAdapter.
   * @param path Path of the file for which the object of EncryptionAdapter is required.
   * @return <ul>
   *   <li>
   *     {@link NoContextEncryptionAdapter}: if encryptionType is not of type
   *     {@link org.apache.hadoop.fs.azurebfs.utils.EncryptionType#ENCRYPTION_CONTEXT}.
   *   </li>
   *   <li>
   *     new object of {@link ContextProviderEncryptionAdapter} containing required encryptionKeys for the give file:
   *     if encryptionType is of type {@link org.apache.hadoop.fs.azurebfs.utils.EncryptionType#ENCRYPTION_CONTEXT}.
   *   </li>
   * </ul>
   */
  private ContextEncryptionAdapter createEncryptionAdapterFromServerStoreContext(final String path,
      final TracingContext tracingContext) throws IOException {
    if (getClient().getEncryptionType() != EncryptionType.ENCRYPTION_CONTEXT) {
      return NoContextEncryptionAdapter.getInstance();
    }
    final String responseHeaderEncryptionContext = getClient().getPathStatus(path,
            false, tracingContext, null).getResult()
        .getResponseHeader(X_MS_ENCRYPTION_CONTEXT);
    if (responseHeaderEncryptionContext == null) {
      throw new PathIOException(path,
          "EncryptionContext not present in GetPathStatus response");
    }
    byte[] encryptionContext = responseHeaderEncryptionContext.getBytes(
        StandardCharsets.UTF_8);

    try {
      return new ContextProviderEncryptionAdapter(getClient().getEncryptionContextProvider(),
          new Path(path).toUri().getPath(), encryptionContext);
    } catch (IOException e) {
      LOG.debug("Could not initialize EncryptionAdapter");
      throw e;
    }
  }

  public void setPathProperties(final Path path,
      final Hashtable<String, String> properties, TracingContext tracingContext)
      throws IOException {
    try (AbfsPerfInfo perfInfo = startTracking("setPathProperties", "setPathProperties")){
      LOG.debug("setPathProperties for filesystem: {} path: {} with properties: {}",
              getClient().getFileSystem(),
              path,
              properties);

      final String relativePath = getRelativePath(path);
      final ContextEncryptionAdapter contextEncryptionAdapter
          = createEncryptionAdapterFromServerStoreContext(relativePath,
          tracingContext);
      final AbfsRestOperation op = getClient()
          .setPathProperties(getRelativePath(path), properties,
              tracingContext, contextEncryptionAdapter);
      contextEncryptionAdapter.destroy();
      perfInfo.registerResult(op.getResult()).registerSuccess(true);
    }
  }

  public void createFilesystem(TracingContext tracingContext)
      throws AzureBlobFileSystemException {
    try (AbfsPerfInfo perfInfo = startTracking("createFilesystem", "createFilesystem")){
      LOG.debug("createFilesystem for filesystem: {}",
              getClient().getFileSystem());

      final AbfsRestOperation op = getClient().createFilesystem(tracingContext);
      perfInfo.registerResult(op.getResult()).registerSuccess(true);
    }
  }

  public void deleteFilesystem(TracingContext tracingContext)
      throws AzureBlobFileSystemException {
    try (AbfsPerfInfo perfInfo = startTracking("deleteFilesystem", "deleteFilesystem")) {
      LOG.debug("deleteFilesystem for filesystem: {}",
              getClient().getFileSystem());

      final AbfsRestOperation op = getClient().deleteFilesystem(tracingContext);
      perfInfo.registerResult(op.getResult()).registerSuccess(true);
    }
  }

  public OutputStream createFile(final Path path,
      final FileSystem.Statistics statistics, final boolean overwrite,
      final FsPermission permission, final FsPermission umask,
      TracingContext tracingContext) throws IOException {
    try (AbfsPerfInfo perfInfo = startTracking("createFile", "createPath")) {
      boolean isNamespaceEnabled = getIsNamespaceEnabled(tracingContext);
      LOG.debug("createFile filesystem: {} path: {} overwrite: {} permission: {} umask: {} isNamespaceEnabled: {}",
              getClient().getFileSystem(),
              path,
              overwrite,
              permission,
              umask,
              isNamespaceEnabled);

      String relativePath = getRelativePath(path);
      boolean isAppendBlob = false;
      if (isAppendBlobKey(path.toString())) {
        isAppendBlob = true;
      }

      // if "fs.azure.enable.conditional.create.overwrite" is enabled and
      // is a create request with overwrite=true, create will follow different
      // flow.
      boolean triggerConditionalCreateOverwrite = false;
      if (overwrite
          && abfsConfiguration.isConditionalCreateOverwriteEnabled()) {
        triggerConditionalCreateOverwrite = true;
      }

      final ContextEncryptionAdapter contextEncryptionAdapter;
      if (getClient().getEncryptionType() == EncryptionType.ENCRYPTION_CONTEXT) {
        contextEncryptionAdapter = new ContextProviderEncryptionAdapter(
            getClient().getEncryptionContextProvider(), getRelativePath(path));
      } else {
        contextEncryptionAdapter = NoContextEncryptionAdapter.getInstance();
      }
      AbfsRestOperation op;
      if (triggerConditionalCreateOverwrite) {
        op = conditionalCreateOverwriteFile(relativePath,
            statistics,
            new Permissions(isNamespaceEnabled, permission, umask),
            isAppendBlob,
            contextEncryptionAdapter,
            tracingContext
        );

      } else {
        op = getClient().createPath(relativePath, true,
            overwrite,
            new Permissions(isNamespaceEnabled, permission, umask),
            isAppendBlob,
            null,
            contextEncryptionAdapter,
            tracingContext);

      }
      perfInfo.registerResult(op.getResult()).registerSuccess(true);

      AbfsLease lease = maybeCreateLease(relativePath, tracingContext);

      return new AbfsOutputStream(
          populateAbfsOutputStreamContext(
              isAppendBlob,
              lease,
              getClient(),
              statistics,
              relativePath,
              0,
              contextEncryptionAdapter,
              tracingContext));
    }
  }

  /**
   * Conditional create overwrite flow ensures that create overwrites is done
   * only if there is match for eTag of existing file.
   * @param relativePath
   * @param statistics
   * @param permissions contains permission and umask
   * @param isAppendBlob
   * @return
   * @throws AzureBlobFileSystemException
   */
  private AbfsRestOperation conditionalCreateOverwriteFile(final String relativePath,
      final FileSystem.Statistics statistics,
      final Permissions permissions,
      final boolean isAppendBlob,
      final ContextEncryptionAdapter contextEncryptionAdapter,
      final TracingContext tracingContext) throws IOException {
    AbfsRestOperation op;

    try {
      // Trigger a create with overwrite=false first so that eTag fetch can be
      // avoided for cases when no pre-existing file is present (major portion
      // of create file traffic falls into the case of no pre-existing file).
      op = getClient().createPath(relativePath, true, false, permissions,
          isAppendBlob, null, contextEncryptionAdapter, tracingContext);

    } catch (AbfsRestOperationException e) {
      if (e.getStatusCode() == HttpURLConnection.HTTP_CONFLICT) {
        // File pre-exists, fetch eTag
        try {
          op = getClient().getPathStatus(relativePath, false, tracingContext, null);
        } catch (AbfsRestOperationException ex) {
          if (ex.getStatusCode() == HttpURLConnection.HTTP_NOT_FOUND) {
            // Is a parallel access case, as file which was found to be
            // present went missing by this request.
            throw new ConcurrentWriteOperationDetectedException(
                "Parallel access to the create path detected. Failing request "
                    + "to honor single writer semantics");
          } else {
            throw ex;
          }
        }

        String eTag = extractEtagHeader(op.getResult());

        try {
          // overwrite only if eTag matches with the file properties fetched befpre
          op = getClient().createPath(relativePath, true, true, permissions,
              isAppendBlob, eTag, contextEncryptionAdapter, tracingContext);
        } catch (AbfsRestOperationException ex) {
          if (ex.getStatusCode() == HttpURLConnection.HTTP_PRECON_FAILED) {
            // Is a parallel access case, as file with eTag was just queried
            // and precondition failure can happen only when another file with
            // different etag got created.
            throw new ConcurrentWriteOperationDetectedException(
                "Parallel access to the create path detected. Failing request "
                    + "to honor single writer semantics");
          } else {
            throw ex;
          }
        }
      } else {
        throw e;
      }
    }

    return op;
  }

  /**
   * Method to populate AbfsOutputStreamContext with different parameters to
   * be used to construct {@link AbfsOutputStream}.
   *
   * @param isAppendBlob   is Append blob support enabled?
   * @param lease          instance of AbfsLease for this AbfsOutputStream.
   * @param client         AbfsClient.
   * @param statistics     FileSystem statistics.
   * @param path           Path for AbfsOutputStream.
   * @param position       Position or offset of the file being opened, set to 0
   *                       when creating a new file, but needs to be set for APPEND
   *                       calls on the same file.
   * @param tracingContext instance of TracingContext for this AbfsOutputStream.
   * @return AbfsOutputStreamContext instance with the desired parameters.
   */
  private AbfsOutputStreamContext populateAbfsOutputStreamContext(
      boolean isAppendBlob,
      AbfsLease lease,
      AbfsClient client,
      FileSystem.Statistics statistics,
      String path,
      long position,
      ContextEncryptionAdapter contextEncryptionAdapter,
      TracingContext tracingContext) {
    int bufferSize = abfsConfiguration.getWriteBufferSize();
    if (isAppendBlob && bufferSize > FileSystemConfigurations.APPENDBLOB_MAX_WRITE_BUFFER_SIZE) {
      bufferSize = FileSystemConfigurations.APPENDBLOB_MAX_WRITE_BUFFER_SIZE;
    }
    return new AbfsOutputStreamContext(abfsConfiguration.getSasTokenRenewPeriodForStreamsInSeconds())
            .withWriteBufferSize(bufferSize)
            .enableExpectHeader(abfsConfiguration.isExpectHeaderEnabled())
            .enableFlush(abfsConfiguration.isFlushEnabled())
            .enableSmallWriteOptimization(abfsConfiguration.isSmallWriteOptimizationEnabled())
            .disableOutputStreamFlush(abfsConfiguration.isOutputStreamFlushDisabled())
            .withStreamStatistics(new AbfsOutputStreamStatisticsImpl())
            .withAppendBlob(isAppendBlob)
            .withWriteMaxConcurrentRequestCount(abfsConfiguration.getWriteMaxConcurrentRequestCount())
            .withMaxWriteRequestsToQueue(abfsConfiguration.getMaxWriteRequestsToQueue())
            .withLease(lease)
            .withEncryptionAdapter(contextEncryptionAdapter)
            .withBlockFactory(getBlockFactory())
            .withBlockOutputActiveBlocks(blockOutputActiveBlocks)
            .withClient(getClient())
            .withPosition(position)
            .withFsStatistics(statistics)
            .withPath(path)
            .withExecutorService(new SemaphoredDelegatingExecutor(boundedThreadPool,
                blockOutputActiveBlocks, true))
            .withTracingContext(tracingContext)
            .withAbfsBackRef(fsBackRef)
            .build();
  }

  /**
   * Creates a directory.
   *
   * @param path Path of the directory to create.
   * @param permission Permission of the directory.
   * @param umask Umask of the directory.
   * @param tracingContext tracing context
   *
   * @throws AzureBlobFileSystemException server error.
   */
  public void createDirectory(final Path path, final FsPermission permission,
      final FsPermission umask,
      TracingContext tracingContext)
      throws AzureBlobFileSystemException {
    try (AbfsPerfInfo perfInfo = startTracking("createDirectory", "createPath")) {
      boolean isNamespaceEnabled = getIsNamespaceEnabled(tracingContext);
      LOG.debug("createDirectory filesystem: {} path: {} permission: {} umask: {} isNamespaceEnabled: {}",
              getClient().getFileSystem(),
              path,
              permission,
              umask,
              isNamespaceEnabled);
      boolean overwrite =
          !isNamespaceEnabled || abfsConfiguration.isEnabledMkdirOverwrite();
      Permissions permissions = new Permissions(isNamespaceEnabled,
          permission, umask);
      final AbfsRestOperation op = getClient().createPath(getRelativePath(path),
          false, overwrite, permissions, false, null, null, tracingContext);
      perfInfo.registerResult(op.getResult()).registerSuccess(true);
    }
  }

  public AbfsInputStream openFileForRead(final Path path,
      final FileSystem.Statistics statistics, TracingContext tracingContext)
      throws IOException {
    return openFileForRead(path, Optional.empty(), statistics,
        tracingContext);
  }

  public AbfsInputStream openFileForRead(Path path,
      final Optional<OpenFileParameters> parameters,
      final FileSystem.Statistics statistics, TracingContext tracingContext)
      throws IOException {
    try (AbfsPerfInfo perfInfo = startTracking("openFileForRead",
        "getPathStatus")) {
      LOG.debug("openFileForRead filesystem: {} path: {}",
          getClient().getFileSystem(), path);

      FileStatus fileStatus = parameters.map(OpenFileParameters::getStatus)
          .orElse(null);
      String relativePath = getRelativePath(path);
      String resourceType, eTag;
      long contentLength;
      ContextEncryptionAdapter contextEncryptionAdapter = NoContextEncryptionAdapter.getInstance();
      /*
      * GetPathStatus API has to be called in case of:
      *   1.  fileStatus is null or not an object of VersionedFileStatus: as eTag
      *       would not be there in the fileStatus object.
      *   2.  fileStatus is an object of VersionedFileStatus and the object doesn't
      *       have encryptionContext field when client's encryptionType is
      *       ENCRYPTION_CONTEXT.
      */
      if ((fileStatus instanceof VersionedFileStatus) && (
          getClient().getEncryptionType() != EncryptionType.ENCRYPTION_CONTEXT
              || ((VersionedFileStatus) fileStatus).getEncryptionContext()
              != null)) {
        path = path.makeQualified(this.uri, path);
        Preconditions.checkArgument(fileStatus.getPath().equals(path),
            String.format(
                "Filestatus path [%s] does not match with given path [%s]",
                fileStatus.getPath(), path));
        resourceType = fileStatus.isFile() ? FILE : DIRECTORY;
        contentLength = fileStatus.getLen();
        eTag = ((VersionedFileStatus) fileStatus).getVersion();
        final String encryptionContext
            = ((VersionedFileStatus) fileStatus).getEncryptionContext();
        if (getClient().getEncryptionType() == EncryptionType.ENCRYPTION_CONTEXT) {
          contextEncryptionAdapter = new ContextProviderEncryptionAdapter(
              getClient().getEncryptionContextProvider(), getRelativePath(path),
              encryptionContext.getBytes(StandardCharsets.UTF_8));
        }
      } else {
        AbfsHttpOperation op = getClient().getPathStatus(relativePath, false,
            tracingContext, null).getResult();
        resourceType = getClient().checkIsDir(op) ? DIRECTORY : FILE;
        contentLength = Long.parseLong(
            op.getResponseHeader(HttpHeaderConfigurations.CONTENT_LENGTH));
        eTag = op.getResponseHeader(HttpHeaderConfigurations.ETAG);
        /*
         * For file created with ENCRYPTION_CONTEXT, client shall receive
         * encryptionContext from header field: X_MS_ENCRYPTION_CONTEXT.
         */
        if (getClient().getEncryptionType() == EncryptionType.ENCRYPTION_CONTEXT) {
          final String fileEncryptionContext = op.getResponseHeader(
              HttpHeaderConfigurations.X_MS_ENCRYPTION_CONTEXT);
          if (fileEncryptionContext == null) {
            LOG.debug("EncryptionContext missing in GetPathStatus response");
            throw new PathIOException(path.toString(),
                "EncryptionContext not present in GetPathStatus response headers");
          }
          contextEncryptionAdapter = new ContextProviderEncryptionAdapter(
              getClient().getEncryptionContextProvider(), getRelativePath(path),
              fileEncryptionContext.getBytes(StandardCharsets.UTF_8));
        }
      }

      if (parseIsDirectory(resourceType)) {
        throw new AbfsRestOperationException(
            AzureServiceErrorCode.PATH_NOT_FOUND.getStatusCode(),
            AzureServiceErrorCode.PATH_NOT_FOUND.getErrorCode(),
            "openFileForRead must be used with files and not directories",
            null);
      }

      perfInfo.registerSuccess(true);

      // Add statistics for InputStream
      return new AbfsInputStream(getClient(), statistics, relativePath,
          contentLength, populateAbfsInputStreamContext(
          parameters.map(OpenFileParameters::getOptions),
          contextEncryptionAdapter),
          eTag, tracingContext);
    }
  }

  private AbfsInputStreamContext populateAbfsInputStreamContext(
      Optional<Configuration> options, ContextEncryptionAdapter contextEncryptionAdapter) {
    boolean bufferedPreadDisabled = options
        .map(c -> c.getBoolean(FS_AZURE_BUFFERED_PREAD_DISABLE, false))
        .orElse(false);
    int footerReadBufferSize = options.map(c -> c.getInt(
        AZURE_FOOTER_READ_BUFFER_SIZE, getAbfsConfiguration().getFooterReadBufferSize()))
        .orElse(getAbfsConfiguration().getFooterReadBufferSize());
    return new AbfsInputStreamContext(getAbfsConfiguration().getSasTokenRenewPeriodForStreamsInSeconds())
            .withReadBufferSize(getAbfsConfiguration().getReadBufferSize())
            .withReadAheadQueueDepth(getAbfsConfiguration().getReadAheadQueueDepth())
            .withTolerateOobAppends(getAbfsConfiguration().getTolerateOobAppends())
            .isReadAheadEnabled(getAbfsConfiguration().isReadAheadEnabled())
            .withReadSmallFilesCompletely(getAbfsConfiguration().readSmallFilesCompletely())
            .withOptimizeFooterRead(getAbfsConfiguration().optimizeFooterRead())
            .withFooterReadBufferSize(footerReadBufferSize)
            .withReadAheadRange(getAbfsConfiguration().getReadAheadRange())
            .withStreamStatistics(new AbfsInputStreamStatisticsImpl())
            .withShouldReadBufferSizeAlways(
                getAbfsConfiguration().shouldReadBufferSizeAlways())
            .withReadAheadBlockSize(getAbfsConfiguration().getReadAheadBlockSize())
            .withBufferedPreadDisabled(bufferedPreadDisabled)
            .withEncryptionAdapter(contextEncryptionAdapter)
            .withAbfsBackRef(fsBackRef)
            .build();
  }

  public OutputStream openFileForWrite(final Path path,
      final FileSystem.Statistics statistics, final boolean overwrite,
      TracingContext tracingContext) throws IOException {
    try (AbfsPerfInfo perfInfo = startTracking("openFileForWrite", "getPathStatus")) {
      LOG.debug("openFileForWrite filesystem: {} path: {} overwrite: {}",
              getClient().getFileSystem(),
              path,
              overwrite);

      String relativePath = getRelativePath(path);

      final AbfsRestOperation op = getClient()
          .getPathStatus(relativePath, false, tracingContext, null);
      perfInfo.registerResult(op.getResult());

      final String resourceType = getClient().checkIsDir(op.getResult()) ? DIRECTORY : FILE;
      final Long contentLength = Long.valueOf(op.getResult().getResponseHeader(HttpHeaderConfigurations.CONTENT_LENGTH));

      if (parseIsDirectory(resourceType)) {
        throw new AbfsRestOperationException(
                AzureServiceErrorCode.PATH_NOT_FOUND.getStatusCode(),
                AzureServiceErrorCode.PATH_NOT_FOUND.getErrorCode(),
                "openFileForRead must be used with files and not directories",
                null);
      }

      final long offset = overwrite ? 0 : contentLength;

      perfInfo.registerSuccess(true);

      boolean isAppendBlob = false;
      if (isAppendBlobKey(path.toString())) {
        isAppendBlob = true;
      }

      AbfsLease lease = maybeCreateLease(relativePath, tracingContext);
      final ContextEncryptionAdapter contextEncryptionAdapter;
      if (getClient().getEncryptionType() == EncryptionType.ENCRYPTION_CONTEXT) {
        final String encryptionContext = op.getResult()
            .getResponseHeader(
                HttpHeaderConfigurations.X_MS_ENCRYPTION_CONTEXT);
        if (encryptionContext == null) {
          throw new PathIOException(path.toString(),
              "File doesn't have encryptionContext.");
        }
        contextEncryptionAdapter = new ContextProviderEncryptionAdapter(
            getClient().getEncryptionContextProvider(), getRelativePath(path),
            encryptionContext.getBytes(StandardCharsets.UTF_8));
      } else {
        contextEncryptionAdapter = NoContextEncryptionAdapter.getInstance();
      }

      return new AbfsOutputStream(
          populateAbfsOutputStreamContext(
              isAppendBlob,
              lease,
              getClient(),
              statistics,
              relativePath,
              offset,
              contextEncryptionAdapter,
              tracingContext));
    }
  }

  /**
   * Break any current lease on an ABFS file.
   *
   * @param path file name
   * @param tracingContext TracingContext instance to track correlation IDs
   * @throws AzureBlobFileSystemException on any exception while breaking the lease
   */
  public void breakLease(final Path path, final TracingContext tracingContext) throws AzureBlobFileSystemException {
    LOG.debug("lease path: {}", path);

    getClient().breakLease(getRelativePath(path), tracingContext);
  }

  /**
   * Rename a file or directory.
   * If a source etag is passed in, the operation will attempt to recover
   * from a missing source file by probing the destination for
   * existence and comparing etags.
   *
   * @param source path to source file
   * @param destination destination of rename.
   * @param tracingContext trace context
   * @param sourceEtag etag of source file. may be null or empty
   *
   * @return true if recovery was needed and succeeded.
   *
   * @throws AzureBlobFileSystemException failure, excluding any recovery from overload failures.
   */
  public boolean rename(final Path source,
      final Path destination,
      final TracingContext tracingContext,
      final String sourceEtag)
      throws
      IOException {
    final Instant startAggregate = abfsPerfTracker.getLatencyInstant();
    long countAggregate = 0;
    boolean shouldContinue;

    final boolean isAtomicRename = isAtomicRenameKey(source.toUri().getPath());

    LOG.debug("renameAsync filesystem: {} source: {} destination: {}",
<<<<<<< HEAD
        client.getFileSystem(),
        source,
        destination);
=======
            getClient().getFileSystem(),
            source,
            destination);
>>>>>>> 36eceac9

    String continuation = null;

    String sourceRelativePath = getRelativePath(source);
    String destinationRelativePath = getRelativePath(destination);
    // was any operation recovered from?
    boolean recovered = false;

    do {
      try (AbfsPerfInfo perfInfo = startTracking("rename", "renamePath")) {
        boolean isNamespaceEnabled = getIsNamespaceEnabled(tracingContext);
        final AbfsClientRenameResult abfsClientRenameResult =
            getClient().renamePath(sourceRelativePath, destinationRelativePath,
                continuation, tracingContext, sourceEtag, false,
                isNamespaceEnabled, isAtomicRename);


        AbfsRestOperation op = abfsClientRenameResult.getOp();
        /*
         * Blob endpoint does not have a rename API. The AbfsBlobClient would
         * perform the copy and delete operation for renaming a path.
         * As it would not be one operation, hence, the client would not return
         * AbfsRestOperation object.
         */
        if (op != null) {
          perfInfo.registerResult(op.getResult());
          continuation = op.getResult()
              .getResponseHeader(HttpHeaderConfigurations.X_MS_CONTINUATION);
        }
        perfInfo.registerSuccess(true);
        countAggregate++;
        shouldContinue = continuation != null && !continuation.isEmpty();
        // update the recovery flag.
        recovered |= abfsClientRenameResult.isRenameRecovered();
        populateRenameRecoveryStatistics(abfsClientRenameResult);
        if (!shouldContinue) {
          perfInfo.registerAggregates(startAggregate, countAggregate);
        }
      }
    } while (shouldContinue);
    return recovered;
  }

  public void delete(final Path path, final boolean recursive,
      TracingContext tracingContext) throws IOException {
    final Instant startAggregate = abfsPerfTracker.getLatencyInstant();
    long countAggregate = 0;
    boolean shouldContinue = true;

    LOG.debug("delete filesystem: {} path: {} recursive: {}",
<<<<<<< HEAD
        client.getFileSystem(),
        path,
        String.valueOf(recursive));
=======
            getClient().getFileSystem(),
            path,
            String.valueOf(recursive));
>>>>>>> 36eceac9

    String continuation = null;

    String relativePath = getRelativePath(path);

    do {
      try (AbfsPerfInfo perfInfo = startTracking("delete", "deletePath")) {
        AbfsRestOperation op = getClient().deletePath(relativePath, recursive,
            continuation, tracingContext, getIsNamespaceEnabled(tracingContext));
        /*
         * Blob endpoint does not have a directory delete API. The AbfsBlobClient would
         * perform multiple operation to delete a path, hence, the client would not return
         * AbfsRestOperation object.
         */
        if (op != null) {
          perfInfo.registerResult(op.getResult());
          continuation = op.getResult()
              .getResponseHeader(HttpHeaderConfigurations.X_MS_CONTINUATION);
        }
        perfInfo.registerSuccess(true);
        countAggregate++;
        shouldContinue = continuation != null && !continuation.isEmpty();

        if (!shouldContinue) {
          perfInfo.registerAggregates(startAggregate, countAggregate);
        }
      }
    } while (shouldContinue);
  }

  public FileStatus getFileStatus(final Path path,
      TracingContext tracingContext) throws IOException {
    try (AbfsPerfInfo perfInfo = startTracking("getFileStatus", "undetermined")) {
      boolean isNamespaceEnabled = getIsNamespaceEnabled(tracingContext);
      LOG.debug("getFileStatus filesystem: {} path: {} isNamespaceEnabled: {}",
              getClient().getFileSystem(),
              path,
              isNamespaceEnabled);


      final AbfsRestOperation op;
      if (path.isRoot()) {
        if (isNamespaceEnabled) {
          perfInfo.registerCallee("getAclStatus");
          op = getClient().getAclStatus(getRelativePath(path), tracingContext);
        } else {
          perfInfo.registerCallee("getFilesystemProperties");
          op = getClient().getFilesystemProperties(tracingContext);
        }
      } else {
        perfInfo.registerCallee("getPathStatus");
<<<<<<< HEAD
        op = client.getPathStatus(getRelativePath(path), false,
            tracingContext, null);
=======
        op = getClient().getPathStatus(getRelativePath(path), false, tracingContext, null);
>>>>>>> 36eceac9
      }

      perfInfo.registerResult(op.getResult());

      final long blockSize = abfsConfiguration.getAzureBlockSize();
      final AbfsHttpOperation result = op.getResult();

      String eTag = extractEtagHeader(result);
      final String lastModified = result.getResponseHeader(HttpHeaderConfigurations.LAST_MODIFIED);
      final String permissions = result.getResponseHeader((HttpHeaderConfigurations.X_MS_PERMISSIONS));
      final String encryptionContext = op.getResult().getResponseHeader(X_MS_ENCRYPTION_CONTEXT);
      final boolean hasAcl = AbfsPermission.isExtendedAcl(permissions);
      final long contentLength;
      final boolean resourceIsDir;

      if (path.isRoot()) {
        contentLength = 0;
        resourceIsDir = true;
      } else {
        contentLength = parseContentLength(result.getResponseHeader(HttpHeaderConfigurations.CONTENT_LENGTH));
        resourceIsDir = getClient().checkIsDir(result);
      }

      final String transformedOwner = identityTransformer.transformIdentityForGetRequest(
              result.getResponseHeader(HttpHeaderConfigurations.X_MS_OWNER),
              true,
              userName);

      final String transformedGroup = identityTransformer.transformIdentityForGetRequest(
              result.getResponseHeader(HttpHeaderConfigurations.X_MS_GROUP),
              false,
              primaryUserGroup);

      perfInfo.registerSuccess(true);

      /*
       * For Blob endpoint, if the path is an atomic file. There could be a
       * rename operation on the path which failed on some other process. For such
       * atomic paths, ABFS needs to check if there is a rename-pending operation,
       * and resume that if it exists.
       */
      if (isAtomicRenameKey(path.toUri().getPath())) {
        getClient().takeGetPathStatusAtomicRenameKeyAction(path, tracingContext);
      }

      return new VersionedFileStatus(
              transformedOwner,
              transformedGroup,
              permissions == null ? new AbfsPermission(FsAction.ALL, FsAction.ALL, FsAction.ALL)
                      : AbfsPermission.valueOf(permissions),
              hasAcl,
              contentLength,
              resourceIsDir,
              1,
              blockSize,
              DateTimeUtils.parseLastModifiedTime(lastModified),
              path,
              eTag,
              encryptionContext);
    }
  }

  /**
   * @param path The list path.
   * @param tracingContext Tracks identifiers for request header
   *
   * @return the entries in the path.
   */
  @Override
  public FileStatus[] listStatus(final Path path, TracingContext tracingContext) throws IOException {
    return listStatus(path, null, tracingContext);
  }

  /**
   * @param path Path the list path.
   * @param startFrom the entry name that list results should start with.
   *                  For example, if folder "/folder" contains four files: "afile", "bfile", "hfile", "ifile".
   *                  Then listStatus(Path("/folder"), "hfile") will return "/folder/hfile" and "folder/ifile"
   *                  Notice that if startFrom is a non-existent entry name, then the list response contains
   *                  all entries after this non-existent entry in lexical order:
   *                  listStatus(Path("/folder"), "cfile") will return "/folder/hfile" and "/folder/ifile".
   * @param tracingContext Tracks identifiers for request header
   *
   * @return the entries in the path start from  "startFrom" in lexical order.
   */
  @InterfaceStability.Unstable
  @Override
  public FileStatus[] listStatus(final Path path, final String startFrom, TracingContext tracingContext) throws IOException {
    List<FileStatus> fileStatuses = new ArrayList<>();
    listStatus(path, startFrom, fileStatuses, true, null, tracingContext
    );
    return fileStatuses.toArray(new FileStatus[fileStatuses.size()]);
  }

  @Override
  public String listStatus(final Path path, final String startFrom,
      List<FileStatus> fileStatuses, final boolean fetchAll,
      String continuation, TracingContext tracingContext) throws IOException {
    final Instant startAggregate = abfsPerfTracker.getLatencyInstant();
    long countAggregate = 0;
    boolean shouldContinue = true;

    LOG.debug("listStatus filesystem: {} path: {}, startFrom: {}",
            getClient().getFileSystem(),
            path,
            startFrom);

    final String relativePath = getRelativePath(path);
    AbfsClient listingClient = getClient();

    if (continuation == null || continuation.isEmpty()) {
      // generate continuation token if a valid startFrom is provided.
      if (startFrom != null && !startFrom.isEmpty()) {
        /*
         * Blob Endpoint Does not support startFrom yet. Fallback to DFS Client.
         * startFrom remains null for all HDFS APIs. This is only for internal use.
         */
        listingClient = getClient(AbfsServiceType.DFS);
        continuation = getIsNamespaceEnabled(tracingContext)
            ? generateContinuationTokenForXns(startFrom)
            : generateContinuationTokenForNonXns(relativePath, startFrom);
      }
    }

    do {
      try (AbfsPerfInfo perfInfo = startTracking("listStatus", "listPath")) {
        AbfsRestOperation op = listingClient.listPath(relativePath, false,
            abfsConfiguration.getListMaxResults(), continuation,
            tracingContext);
        perfInfo.registerResult(op.getResult());
        continuation = listingClient.getContinuationFromResponse(op.getResult());
        ListResultSchema retrievedSchema = op.getResult().getListResultSchema();
        if (retrievedSchema == null) {
          throw new AbfsRestOperationException(
                  AzureServiceErrorCode.PATH_NOT_FOUND.getStatusCode(),
                  AzureServiceErrorCode.PATH_NOT_FOUND.getErrorCode(),
                  "listStatusAsync path not found",
                  null, op.getResult());
        }

        long blockSize = abfsConfiguration.getAzureBlockSize();

        for (ListResultEntrySchema entry : retrievedSchema.paths()) {
          final String owner = identityTransformer.transformIdentityForGetRequest(entry.owner(), true, userName);
          final String group = identityTransformer.transformIdentityForGetRequest(entry.group(), false, primaryUserGroup);
          final String encryptionContext = entry.getXMsEncryptionContext();
          final FsPermission fsPermission = entry.permissions() == null
                  ? new AbfsPermission(FsAction.ALL, FsAction.ALL, FsAction.ALL)
                  : AbfsPermission.valueOf(entry.permissions());
          final boolean hasAcl = AbfsPermission.isExtendedAcl(entry.permissions());

          long lastModifiedMillis = 0;
          long contentLength = entry.contentLength() == null ? 0 : entry.contentLength();
          boolean isDirectory = entry.isDirectory() == null ? false : entry.isDirectory();
          if (entry.lastModified() != null && !entry.lastModified().isEmpty()) {
            lastModifiedMillis = DateTimeUtils.parseLastModifiedTime(
                entry.lastModified());
          }

          Path entryPath = new Path(File.separator + entry.name());
          entryPath = entryPath.makeQualified(this.uri, entryPath);

          if (isAtomicRenameKey(entryPath.toUri().getPath())
              && entryPath.toUri().getPath().endsWith(RenameAtomicity.SUFFIX)) {
              getClient().takeListPathAtomicRenameKeyAction(entryPath, (int) contentLength,
                  tracingContext);
          } else {
            fileStatuses.add(
                new VersionedFileStatus(
                    owner,
                    group,
                    fsPermission,
                    hasAcl,
                    contentLength,
                    isDirectory,
                    1,
                    blockSize,
                    lastModifiedMillis,
                    entryPath,
                    entry.eTag(),
                    encryptionContext));
          }
        }

        perfInfo.registerSuccess(true);
        countAggregate++;
        shouldContinue =
            fetchAll && continuation != null && !continuation.isEmpty();

        if (!shouldContinue) {
          perfInfo.registerAggregates(startAggregate, countAggregate);
        }
      }
    } while (shouldContinue);

    return continuation;
  }

  // generate continuation token for xns account
  private String generateContinuationTokenForXns(final String firstEntryName) {
    Preconditions.checkArgument(!Strings.isNullOrEmpty(firstEntryName)
            && !firstEntryName.startsWith(AbfsHttpConstants.ROOT_PATH),
            "startFrom must be a dir/file name and it can not be a full path");

    StringBuilder sb = new StringBuilder();
    sb.append(firstEntryName).append("#$").append("0");

    CRC64 crc64 = new CRC64();
    StringBuilder token = new StringBuilder();
    token.append(crc64.compute(sb.toString().getBytes(StandardCharsets.UTF_8)))
            .append(SINGLE_WHITE_SPACE)
            .append("0")
            .append(SINGLE_WHITE_SPACE)
            .append(firstEntryName);

    return Base64.encode(token.toString().getBytes(StandardCharsets.UTF_8));
  }

  // generate continuation token for non-xns account
  private String generateContinuationTokenForNonXns(String path, final String firstEntryName) {
    Preconditions.checkArgument(!Strings.isNullOrEmpty(firstEntryName)
            && !firstEntryName.startsWith(AbfsHttpConstants.ROOT_PATH),
            "startFrom must be a dir/file name and it can not be a full path");

    // Notice: non-xns continuation token requires full path (first "/" is not included) for startFrom
    path = AbfsClient.getDirectoryQueryParameter(path);
    final String startFrom = (path.isEmpty() || path.equals(ROOT_PATH))
            ? firstEntryName
            : path + ROOT_PATH + firstEntryName;

    SimpleDateFormat simpleDateFormat = new SimpleDateFormat(TOKEN_DATE_PATTERN, Locale.US);
    String date = simpleDateFormat.format(new Date());
    String token = String.format("%06d!%s!%06d!%s!%06d!%s!",
            path.length(), path, startFrom.length(), startFrom, date.length(), date);
    String base64EncodedToken = Base64.encode(token.getBytes(StandardCharsets.UTF_8));

    StringBuilder encodedTokenBuilder = new StringBuilder(base64EncodedToken.length() + 5);
    encodedTokenBuilder.append(String.format("%s!%d!", TOKEN_VERSION, base64EncodedToken.length()));

    for (int i = 0; i < base64EncodedToken.length(); i++) {
      char current = base64EncodedToken.charAt(i);
      if (CHAR_FORWARD_SLASH == current) {
        current = CHAR_UNDERSCORE;
      } else if (CHAR_PLUS == current) {
        current = CHAR_STAR;
      } else if (CHAR_EQUALS == current) {
        current = CHAR_HYPHEN;
      }
      encodedTokenBuilder.append(current);
    }

    return encodedTokenBuilder.toString();
  }

  public void setOwner(final Path path, final String owner, final String group,
      TracingContext tracingContext) throws AzureBlobFileSystemException {
    if (!getIsNamespaceEnabled(tracingContext)) {
      throw new UnsupportedOperationException(
          "This operation is only valid for storage accounts with the hierarchical namespace enabled.");
    }

    try (AbfsPerfInfo perfInfo = startTracking("setOwner", "setOwner")) {

      LOG.debug(
              "setOwner filesystem: {} path: {} owner: {} group: {}",
              getClient().getFileSystem(),
              path,
              owner,
              group);

      final String transformedOwner = identityTransformer.transformUserOrGroupForSetRequest(owner);
      final String transformedGroup = identityTransformer.transformUserOrGroupForSetRequest(group);

      final AbfsRestOperation op = getClient().setOwner(getRelativePath(path),
              transformedOwner,
              transformedGroup,
              tracingContext);

      perfInfo.registerResult(op.getResult()).registerSuccess(true);
    }
  }

  public void setPermission(final Path path, final FsPermission permission,
      TracingContext tracingContext) throws AzureBlobFileSystemException {
    if (!getIsNamespaceEnabled(tracingContext)) {
      throw new UnsupportedOperationException(
          "This operation is only valid for storage accounts with the hierarchical namespace enabled.");
    }

    try (AbfsPerfInfo perfInfo = startTracking("setPermission", "setPermission")) {

      LOG.debug(
              "setPermission filesystem: {} path: {} permission: {}",
              getClient().getFileSystem(),
              path,
              permission);

      final AbfsRestOperation op = getClient().setPermission(getRelativePath(path),
          String.format(AbfsHttpConstants.PERMISSION_FORMAT,
              permission.toOctal()), tracingContext);

      perfInfo.registerResult(op.getResult()).registerSuccess(true);
    }
  }

  public void modifyAclEntries(final Path path, final List<AclEntry> aclSpec,
      TracingContext tracingContext) throws AzureBlobFileSystemException {
    if (!getIsNamespaceEnabled(tracingContext)) {
      throw new UnsupportedOperationException(
          "This operation is only valid for storage accounts with the hierarchical namespace enabled.");
    }

    try (AbfsPerfInfo perfInfoGet = startTracking("modifyAclEntries", "getAclStatus")) {

      LOG.debug(
              "modifyAclEntries filesystem: {} path: {} aclSpec: {}",
              getClient().getFileSystem(),
              path,
              AclEntry.aclSpecToString(aclSpec));

      identityTransformer.transformAclEntriesForSetRequest(aclSpec);
      final Map<String, String> modifyAclEntries = AbfsAclHelper.deserializeAclSpec(AclEntry.aclSpecToString(aclSpec));
      boolean useUpn = AbfsAclHelper.isUpnFormatAclEntries(modifyAclEntries);

      String relativePath = getRelativePath(path);

      final AbfsRestOperation op = getClient()
          .getAclStatus(relativePath, useUpn, tracingContext);
      perfInfoGet.registerResult(op.getResult());
      final String eTag = op.getResult().getResponseHeader(HttpHeaderConfigurations.ETAG);

      final Map<String, String> aclEntries = AbfsAclHelper.deserializeAclSpec(op.getResult().getResponseHeader(HttpHeaderConfigurations.X_MS_ACL));

      AbfsAclHelper.modifyAclEntriesInternal(aclEntries, modifyAclEntries);

      perfInfoGet.registerSuccess(true).finishTracking();

      try (AbfsPerfInfo perfInfoSet = startTracking("modifyAclEntries", "setAcl")) {
        final AbfsRestOperation setAclOp = getClient()
            .setAcl(relativePath, AbfsAclHelper.serializeAclSpec(aclEntries),
                eTag, tracingContext);
        perfInfoSet.registerResult(setAclOp.getResult())
                .registerSuccess(true)
                .registerAggregates(perfInfoGet.getTrackingStart(), GET_SET_AGGREGATE_COUNT);
      }
    }
  }

  public void removeAclEntries(final Path path, final List<AclEntry> aclSpec,
      TracingContext tracingContext) throws AzureBlobFileSystemException {
    if (!getIsNamespaceEnabled(tracingContext)) {
      throw new UnsupportedOperationException(
          "This operation is only valid for storage accounts with the hierarchical namespace enabled.");
    }

    try (AbfsPerfInfo perfInfoGet = startTracking("removeAclEntries", "getAclStatus")) {

      LOG.debug(
              "removeAclEntries filesystem: {} path: {} aclSpec: {}",
              getClient().getFileSystem(),
              path,
              AclEntry.aclSpecToString(aclSpec));

      identityTransformer.transformAclEntriesForSetRequest(aclSpec);
      final Map<String, String> removeAclEntries = AbfsAclHelper.deserializeAclSpec(AclEntry.aclSpecToString(aclSpec));
      boolean isUpnFormat = AbfsAclHelper.isUpnFormatAclEntries(removeAclEntries);

      String relativePath = getRelativePath(path);

      final AbfsRestOperation op = getClient()
          .getAclStatus(relativePath, isUpnFormat, tracingContext);
      perfInfoGet.registerResult(op.getResult());
      final String eTag = op.getResult().getResponseHeader(HttpHeaderConfigurations.ETAG);

      final Map<String, String> aclEntries = AbfsAclHelper.deserializeAclSpec(op.getResult().getResponseHeader(HttpHeaderConfigurations.X_MS_ACL));

      AbfsAclHelper.removeAclEntriesInternal(aclEntries, removeAclEntries);

      perfInfoGet.registerSuccess(true).finishTracking();

      try (AbfsPerfInfo perfInfoSet = startTracking("removeAclEntries", "setAcl")) {
        final AbfsRestOperation setAclOp = getClient()
            .setAcl(relativePath, AbfsAclHelper.serializeAclSpec(aclEntries),
                eTag, tracingContext);
        perfInfoSet.registerResult(setAclOp.getResult())
                .registerSuccess(true)
                .registerAggregates(perfInfoGet.getTrackingStart(), GET_SET_AGGREGATE_COUNT);
      }
    }
  }

  public void removeDefaultAcl(final Path path, TracingContext tracingContext)
      throws AzureBlobFileSystemException {
    if (!getIsNamespaceEnabled(tracingContext)) {
      throw new UnsupportedOperationException(
          "This operation is only valid for storage accounts with the hierarchical namespace enabled.");
    }

    try (AbfsPerfInfo perfInfoGet = startTracking("removeDefaultAcl", "getAclStatus")) {

      LOG.debug(
              "removeDefaultAcl filesystem: {} path: {}",
              getClient().getFileSystem(),
              path);

      String relativePath = getRelativePath(path);

      final AbfsRestOperation op = getClient()
          .getAclStatus(relativePath, tracingContext);
      perfInfoGet.registerResult(op.getResult());
      final String eTag = op.getResult().getResponseHeader(HttpHeaderConfigurations.ETAG);
      final Map<String, String> aclEntries = AbfsAclHelper.deserializeAclSpec(op.getResult().getResponseHeader(HttpHeaderConfigurations.X_MS_ACL));
      final Map<String, String> defaultAclEntries = new HashMap<>();

      for (Map.Entry<String, String> aclEntry : aclEntries.entrySet()) {
        if (aclEntry.getKey().startsWith("default:")) {
          defaultAclEntries.put(aclEntry.getKey(), aclEntry.getValue());
        }
      }

      aclEntries.keySet().removeAll(defaultAclEntries.keySet());

      perfInfoGet.registerSuccess(true).finishTracking();

      try (AbfsPerfInfo perfInfoSet = startTracking("removeDefaultAcl", "setAcl")) {
        final AbfsRestOperation setAclOp = getClient()
            .setAcl(relativePath, AbfsAclHelper.serializeAclSpec(aclEntries),
                eTag, tracingContext);
        perfInfoSet.registerResult(setAclOp.getResult())
                .registerSuccess(true)
                .registerAggregates(perfInfoGet.getTrackingStart(), GET_SET_AGGREGATE_COUNT);
      }
    }
  }

  public void removeAcl(final Path path, TracingContext tracingContext)
      throws AzureBlobFileSystemException {
    if (!getIsNamespaceEnabled(tracingContext)) {
      throw new UnsupportedOperationException(
          "This operation is only valid for storage accounts with the hierarchical namespace enabled.");
    }

    try (AbfsPerfInfo perfInfoGet = startTracking("removeAcl", "getAclStatus")){

      LOG.debug(
              "removeAcl filesystem: {} path: {}",
              getClient().getFileSystem(),
              path);

      String relativePath = getRelativePath(path);

      final AbfsRestOperation op = getClient()
          .getAclStatus(relativePath, tracingContext);
      perfInfoGet.registerResult(op.getResult());
      final String eTag = op.getResult().getResponseHeader(HttpHeaderConfigurations.ETAG);

      final Map<String, String> aclEntries = AbfsAclHelper.deserializeAclSpec(op.getResult().getResponseHeader(HttpHeaderConfigurations.X_MS_ACL));
      final Map<String, String> newAclEntries = new HashMap<>();

      newAclEntries.put(AbfsHttpConstants.ACCESS_USER, aclEntries.get(AbfsHttpConstants.ACCESS_USER));
      newAclEntries.put(AbfsHttpConstants.ACCESS_GROUP, aclEntries.get(AbfsHttpConstants.ACCESS_GROUP));
      newAclEntries.put(AbfsHttpConstants.ACCESS_OTHER, aclEntries.get(AbfsHttpConstants.ACCESS_OTHER));

      perfInfoGet.registerSuccess(true).finishTracking();

      try (AbfsPerfInfo perfInfoSet = startTracking("removeAcl", "setAcl")) {
        final AbfsRestOperation setAclOp = getClient()
            .setAcl(relativePath, AbfsAclHelper.serializeAclSpec(newAclEntries),
                eTag, tracingContext);
        perfInfoSet.registerResult(setAclOp.getResult())
                .registerSuccess(true)
                .registerAggregates(perfInfoGet.getTrackingStart(), GET_SET_AGGREGATE_COUNT);
      }
    }
  }

  public void setAcl(final Path path, final List<AclEntry> aclSpec,
      TracingContext tracingContext) throws AzureBlobFileSystemException {
    if (!getIsNamespaceEnabled(tracingContext)) {
      throw new UnsupportedOperationException(
          "This operation is only valid for storage accounts with the hierarchical namespace enabled.");
    }

    try (AbfsPerfInfo perfInfoGet = startTracking("setAcl", "getAclStatus")) {

      LOG.debug(
              "setAcl filesystem: {} path: {} aclspec: {}",
              getClient().getFileSystem(),
              path,
              AclEntry.aclSpecToString(aclSpec));

      identityTransformer.transformAclEntriesForSetRequest(aclSpec);
      final Map<String, String> aclEntries = AbfsAclHelper.deserializeAclSpec(AclEntry.aclSpecToString(aclSpec));
      final boolean isUpnFormat = AbfsAclHelper.isUpnFormatAclEntries(aclEntries);

      String relativePath = getRelativePath(path);

      final AbfsRestOperation op = getClient()
          .getAclStatus(relativePath, isUpnFormat, tracingContext);
      perfInfoGet.registerResult(op.getResult());
      final String eTag = op.getResult().getResponseHeader(HttpHeaderConfigurations.ETAG);

      final Map<String, String> getAclEntries = AbfsAclHelper.deserializeAclSpec(op.getResult().getResponseHeader(HttpHeaderConfigurations.X_MS_ACL));

      AbfsAclHelper.setAclEntriesInternal(aclEntries, getAclEntries);

      perfInfoGet.registerSuccess(true).finishTracking();

      try (AbfsPerfInfo perfInfoSet = startTracking("setAcl", "setAcl")) {
        final AbfsRestOperation setAclOp =
                getClient().setAcl(relativePath,
                AbfsAclHelper.serializeAclSpec(aclEntries), eTag, tracingContext);
        perfInfoSet.registerResult(setAclOp.getResult())
                .registerSuccess(true)
                .registerAggregates(perfInfoGet.getTrackingStart(), GET_SET_AGGREGATE_COUNT);
      }
    }
  }

  public AclStatus getAclStatus(final Path path, TracingContext tracingContext)
      throws IOException {
    if (!getIsNamespaceEnabled(tracingContext)) {
      throw new UnsupportedOperationException(
          "This operation is only valid for storage accounts with the hierarchical namespace enabled.");
    }

    try (AbfsPerfInfo perfInfo = startTracking("getAclStatus", "getAclStatus")) {

      LOG.debug(
              "getAclStatus filesystem: {} path: {}",
              getClient().getFileSystem(),
              path);

      AbfsRestOperation op = getClient()
          .getAclStatus(getRelativePath(path), tracingContext);
      AbfsHttpOperation result = op.getResult();
      perfInfo.registerResult(result);

      final String transformedOwner = identityTransformer.transformIdentityForGetRequest(
              result.getResponseHeader(HttpHeaderConfigurations.X_MS_OWNER),
              true,
              userName);
      final String transformedGroup = identityTransformer.transformIdentityForGetRequest(
              result.getResponseHeader(HttpHeaderConfigurations.X_MS_GROUP),
              false,
              primaryUserGroup);

      final String permissions = result.getResponseHeader(HttpHeaderConfigurations.X_MS_PERMISSIONS);
      final String aclSpecString = op.getResult().getResponseHeader(HttpHeaderConfigurations.X_MS_ACL);

      final List<AclEntry> aclEntries = AclEntry.parseAclSpec(AbfsAclHelper.processAclString(aclSpecString), true);
      identityTransformer.transformAclEntriesForGetRequest(aclEntries, userName, primaryUserGroup);
      final FsPermission fsPermission = permissions == null ? new AbfsPermission(FsAction.ALL, FsAction.ALL, FsAction.ALL)
              : AbfsPermission.valueOf(permissions);

      final AclStatus.Builder aclStatusBuilder = new AclStatus.Builder();
      aclStatusBuilder.owner(transformedOwner);
      aclStatusBuilder.group(transformedGroup);

      aclStatusBuilder.setPermission(fsPermission);
      aclStatusBuilder.stickyBit(fsPermission.getStickyBit());
      aclStatusBuilder.addEntries(aclEntries);
      perfInfo.registerSuccess(true);
      return aclStatusBuilder.build();
    }
  }

  public void access(final Path path, final FsAction mode,
      TracingContext tracingContext) throws AzureBlobFileSystemException {
    LOG.debug("access for filesystem: {}, path: {}, mode: {}",
        this.getClient().getFileSystem(), path, mode);
    if (!this.abfsConfiguration.isCheckAccessEnabled()
        || !getIsNamespaceEnabled(tracingContext)) {
      LOG.debug("Returning; either check access is not enabled or the account"
          + " used is not namespace enabled");
      return;
    }
    try (AbfsPerfInfo perfInfo = startTracking("access", "checkAccess")) {
      final AbfsRestOperation op = this.getClient()
          .checkAccess(getRelativePath(path), mode.SYMBOL, tracingContext);
      perfInfo.registerResult(op.getResult()).registerSuccess(true);
    }
  }

  public boolean isAtomicRenameKey(String key) {
    return isKeyForDirectorySet(key, azureAtomicRenameDirSet);
  }

  public boolean isInfiniteLeaseKey(String key) {
    if (azureInfiniteLeaseDirSet.isEmpty()) {
      return false;
    }
    return isKeyForDirectorySet(key, azureInfiniteLeaseDirSet);
  }

  /**
   * A on-off operation to initialize AbfsClient for AzureBlobFileSystem
   * Operations.
   *
   * @param uri            Uniform resource identifier for Abfs.
   * @param fileSystemName Name of the fileSystem being used.
   * @param accountName    Name of the account being used to access Azure
   *                       data store.
   * @param isSecure       Tells if https is being used or http.
   * @throws IOException
   */
  private void initializeClient(URI uri, String fileSystemName,
      String accountName, boolean isSecure)
      throws IOException {
    if (this.getClient() != null) {
      return;
    }

    final URIBuilder uriBuilder = getURIBuilder(accountName, isSecure);

    final String url = uriBuilder.toString() + AbfsHttpConstants.FORWARD_SLASH + fileSystemName;

    URL baseUrl;
    try {
      baseUrl = new URL(url);
    } catch (MalformedURLException e) {
      throw new InvalidUriException(uri.toString());
    }

    SharedKeyCredentials creds = null;
    AccessTokenProvider tokenProvider = null;
    SASTokenProvider sasTokenProvider = null;

    if (authType == AuthType.OAuth) {
      AzureADAuthenticator.init(abfsConfiguration);
    }

    if (authType == AuthType.SharedKey) {
      LOG.trace("Fetching SharedKey credentials");
      int dotIndex = accountName.indexOf(AbfsHttpConstants.DOT);
      if (dotIndex <= 0) {
        throw new InvalidUriException(
                uri.toString() + " - account name is not fully qualified.");
      }
      creds = new SharedKeyCredentials(accountName.substring(0, dotIndex),
            abfsConfiguration.getStorageAccountKey());
    } else if (authType == AuthType.SAS) {
      LOG.trace("Fetching SAS Token Provider");
      sasTokenProvider = abfsConfiguration.getSASTokenProvider();
    } else {
      LOG.trace("Fetching token provider");
      tokenProvider = abfsConfiguration.getTokenProvider();
      ExtensionHelper.bind(tokenProvider, uri,
            abfsConfiguration.getRawConfiguration());
    }

    // Encryption setup
    EncryptionContextProvider encryptionContextProvider = null;
    if (isSecure) {
      encryptionContextProvider =
          abfsConfiguration.createEncryptionContextProvider();
      if (encryptionContextProvider != null) {
        if (abfsConfiguration.getEncodedClientProvidedEncryptionKey() != null) {
          throw new PathIOException(uri.getPath(),
              "Both global key and encryption context are set, only one allowed");
        }
        encryptionContextProvider.initialize(
            abfsConfiguration.getRawConfiguration(), accountName,
            fileSystemName);
      } else if (abfsConfiguration.getEncodedClientProvidedEncryptionKey() != null) {
        if (abfsConfiguration.getEncodedClientProvidedEncryptionKeySHA() == null) {
          throw new PathIOException(uri.getPath(),
              "Encoded SHA256 hash must be provided for global encryption");
        }
      }
    }

    LOG.trace("Initializing AbfsClient for {}", baseUrl);
    if (tokenProvider != null) {
      this.clientHandler = new AbfsClientHandler(baseUrl, creds, abfsConfiguration,
          tokenProvider, encryptionContextProvider,
          populateAbfsClientContext());
    } else {
      this.clientHandler = new AbfsClientHandler(baseUrl, creds, abfsConfiguration,
          sasTokenProvider, encryptionContextProvider,
          populateAbfsClientContext());
    }

    this.client = getClient(getConfiguredServiceType());
    LOG.trace("AbfsClient init complete");
  }

  private AbfsServiceType identifyAbfsServiceTypeFromUrl() {
    if (uri.toString().contains(ABFS_BLOB_DOMAIN_NAME)) {
      return AbfsServiceType.BLOB;
    }
    // In case of DFS Domain name or any other custom endpoint, the service
    // type is to be identified as default DFS.
    return AbfsServiceType.DFS;
  }

  private AbfsServiceType getConfiguredServiceType() {
    return abfsConfiguration.getFsConfiguredServiceType();
  }

  /**
   * Populate a new AbfsClientContext instance with the desired properties.
   *
   * @return an instance of AbfsClientContext.
   */
  private AbfsClientContext populateAbfsClientContext() {
    return new AbfsClientContextBuilder()
        .withExponentialRetryPolicy(
            new ExponentialRetryPolicy(abfsConfiguration))
        .withStaticRetryPolicy(
            new StaticRetryPolicy(abfsConfiguration))
        .withAbfsCounters(abfsCounters)
        .withAbfsPerfTracker(abfsPerfTracker)
        .build();
  }

  public String getRelativePath(final Path path) {
    Preconditions.checkNotNull(path, "path");
    String relPath = path.toUri().getPath();
    if (relPath.isEmpty()) {
      // This means that path passed by user is absolute path of root without "/" at end.
      relPath = ROOT_PATH;
    }
    return relPath;
  }

  private long parseContentLength(final String contentLength) {
    if (contentLength == null) {
      return -1;
    }

    if (contentLength.isEmpty()) {
      return 0;
    }

    return Long.parseLong(contentLength);
  }

  private boolean parseIsDirectory(final String resourceType) {
    return resourceType != null
        && resourceType.equalsIgnoreCase(AbfsHttpConstants.DIRECTORY);
  }

  private boolean isKeyForDirectorySet(String key, Set<String> dirSet) {
    for (String dir : dirSet) {
      if (dir.isEmpty() || key.startsWith(dir + AbfsHttpConstants.FORWARD_SLASH)) {
        return true;
      }

      try {
        URI uri = new URI(dir);
        if (null == uri.getAuthority()) {
          if (key.startsWith(dir + "/")){
            return true;
          }
        }
      } catch (URISyntaxException e) {
        LOG.info("URI syntax error creating URI for {}", dir);
      }
    }

    return false;
  }

  private AbfsPerfInfo startTracking(String callerName, String calleeName) {
    return new AbfsPerfInfo(abfsPerfTracker, callerName, calleeName);
  }

  /**
   * A File status with version info extracted from the etag value returned
   * in a LIST or HEAD request.
   * The etag is included in the java serialization.
   */
  static final class VersionedFileStatus extends FileStatus
      implements EtagSource {

    /**
     * The superclass is declared serializable; this subclass can also
     * be serialized.
     */
    private static final long serialVersionUID = -2009013240419749458L;

    /**
     * The etag of an object.
     * Not-final so that serialization via reflection will preserve the value.
     */
    private String version;

    private String encryptionContext;

    private VersionedFileStatus(
            final String owner, final String group, final FsPermission fsPermission, final boolean hasAcl,
            final long length, final boolean isdir, final int blockReplication,
            final long blocksize, final long modificationTime, final Path path,
            final String version, final String encryptionContext) {
      super(length, isdir, blockReplication, blocksize, modificationTime, 0,
              fsPermission,
              owner,
              group,
              null,
              path,
              hasAcl, false, false);

      this.version = version;
      this.encryptionContext = encryptionContext;
    }

    /** Compare if this object is equal to another object.
     * @param   obj the object to be compared.
     * @return  true if two file status has the same path name; false if not.
     */
    @Override
    public boolean equals(Object obj) {
      if (!(obj instanceof FileStatus)) {
        return false;
      }

      FileStatus other = (FileStatus) obj;

      if (!this.getPath().equals(other.getPath())) {// compare the path
        return false;
      }

      if (other instanceof VersionedFileStatus) {
        return this.version.equals(((VersionedFileStatus) other).version);
      }

      return true;
    }

    /**
     * Returns a hash code value for the object, which is defined as
     * the hash code of the path name.
     *
     * @return  a hash code value for the path name and version
     */
    @Override
    public int hashCode() {
      int hash = getPath().hashCode();
      hash = 89 * hash + (this.version != null ? this.version.hashCode() : 0);
      return hash;
    }

    /**
     * Returns the version of this FileStatus
     *
     * @return  a string value for the FileStatus version
     */
    public String getVersion() {
      return this.version;
    }

    @Override
    public String getEtag() {
      return getVersion();
    }

    public String getEncryptionContext() {
      return encryptionContext;
    }

    @Override
    public String toString() {
      final StringBuilder sb = new StringBuilder(
          "VersionedFileStatus{");
      sb.append(super.toString());
      sb.append("; version='").append(version).append('\'');
      sb.append('}');
      return sb.toString();
    }
  }

  /**
   * Permissions class contain provided permission and umask in octalNotation.
   * If the object is created for namespace-disabled account, the permission and
   * umask would be null.
   * */
  public static final class Permissions {
    private final String permission;
    private final String umask;

    public Permissions(boolean isNamespaceEnabled, FsPermission permission,
        FsPermission umask) {
      if (isNamespaceEnabled) {
        this.permission = getOctalNotation(permission);
        this.umask = getOctalNotation(umask);
      } else {
        this.permission = null;
        this.umask = null;
      }
    }

    private String getOctalNotation(FsPermission fsPermission) {
      Preconditions.checkNotNull(fsPermission, "fsPermission");
      return String.format(AbfsHttpConstants.PERMISSION_FORMAT, fsPermission.toOctal());
    }

    public Boolean hasPermission() {
      return permission != null && !permission.isEmpty();
    }

    public Boolean hasUmask() {
      return umask != null && !umask.isEmpty();
    }

    public String getPermission() {
      return permission;
    }

    public String getUmask() {
      return umask;
    }

    @Override
    public String toString() {
      return String.format("{\"permission\":%s, \"umask\":%s}", permission,
          umask);
    }
  }

  /**
   * A builder class for AzureBlobFileSystemStore.
   */
  public static final class AzureBlobFileSystemStoreBuilder {

    private URI uri;
    private boolean isSecureScheme;
    private Configuration configuration;
    private AbfsCounters abfsCounters;
    private DataBlocks.BlockFactory blockFactory;
    private int blockOutputActiveBlocks;
    private BackReference fsBackRef;


    public AzureBlobFileSystemStoreBuilder withUri(URI value) {
      this.uri = value;
      return this;
    }

    public AzureBlobFileSystemStoreBuilder withSecureScheme(boolean value) {
      this.isSecureScheme = value;
      return this;
    }

    public AzureBlobFileSystemStoreBuilder withConfiguration(
        Configuration value) {
      this.configuration = value;
      return this;
    }

    public AzureBlobFileSystemStoreBuilder withAbfsCounters(
        AbfsCounters value) {
      this.abfsCounters = value;
      return this;
    }

    public AzureBlobFileSystemStoreBuilder withBlockFactory(
        DataBlocks.BlockFactory value) {
      this.blockFactory = value;
      return this;
    }

    public AzureBlobFileSystemStoreBuilder withBlockOutputActiveBlocks(
        int value) {
      this.blockOutputActiveBlocks = value;
      return this;
    }

    public AzureBlobFileSystemStoreBuilder withBackReference(
        BackReference fsBackRef) {
      this.fsBackRef = fsBackRef;
      return this;
    }

    public AzureBlobFileSystemStoreBuilder build() {
      return this;
    }
  }

  @VisibleForTesting
  public AbfsClient getClient() {
    return client;
  }

  public AbfsClient getClient(AbfsServiceType serviceType) {
    return getClientHandler().getClient(serviceType);
  }

  public AbfsClientHandler getClientHandler() {
    return this.clientHandler;
  }

  @VisibleForTesting
  void setClient(AbfsClient client) {
    this.client = client;
  }

  @VisibleForTesting
  DataBlocks.BlockFactory getBlockFactory() {
    return blockFactory;
  }

  @VisibleForTesting
  void setNamespaceEnabled(Trilean isNamespaceEnabled){
    this.isNamespaceEnabled = isNamespaceEnabled;
  }

  private void updateInfiniteLeaseDirs() {
    this.azureInfiniteLeaseDirSet = new HashSet<>(Arrays.asList(
        abfsConfiguration.getAzureInfiniteLeaseDirs().split(AbfsHttpConstants.COMMA)));
    // remove the empty string, since isKeyForDirectory returns true for empty strings
    // and we don't want to default to enabling infinite lease dirs
    this.azureInfiniteLeaseDirSet.remove("");
  }

  private AbfsLease maybeCreateLease(String relativePath, TracingContext tracingContext)
      throws AzureBlobFileSystemException {
    boolean enableInfiniteLease = isInfiniteLeaseKey(relativePath);
    if (!enableInfiniteLease) {
      return null;
    }
<<<<<<< HEAD
    AbfsLease lease = new AbfsLease(client, relativePath,
        INFINITE_LEASE_DURATION, null, tracingContext);
=======
    AbfsLease lease = new AbfsLease(getClient(), relativePath, tracingContext);
>>>>>>> 36eceac9
    leaseRefs.put(lease, null);
    return lease;
  }

  @VisibleForTesting
  boolean areLeasesFreed() {
    for (AbfsLease lease : leaseRefs.keySet()) {
      if (lease != null && !lease.isFreed()) {
        return false;
      }
    }
    return true;
  }

  /**
   * Get the etag header from a response, stripping any quotations.
   * see: https://developer.mozilla.org/en-US/docs/Web/HTTP/Headers/ETag
   * @param result response to process.
   * @return the quote-unwrapped etag.
   */
  public static String extractEtagHeader(AbfsHttpOperation result) {
    String etag = result.getResponseHeader(HttpHeaderConfigurations.ETAG);
    if (etag != null) {
      // strip out any wrapper "" quotes which come back, for consistency with
      // list calls
      if (etag.startsWith("W/\"")) {
        // Weak etag
        etag = etag.substring(3);
      } else if (etag.startsWith("\"")) {
        // strong etag
        etag = etag.substring(1);
      }
      if (etag.endsWith("\"")) {
        // trailing quote
        etag = etag.substring(0, etag.length() - 1);
      }
    }
    return etag;
  }

  /**
   * Increment rename recovery based counters in IOStatistics.
   *
   * @param abfsClientRenameResult Result of an ABFS rename operation.
   */
  private void populateRenameRecoveryStatistics(
      AbfsClientRenameResult abfsClientRenameResult) {
    if (abfsClientRenameResult.isRenameRecovered()) {
      abfsCounters.incrementCounter(RENAME_RECOVERY, 1);
    }
    if (abfsClientRenameResult.isIncompleteMetadataState()) {
      abfsCounters.incrementCounter(METADATA_INCOMPLETE_RENAME_FAILURES, 1);
    }
  }
}<|MERGE_RESOLUTION|>--- conflicted
+++ resolved
@@ -49,24 +49,15 @@
 import java.util.concurrent.TimeUnit;
 
 import org.apache.hadoop.classification.VisibleForTesting;
-<<<<<<< HEAD
-
-import org.apache.hadoop.fs.azurebfs.constants.AbfsServiceType;
-import org.apache.hadoop.fs.azurebfs.contracts.exceptions.InvalidConfigurationValueException;
-=======
->>>>>>> 36eceac9
+
 import org.apache.hadoop.fs.azurebfs.extensions.EncryptionContextProvider;
 import org.apache.hadoop.fs.azurebfs.security.ContextProviderEncryptionAdapter;
 import org.apache.hadoop.fs.azurebfs.security.ContextEncryptionAdapter;
 import org.apache.hadoop.fs.azurebfs.security.NoContextEncryptionAdapter;
 import org.apache.hadoop.fs.azurebfs.services.AbfsClientHandler;
-<<<<<<< HEAD
+import org.apache.hadoop.fs.azurebfs.constants.AbfsServiceType;
 import org.apache.hadoop.fs.azurebfs.services.AbfsClientRenameResult;
-import org.apache.hadoop.fs.azurebfs.services.AbfsDfsClient;
 import org.apache.hadoop.fs.azurebfs.services.RenameAtomicity;
-=======
-import org.apache.hadoop.fs.azurebfs.constants.AbfsServiceType;
->>>>>>> 36eceac9
 import org.apache.hadoop.fs.azurebfs.utils.EncryptionType;
 import org.apache.hadoop.fs.impl.BackReference;
 import org.apache.hadoop.fs.PathIOException;
@@ -1066,15 +1057,9 @@
     final boolean isAtomicRename = isAtomicRenameKey(source.toUri().getPath());
 
     LOG.debug("renameAsync filesystem: {} source: {} destination: {}",
-<<<<<<< HEAD
-        client.getFileSystem(),
-        source,
-        destination);
-=======
             getClient().getFileSystem(),
             source,
             destination);
->>>>>>> 36eceac9
 
     String continuation = null;
 
@@ -1125,15 +1110,9 @@
     boolean shouldContinue = true;
 
     LOG.debug("delete filesystem: {} path: {} recursive: {}",
-<<<<<<< HEAD
-        client.getFileSystem(),
-        path,
-        String.valueOf(recursive));
-=======
             getClient().getFileSystem(),
             path,
             String.valueOf(recursive));
->>>>>>> 36eceac9
 
     String continuation = null;
 
@@ -1185,12 +1164,7 @@
         }
       } else {
         perfInfo.registerCallee("getPathStatus");
-<<<<<<< HEAD
-        op = client.getPathStatus(getRelativePath(path), false,
-            tracingContext, null);
-=======
         op = getClient().getPathStatus(getRelativePath(path), false, tracingContext, null);
->>>>>>> 36eceac9
       }
 
       perfInfo.registerResult(op.getResult());
@@ -2212,12 +2186,8 @@
     if (!enableInfiniteLease) {
       return null;
     }
-<<<<<<< HEAD
-    AbfsLease lease = new AbfsLease(client, relativePath,
+    AbfsLease lease = new AbfsLease(getClient(), relativePath,
         INFINITE_LEASE_DURATION, null, tracingContext);
-=======
-    AbfsLease lease = new AbfsLease(getClient(), relativePath, tracingContext);
->>>>>>> 36eceac9
     leaseRefs.put(lease, null);
     return lease;
   }
