--- conflicted
+++ resolved
@@ -410,11 +410,6 @@
           + " getAcl server call", e);
     }
 
-<<<<<<< HEAD
-    // GetAcl to know if account is HNS or not should always use dfsClient.
-    isNamespaceEnabled = Trilean.getTrilean(NamespaceUtil.isNamespaceEnabled(
-        clientHandler.getDfsClient(), tracingContext));
-=======
     return getNamespaceEnabledInformationFromServer(tracingContext);
   }
 
@@ -438,7 +433,6 @@
     } catch (AzureBlobFileSystemException ex) {
       throw ex;
     }
->>>>>>> 06dd3bfe
     return isNamespaceEnabled.toBoolean();
   }
 
