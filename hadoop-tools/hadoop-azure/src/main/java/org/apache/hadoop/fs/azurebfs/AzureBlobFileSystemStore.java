/**
 * Licensed to the Apache Software Foundation (ASF) under one
 * or more contributor license agreements.  See the NOTICE file
 * distributed with this work for additional information
 * regarding copyright ownership.  The ASF licenses this file
 * to you under the Apache License, Version 2.0 (the
 * "License"); you may not use this file except in compliance
 * with the License.  You may obtain a copy of the License at
 *
 *     http://www.apache.org/licenses/LICENSE-2.0
 *
 * Unless required by applicable law or agreed to in writing, software
 * distributed under the License is distributed on an "AS IS" BASIS,
 * WITHOUT WARRANTIES OR CONDITIONS OF ANY KIND, either express or implied.
 * See the License for the specific language governing permissions and
 * limitations under the License.
 */
package org.apache.hadoop.fs.azurebfs;

import java.io.Closeable;
import java.io.File;
import java.io.IOException;
import java.io.OutputStream;
import java.lang.reflect.InvocationTargetException;
import java.io.UnsupportedEncodingException;
import java.net.HttpURLConnection;
import java.net.MalformedURLException;
import java.net.URI;
import java.net.URISyntaxException;
import java.net.URL;
import java.nio.charset.StandardCharsets;
import java.text.SimpleDateFormat;
import java.time.Instant;
import java.util.ArrayList;
import java.util.Arrays;
import java.util.Collections;
import java.util.Date;
import java.util.HashMap;
import java.util.HashSet;
import java.util.Hashtable;
import java.util.List;
import java.util.Locale;
import java.util.Map;
import java.util.Optional;
import java.util.Set;
import java.util.WeakHashMap;
import java.util.concurrent.ExecutionException;
import java.util.concurrent.ExecutorService;
import java.util.concurrent.TimeUnit;

import org.apache.hadoop.classification.VisibleForTesting;
import org.apache.hadoop.fs.azurebfs.extensions.EncryptionContextProvider;
import org.apache.hadoop.fs.azurebfs.security.ContextProviderEncryptionAdapter;
import org.apache.hadoop.fs.azurebfs.security.ContextEncryptionAdapter;
import org.apache.hadoop.fs.azurebfs.security.NoContextEncryptionAdapter;
import org.apache.hadoop.fs.azurebfs.services.AbfsClientHandler;
import org.apache.hadoop.fs.azurebfs.constants.AbfsServiceType;
import org.apache.hadoop.fs.azurebfs.utils.EncryptionType;
import org.apache.hadoop.fs.impl.BackReference;
import org.apache.hadoop.fs.PathIOException;

import org.apache.hadoop.util.Preconditions;
import org.apache.hadoop.thirdparty.com.google.common.base.Strings;
import org.apache.hadoop.thirdparty.com.google.common.util.concurrent.Futures;
import org.apache.hadoop.thirdparty.com.google.common.util.concurrent.ListenableFuture;
import org.slf4j.Logger;
import org.slf4j.LoggerFactory;

import org.apache.hadoop.classification.InterfaceAudience;
import org.apache.hadoop.classification.InterfaceStability;
import org.apache.hadoop.conf.Configuration;
import org.apache.hadoop.fs.EtagSource;
import org.apache.hadoop.fs.FileStatus;
import org.apache.hadoop.fs.FileSystem;
import org.apache.hadoop.fs.Path;
import org.apache.hadoop.fs.azurebfs.constants.AbfsHttpConstants;
import org.apache.hadoop.fs.azurebfs.constants.FileSystemUriSchemes;
import org.apache.hadoop.fs.azurebfs.constants.FileSystemConfigurations;
import org.apache.hadoop.fs.azurebfs.constants.HttpHeaderConfigurations;
import org.apache.hadoop.fs.azurebfs.contracts.exceptions.AbfsRestOperationException;
import org.apache.hadoop.fs.azurebfs.contracts.exceptions.AzureBlobFileSystemException;
import org.apache.hadoop.fs.azurebfs.contracts.exceptions.ConcurrentWriteOperationDetectedException;
import org.apache.hadoop.fs.azurebfs.contracts.exceptions.FileSystemOperationUnhandledException;
import org.apache.hadoop.fs.azurebfs.contracts.exceptions.InvalidUriAuthorityException;
import org.apache.hadoop.fs.azurebfs.contracts.exceptions.InvalidUriException;
import org.apache.hadoop.fs.azurebfs.contracts.services.AzureServiceErrorCode;
import org.apache.hadoop.fs.azurebfs.contracts.services.ListResultEntrySchema;
import org.apache.hadoop.fs.azurebfs.contracts.services.ListResultSchema;
import org.apache.hadoop.fs.azurebfs.contracts.exceptions.TrileanConversionException;
import org.apache.hadoop.fs.azurebfs.enums.Trilean;
import org.apache.hadoop.fs.azurebfs.extensions.SASTokenProvider;
import org.apache.hadoop.fs.azurebfs.extensions.ExtensionHelper;
import org.apache.hadoop.fs.azurebfs.oauth2.AccessTokenProvider;
import org.apache.hadoop.fs.azurebfs.oauth2.AzureADAuthenticator;
import org.apache.hadoop.fs.azurebfs.oauth2.IdentityTransformer;
import org.apache.hadoop.fs.azurebfs.oauth2.IdentityTransformerInterface;
import org.apache.hadoop.fs.azurebfs.services.AbfsAclHelper;
import org.apache.hadoop.fs.azurebfs.services.AbfsClient;
import org.apache.hadoop.fs.azurebfs.services.AbfsClientContext;
import org.apache.hadoop.fs.azurebfs.services.AbfsClientContextBuilder;
import org.apache.hadoop.fs.azurebfs.services.AbfsClientRenameResult;
import org.apache.hadoop.fs.azurebfs.services.AbfsCounters;
import org.apache.hadoop.fs.azurebfs.services.AbfsHttpOperation;
import org.apache.hadoop.fs.azurebfs.services.AbfsInputStream;
import org.apache.hadoop.fs.azurebfs.services.AbfsInputStreamContext;
import org.apache.hadoop.fs.azurebfs.services.AbfsInputStreamStatisticsImpl;
import org.apache.hadoop.fs.azurebfs.services.AbfsOutputStream;
import org.apache.hadoop.fs.azurebfs.services.AbfsOutputStreamContext;
import org.apache.hadoop.fs.azurebfs.services.AbfsOutputStreamStatisticsImpl;
import org.apache.hadoop.fs.azurebfs.services.AbfsPermission;
import org.apache.hadoop.fs.azurebfs.services.AbfsRestOperation;
import org.apache.hadoop.fs.azurebfs.services.AuthType;
import org.apache.hadoop.fs.azurebfs.services.ExponentialRetryPolicy;
import org.apache.hadoop.fs.azurebfs.services.StaticRetryPolicy;
import org.apache.hadoop.fs.azurebfs.services.AbfsLease;
import org.apache.hadoop.fs.azurebfs.services.SharedKeyCredentials;
import org.apache.hadoop.fs.azurebfs.services.AbfsPerfTracker;
import org.apache.hadoop.fs.azurebfs.services.AbfsPerfInfo;
import org.apache.hadoop.fs.azurebfs.services.ListingSupport;
import org.apache.hadoop.fs.azurebfs.utils.Base64;
import org.apache.hadoop.fs.azurebfs.utils.CRC64;
import org.apache.hadoop.fs.azurebfs.utils.DateTimeUtils;
import org.apache.hadoop.fs.azurebfs.utils.TracingContext;
import org.apache.hadoop.fs.azurebfs.utils.UriUtils;
import org.apache.hadoop.fs.impl.OpenFileParameters;
import org.apache.hadoop.fs.permission.AclEntry;
import org.apache.hadoop.fs.permission.AclStatus;
import org.apache.hadoop.fs.permission.FsAction;
import org.apache.hadoop.fs.permission.FsPermission;
import org.apache.hadoop.fs.store.DataBlocks;
import org.apache.hadoop.io.IOUtils;
import org.apache.hadoop.security.UserGroupInformation;
import org.apache.hadoop.util.BlockingThreadPoolExecutorService;
import org.apache.hadoop.util.SemaphoredDelegatingExecutor;
import org.apache.hadoop.util.concurrent.HadoopExecutors;
import org.apache.http.client.utils.URIBuilder;

<<<<<<< HEAD
import static java.net.HttpURLConnection.HTTP_CONFLICT;
import static org.apache.hadoop.fs.CommonConfigurationKeysPublic.FS_DEFAULT_NAME_KEY;
=======
>>>>>>> 36eceac9
import static org.apache.hadoop.fs.azurebfs.AbfsStatistic.METADATA_INCOMPLETE_RENAME_FAILURES;
import static org.apache.hadoop.fs.azurebfs.AbfsStatistic.RENAME_RECOVERY;
import static org.apache.hadoop.fs.azurebfs.constants.AbfsHttpConstants.CHAR_EQUALS;
import static org.apache.hadoop.fs.azurebfs.constants.AbfsHttpConstants.CHAR_FORWARD_SLASH;
import static org.apache.hadoop.fs.azurebfs.constants.AbfsHttpConstants.CHAR_HYPHEN;
import static org.apache.hadoop.fs.azurebfs.constants.AbfsHttpConstants.CHAR_PLUS;
import static org.apache.hadoop.fs.azurebfs.constants.AbfsHttpConstants.CHAR_STAR;
import static org.apache.hadoop.fs.azurebfs.constants.AbfsHttpConstants.CHAR_UNDERSCORE;
import static org.apache.hadoop.fs.azurebfs.constants.AbfsHttpConstants.DIRECTORY;
import static org.apache.hadoop.fs.azurebfs.constants.AbfsHttpConstants.FILE;
import static org.apache.hadoop.fs.azurebfs.constants.AbfsHttpConstants.ROOT_PATH;
import static org.apache.hadoop.fs.azurebfs.constants.AbfsHttpConstants.SINGLE_WHITE_SPACE;
import static org.apache.hadoop.fs.azurebfs.constants.AbfsHttpConstants.TOKEN_VERSION;
import static org.apache.hadoop.fs.azurebfs.constants.ConfigurationKeys.AZURE_ABFS_ENDPOINT;
import static org.apache.hadoop.fs.azurebfs.constants.ConfigurationKeys.AZURE_FOOTER_READ_BUFFER_SIZE;
import static org.apache.hadoop.fs.azurebfs.constants.ConfigurationKeys.FS_AZURE_BUFFERED_PREAD_DISABLE;
import static org.apache.hadoop.fs.azurebfs.constants.ConfigurationKeys.FS_AZURE_IDENTITY_TRANSFORM_CLASS;
import static org.apache.hadoop.fs.azurebfs.constants.FileSystemUriSchemes.ABFS_BLOB_DOMAIN_NAME;
import static org.apache.hadoop.fs.azurebfs.constants.HttpHeaderConfigurations.X_MS_ENCRYPTION_CONTEXT;
import static org.apache.hadoop.fs.azurebfs.services.AbfsErrors.PATH_EXISTS;

/**
 * Provides the bridging logic between Hadoop's abstract filesystem and Azure Storage.
 */
@InterfaceAudience.Public
@InterfaceStability.Evolving
public class AzureBlobFileSystemStore implements Closeable, ListingSupport {
  private static final Logger LOG = LoggerFactory.getLogger(AzureBlobFileSystemStore.class);

  private AbfsClient client;
  private AbfsClientHandler clientHandler;
  private URI uri;
  private String userName;
  private String primaryUserGroup;
  private static final String TOKEN_DATE_PATTERN = "yyyy-MM-dd'T'HH:mm:ss.SSSSSSS'Z'";
  private static final String XMS_PROPERTIES_ENCODING = "ISO-8859-1";
  private static final int GET_SET_AGGREGATE_COUNT = 2;

  private final Map<AbfsLease, Object> leaseRefs;

  private final AbfsConfiguration abfsConfiguration;
  private final Set<String> azureAtomicRenameDirSet;
  private Set<String> azureInfiniteLeaseDirSet;
  private volatile Trilean isNamespaceEnabled;
  private final AuthType authType;
  private final UserGroupInformation userGroupInformation;
  private final IdentityTransformerInterface identityTransformer;
  private final AbfsPerfTracker abfsPerfTracker;
  private final AbfsCounters abfsCounters;

  /**
   * The set of directories where we should store files as append blobs.
   */
  private Set<String> appendBlobDirSet;

  /** BlockFactory being used by this instance.*/
  private DataBlocks.BlockFactory blockFactory;
  /** Number of active data blocks per AbfsOutputStream */
  private int blockOutputActiveBlocks;
  /** Bounded ThreadPool for this instance. */
  private ExecutorService boundedThreadPool;

  /** ABFS instance reference to be held by the store to avoid GC close. */
  private BackReference fsBackRef;

  /**
   * FileSystem Store for {@link AzureBlobFileSystem} for Abfs operations.
   * Built using the {@link AzureBlobFileSystemStoreBuilder} with parameters
   * required.
   * @param abfsStoreBuilder Builder for AzureBlobFileSystemStore.
   * @throws IOException Throw IOE in case of failure during constructing.
   */
  public AzureBlobFileSystemStore(
      AzureBlobFileSystemStoreBuilder abfsStoreBuilder) throws IOException {
    this.uri = abfsStoreBuilder.uri;
    String[] authorityParts = authorityParts(uri);
    final String fileSystemName = authorityParts[0];
    final String accountName = authorityParts[1];
    this.fsBackRef = abfsStoreBuilder.fsBackRef;

    leaseRefs = Collections.synchronizedMap(new WeakHashMap<>());

    try {
      this.abfsConfiguration = new AbfsConfiguration(
          abfsStoreBuilder.configuration, accountName, identifyAbfsServiceTypeFromUrl());
    } catch (IllegalAccessException exception) {
      throw new FileSystemOperationUnhandledException(exception);
    }

    LOG.trace("AbfsConfiguration init complete");

    this.isNamespaceEnabled = abfsConfiguration.getIsNamespaceEnabledAccount();

    this.userGroupInformation = UserGroupInformation.getCurrentUser();
    this.userName = userGroupInformation.getShortUserName();
    LOG.trace("UGI init complete");
    if (!abfsConfiguration.getSkipUserGroupMetadataDuringInitialization()) {
      try {
        this.primaryUserGroup = userGroupInformation.getPrimaryGroupName();
      } catch (IOException ex) {
        LOG.error("Failed to get primary group for {}, using user name as primary group name", userName);
        this.primaryUserGroup = userName;
      }
    } else {
      //Provide a default group name
      this.primaryUserGroup = userName;
    }
    LOG.trace("primaryUserGroup is {}", this.primaryUserGroup);

    this.azureAtomicRenameDirSet = new HashSet<>(Arrays.asList(
        abfsConfiguration.getAzureAtomicRenameDirs().split(AbfsHttpConstants.COMMA)));
    updateInfiniteLeaseDirs();
    this.authType = abfsConfiguration.getAuthType(accountName);
    boolean usingOauth = (authType == AuthType.OAuth);
    boolean useHttps = (usingOauth || abfsConfiguration.isHttpsAlwaysUsed()) ? true : abfsStoreBuilder.isSecureScheme;
    this.abfsPerfTracker = new AbfsPerfTracker(fileSystemName, accountName, this.abfsConfiguration);
    this.abfsCounters = abfsStoreBuilder.abfsCounters;
    initializeClient(uri, fileSystemName, accountName, useHttps);
    final Class<? extends IdentityTransformerInterface> identityTransformerClass =
        abfsStoreBuilder.configuration.getClass(FS_AZURE_IDENTITY_TRANSFORM_CLASS, IdentityTransformer.class,
            IdentityTransformerInterface.class);
    try {
      this.identityTransformer =
          identityTransformerClass.getConstructor(Configuration.class).newInstance(abfsStoreBuilder.configuration);
    } catch (IllegalAccessException | InstantiationException | IllegalArgumentException | InvocationTargetException | NoSuchMethodException e) {
      throw new IOException(e);
    }
    LOG.trace("IdentityTransformer init complete");

    // Extract the directories that should contain append blobs
    String appendBlobDirs = abfsConfiguration.getAppendBlobDirs();
    if (appendBlobDirs.trim().isEmpty()) {
      this.appendBlobDirSet = new HashSet<String>();
    } else {
      this.appendBlobDirSet = new HashSet<>(Arrays.asList(
          abfsConfiguration.getAppendBlobDirs().split(AbfsHttpConstants.COMMA)));
    }
    this.blockFactory = abfsStoreBuilder.blockFactory;
    this.blockOutputActiveBlocks = abfsStoreBuilder.blockOutputActiveBlocks;
    this.boundedThreadPool = BlockingThreadPoolExecutorService.newInstance(
        abfsConfiguration.getWriteMaxConcurrentRequestCount(),
        abfsConfiguration.getMaxWriteRequestsToQueue(),
        10L, TimeUnit.SECONDS,
        "abfs-bounded");
  }

<<<<<<< HEAD
  public void validateConfiguredServiceType(TracingContext tracingContext)
      throws AzureBlobFileSystemException {
    // Todo: [FnsOverBlob] - Remove this check, Failing FS Init with Blob Endpoint Until FNS over Blob is ready.
//    if (getConfiguredServiceType() == AbfsServiceType.BLOB) {
//      throw new InvalidConfigurationValueException(FS_DEFAULT_NAME_KEY);
//    }
//    if (getIsNamespaceEnabled(tracingContext) && getConfiguredServiceType() == AbfsServiceType.BLOB) {
//      // This could be because of either wrongly configured url or wrongly configured fns service type.
//      if (identifyAbfsServiceTypeFromUrl() == AbfsServiceType.BLOB) {
//        throw new InvalidConfigurationValueException(FS_DEFAULT_NAME_KEY, "Wrong Domain Suffix for HNS Account");
//      }
//      throw new InvalidConfigurationValueException(FS_AZURE_FNS_ACCOUNT_SERVICE_TYPE, "Wrong Service Type for HNS Accounts");
//    }
  }

=======
>>>>>>> 36eceac9
  /**
   * Checks if the given key in Azure Storage should be stored as a page
   * blob instead of block blob.
   */
  public boolean isAppendBlobKey(String key) {
    return isKeyForDirectorySet(key, appendBlobDirSet);
  }

  /**
   * @return local user name.
   * */
  public String getUser() {
    return this.userName;
  }

  /**
  * @return primary group that user belongs to.
  * */
  public String getPrimaryGroup() {
    return this.primaryUserGroup;
  }

  @Override
  public void close() throws IOException {
    List<ListenableFuture<?>> futures = new ArrayList<>();
    for (AbfsLease lease : leaseRefs.keySet()) {
      if (lease == null) {
        continue;
      }
      ListenableFuture<?> future = getClient().submit(() -> lease.free());
      futures.add(future);
    }
    try {
      Futures.allAsList(futures).get();
      // shutdown the threadPool and set it to null.
      HadoopExecutors.shutdown(boundedThreadPool, LOG,
          30, TimeUnit.SECONDS);
      boundedThreadPool = null;
    } catch (InterruptedException e) {
      LOG.error("Interrupted freeing leases", e);
      Thread.currentThread().interrupt();
    } catch (ExecutionException e) {
      LOG.error("Error freeing leases", e);
    } finally {
      IOUtils.cleanupWithLogger(LOG, getClient());
    }
  }

  byte[] encodeAttribute(String value) throws UnsupportedEncodingException {
    return getClient().encodeAttribute(value);
  }

  String decodeAttribute(byte[] value) throws UnsupportedEncodingException {
    return getClient().decodeAttribute(value);
  }

  private String[] authorityParts(URI uri) throws InvalidUriAuthorityException, InvalidUriException {
    final String authority = uri.getRawAuthority();
    if (null == authority) {
      throw new InvalidUriAuthorityException(uri.toString());
    }

    if (!authority.contains(AbfsHttpConstants.AZURE_DISTRIBUTED_FILE_SYSTEM_AUTHORITY_DELIMITER)) {
      throw new InvalidUriAuthorityException(uri.toString());
    }

    final String[] authorityParts = authority.split(AbfsHttpConstants.AZURE_DISTRIBUTED_FILE_SYSTEM_AUTHORITY_DELIMITER, 2);

    if (authorityParts.length < 2 || authorityParts[0] != null
        && authorityParts[0].isEmpty()) {
      final String errMsg = String
              .format("'%s' has a malformed authority, expected container name. "
                      + "Authority takes the form "
                      + FileSystemUriSchemes.ABFS_SCHEME + "://[<container name>@]<account name>",
                      uri.toString());
      throw new InvalidUriException(errMsg);
    }
    return authorityParts;
  }

  /**
   * Resolves namespace information of the filesystem from the state of {@link #isNamespaceEnabled}.
   * if the state is UNKNOWN, it will be determined by making a GET_ACL request
   * to the root of the filesystem. GET_ACL call is synchronized to ensure a single
   * call is made to determine the namespace information in case multiple threads are
   * calling this method at the same time. The resolution of namespace information
   * would be stored back as state of {@link #isNamespaceEnabled}.
   *
   * @param tracingContext tracing context
   * @return true if namespace is enabled, false otherwise.
   * @throws AzureBlobFileSystemException server errors.
   */
  public boolean getIsNamespaceEnabled(TracingContext tracingContext)
      throws AzureBlobFileSystemException {
    try {
      return isNamespaceEnabled();
    } catch (TrileanConversionException e) {
      LOG.debug("isNamespaceEnabled is UNKNOWN; fall back and determine through"
          + " getAcl server call", e);
    }

    return getNamespaceEnabledInformationFromServer(tracingContext);
  }

  private synchronized boolean getNamespaceEnabledInformationFromServer(
      final TracingContext tracingContext) throws AzureBlobFileSystemException {
    if (isNamespaceEnabled != Trilean.UNKNOWN) {
      return isNamespaceEnabled.toBoolean();
    }
    try {
      LOG.debug("Get root ACL status");
      getClient(AbfsServiceType.DFS).getAclStatus(AbfsHttpConstants.ROOT_PATH, tracingContext);
      isNamespaceEnabled = Trilean.getTrilean(true);
    } catch (AbfsRestOperationException ex) {
      // Get ACL status is a HEAD request, its response doesn't contain
      // errorCode
      // So can only rely on its status code to determine its account type.
      if (HttpURLConnection.HTTP_BAD_REQUEST != ex.getStatusCode()) {
        throw ex;
      }
      isNamespaceEnabled = Trilean.getTrilean(false);
    } catch (AzureBlobFileSystemException ex) {
      throw ex;
    }
    return isNamespaceEnabled.toBoolean();
  }

  /**
   * @return true if namespace is enabled, false otherwise.
   * @throws TrileanConversionException if namespaceEnabled information is UNKNOWN
   */
  @VisibleForTesting
  boolean isNamespaceEnabled() throws TrileanConversionException {
    return this.isNamespaceEnabled.toBoolean();
  }

  @VisibleForTesting
  URIBuilder getURIBuilder(final String hostName, boolean isSecure) {
    String scheme = isSecure ? FileSystemUriSchemes.HTTPS_SCHEME : FileSystemUriSchemes.HTTP_SCHEME;

    final URIBuilder uriBuilder = new URIBuilder();
    uriBuilder.setScheme(scheme);

    // For testing purposes, an IP address and port may be provided to override
    // the host specified in the FileSystem URI.  Also note that the format of
    // the Azure Storage Service URI changes from
    // http[s]://[account][domain-suffix]/[filesystem] to
    // http[s]://[ip]:[port]/[account]/[filesystem].
    String endPoint = abfsConfiguration.get(AZURE_ABFS_ENDPOINT);
    if (endPoint == null || !endPoint.contains(AbfsHttpConstants.COLON)) {
      uriBuilder.setHost(hostName);
      return uriBuilder;
    }

    // Split ip and port
    String[] data = endPoint.split(AbfsHttpConstants.COLON);
    if (data.length != 2) {
      throw new RuntimeException(String.format("ABFS endpoint is not set correctly : %s, "
              + "Do not specify scheme when using {IP}:{PORT}", endPoint));
    }
    uriBuilder.setHost(data[0].trim());
    uriBuilder.setPort(Integer.parseInt(data[1].trim()));
    uriBuilder.setPath("/" + UriUtils.extractAccountNameFromHostName(hostName));

    return uriBuilder;
  }

  public AbfsConfiguration getAbfsConfiguration() {
    return this.abfsConfiguration;
  }

  public Hashtable<String, String> getFilesystemProperties(
      TracingContext tracingContext) throws AzureBlobFileSystemException {
    try (AbfsPerfInfo perfInfo = startTracking("getFilesystemProperties",
            "getFilesystemProperties")) {
      LOG.debug("getFilesystemProperties for filesystem: {}",
              getClient().getFileSystem());

      final Hashtable<String, String> parsedXmsProperties;

      final AbfsRestOperation op = getClient()
          .getFilesystemProperties(tracingContext);
      perfInfo.registerResult(op.getResult());

      parsedXmsProperties = getClient().getXMSProperties(op.getResult());
      perfInfo.registerSuccess(true);

      return parsedXmsProperties;
    }
  }

  public void setFilesystemProperties(
      final Hashtable<String, String> properties, TracingContext tracingContext)
      throws AzureBlobFileSystemException {
    if (properties == null || properties.isEmpty()) {
      LOG.trace("setFilesystemProperties no properties present");
      return;
    }

    LOG.debug("setFilesystemProperties for filesystem: {} with properties: {}",
            getClient().getFileSystem(),
            properties);

    try (AbfsPerfInfo perfInfo = startTracking("setFilesystemProperties",
            "setFilesystemProperties")) {
      final AbfsRestOperation op = getClient()
          .setFilesystemProperties(properties, tracingContext);
      perfInfo.registerResult(op.getResult()).registerSuccess(true);
    }
  }

  public Hashtable<String, String> getPathStatus(final Path path,
      TracingContext tracingContext) throws IOException {
    try (AbfsPerfInfo perfInfo = startTracking("getPathStatus", "getPathStatus")){
      LOG.debug("getPathStatus for filesystem: {} path: {}",
              getClient().getFileSystem(),
              path);

      final Hashtable<String, String> parsedXmsProperties;
      final String relativePath = getRelativePath(path);
      final ContextEncryptionAdapter contextEncryptionAdapter
          = createEncryptionAdapterFromServerStoreContext(relativePath,
          tracingContext);
      final AbfsRestOperation op = getClient()
          .getPathStatus(relativePath, true, tracingContext,
              contextEncryptionAdapter);
      perfInfo.registerResult(op.getResult());
      contextEncryptionAdapter.destroy();

      parsedXmsProperties = getClient().getXMSProperties(op.getResult());
      perfInfo.registerSuccess(true);

      return parsedXmsProperties;
    }
  }

  /**
   * Creates an object of {@link ContextEncryptionAdapter}
   * from a file path. It calls {@link  org.apache.hadoop.fs.azurebfs.services.AbfsClient
   * #getPathStatus(String, boolean, TracingContext, EncryptionAdapter)} method to get
   * contextValue (x-ms-encryption-context) from the server. The contextValue is passed
   * to the constructor of EncryptionAdapter to create the required object of
   * EncryptionAdapter.
   * @param path Path of the file for which the object of EncryptionAdapter is required.
   * @return <ul>
   *   <li>
   *     {@link NoContextEncryptionAdapter}: if encryptionType is not of type
   *     {@link org.apache.hadoop.fs.azurebfs.utils.EncryptionType#ENCRYPTION_CONTEXT}.
   *   </li>
   *   <li>
   *     new object of {@link ContextProviderEncryptionAdapter} containing required encryptionKeys for the give file:
   *     if encryptionType is of type {@link org.apache.hadoop.fs.azurebfs.utils.EncryptionType#ENCRYPTION_CONTEXT}.
   *   </li>
   * </ul>
   */
  private ContextEncryptionAdapter createEncryptionAdapterFromServerStoreContext(final String path,
      final TracingContext tracingContext) throws IOException {
    if (getClient().getEncryptionType() != EncryptionType.ENCRYPTION_CONTEXT) {
      return NoContextEncryptionAdapter.getInstance();
    }
    final String responseHeaderEncryptionContext = getClient().getPathStatus(path,
            false, tracingContext, null).getResult()
        .getResponseHeader(X_MS_ENCRYPTION_CONTEXT);
    if (responseHeaderEncryptionContext == null) {
      throw new PathIOException(path,
          "EncryptionContext not present in GetPathStatus response");
    }
    byte[] encryptionContext = responseHeaderEncryptionContext.getBytes(
        StandardCharsets.UTF_8);

    try {
      return new ContextProviderEncryptionAdapter(getClient().getEncryptionContextProvider(),
          new Path(path).toUri().getPath(), encryptionContext);
    } catch (IOException e) {
      LOG.debug("Could not initialize EncryptionAdapter");
      throw e;
    }
  }

  public void setPathProperties(final Path path,
      final Hashtable<String, String> properties, TracingContext tracingContext)
      throws IOException {
    try (AbfsPerfInfo perfInfo = startTracking("setPathProperties", "setPathProperties")){
      LOG.debug("setPathProperties for filesystem: {} path: {} with properties: {}",
              getClient().getFileSystem(),
              path,
              properties);

      final String relativePath = getRelativePath(path);
      final ContextEncryptionAdapter contextEncryptionAdapter
          = createEncryptionAdapterFromServerStoreContext(relativePath,
          tracingContext);
      final AbfsRestOperation op = getClient()
          .setPathProperties(getRelativePath(path), properties,
              tracingContext, contextEncryptionAdapter);
      contextEncryptionAdapter.destroy();
      perfInfo.registerResult(op.getResult()).registerSuccess(true);
    }
  }

  public void createFilesystem(TracingContext tracingContext)
      throws AzureBlobFileSystemException {
    try (AbfsPerfInfo perfInfo = startTracking("createFilesystem", "createFilesystem")){
      LOG.debug("createFilesystem for filesystem: {}",
              getClient().getFileSystem());

      final AbfsRestOperation op = getClient().createFilesystem(tracingContext);
      perfInfo.registerResult(op.getResult()).registerSuccess(true);
    }
  }

  public void deleteFilesystem(TracingContext tracingContext)
      throws AzureBlobFileSystemException {
    try (AbfsPerfInfo perfInfo = startTracking("deleteFilesystem", "deleteFilesystem")) {
      LOG.debug("deleteFilesystem for filesystem: {}",
              getClient().getFileSystem());

      final AbfsRestOperation op = getClient().deleteFilesystem(tracingContext);
      perfInfo.registerResult(op.getResult()).registerSuccess(true);
    }
  }

  public OutputStream createFile(final Path path,
      final FileSystem.Statistics statistics, final boolean overwrite,
      final FsPermission permission, final FsPermission umask,
      TracingContext tracingContext) throws IOException {
    try (AbfsPerfInfo perfInfo = startTracking("createFile", "createPath")) {
      AbfsClient createClient = getClient(abfsConfiguration.getIngressServiceType());
      boolean isNamespaceEnabled = getIsNamespaceEnabled(tracingContext);
      LOG.debug("createFile filesystem: {} path: {} overwrite: {} permission: {} umask: {} isNamespaceEnabled: {}",
<<<<<<< HEAD
              createClient.getFileSystem(),
=======
              getClient().getFileSystem(),
>>>>>>> 36eceac9
              path,
              overwrite,
              permission,
              umask,
              isNamespaceEnabled);

      String relativePath = getRelativePath(path);
      boolean isAppendBlob = false;
      if (isAppendBlobKey(path.toString())) {
        isAppendBlob = true;
      }
      if (!isNamespaceEnabled) {
        if (createClient instanceof AbfsBlobClient && path.getParent() != null && !path.getParent().isRoot()) {
          createDirectory(path.getParent(), permission, umask, tracingContext);
        }
      }

      // if "fs.azure.enable.conditional.create.overwrite" is enabled and
      // is a create request with overwrite=true, create will follow different
      // flow.
      boolean triggerConditionalCreateOverwrite = false;
      if (overwrite
          && abfsConfiguration.isConditionalCreateOverwriteEnabled()) {
        triggerConditionalCreateOverwrite = true;
      }

      final ContextEncryptionAdapter contextEncryptionAdapter;
<<<<<<< HEAD
      if (createClient.getEncryptionType() == EncryptionType.ENCRYPTION_CONTEXT) {
        contextEncryptionAdapter = new ContextProviderEncryptionAdapter(
            createClient.getEncryptionContextProvider(), getRelativePath(path));
=======
      if (getClient().getEncryptionType() == EncryptionType.ENCRYPTION_CONTEXT) {
        contextEncryptionAdapter = new ContextProviderEncryptionAdapter(
            getClient().getEncryptionContextProvider(), getRelativePath(path));
>>>>>>> 36eceac9
      } else {
        contextEncryptionAdapter = NoContextEncryptionAdapter.getInstance();
      }
      AbfsRestOperation op;
      if (triggerConditionalCreateOverwrite) {
        op = conditionalCreateOverwriteFile(relativePath,
            statistics,
            new Permissions(isNamespaceEnabled, permission, umask),
            isAppendBlob,
            contextEncryptionAdapter,
            tracingContext,
            createClient
        );

      } else {
<<<<<<< HEAD
        op = createClient.createPath(relativePath, true,
=======
        op = getClient().createPath(relativePath, true,
>>>>>>> 36eceac9
            overwrite,
            new Permissions(isNamespaceEnabled, permission, umask),
            isAppendBlob,
            null,
            contextEncryptionAdapter,
            tracingContext);

      }
      perfInfo.registerResult(op.getResult()).registerSuccess(true);

      AbfsLease lease = maybeCreateLease(relativePath, tracingContext);
      String eTag = op.getResult().getResponseHeader(HttpHeaderConfigurations.ETAG);
      return new AbfsOutputStream(
          populateAbfsOutputStreamContext(
              isAppendBlob,
              lease,
<<<<<<< HEAD
              clientHandler,
=======
              getClient(),
>>>>>>> 36eceac9
              statistics,
              relativePath,
              0,
              eTag,
              contextEncryptionAdapter,
              tracingContext));
    }
  }

  /**
   * Conditional create overwrite flow ensures that create overwrites is done
   * only if there is match for eTag of existing file.
   * @param relativePath
   * @param statistics
   * @param permissions contains permission and umask
   * @param isAppendBlob
   * @return
   * @throws AzureBlobFileSystemException
   */
  private AbfsRestOperation conditionalCreateOverwriteFile(final String relativePath,
      final FileSystem.Statistics statistics,
      final Permissions permissions,
      final boolean isAppendBlob,
      final ContextEncryptionAdapter contextEncryptionAdapter,
      final TracingContext tracingContext, AbfsClient createClient) throws IOException {
    AbfsRestOperation op;

    try {
      // Trigger a create with overwrite=false first so that eTag fetch can be
      // avoided for cases when no pre-existing file is present (major portion
      // of create file traffic falls into the case of no pre-existing file).
<<<<<<< HEAD
      op = createClient.createPath(relativePath, true, false, permissions,
=======
      op = getClient().createPath(relativePath, true, false, permissions,
>>>>>>> 36eceac9
          isAppendBlob, null, contextEncryptionAdapter, tracingContext);

    } catch (AbfsRestOperationException e) {
      if (e.getStatusCode() == HttpURLConnection.HTTP_CONFLICT) {
        // File pre-exists, fetch eTag
        try {
          op = getClient().getPathStatus(relativePath, false, tracingContext, null);
        } catch (AbfsRestOperationException ex) {
          if (ex.getStatusCode() == HttpURLConnection.HTTP_NOT_FOUND) {
            // Is a parallel access case, as file which was found to be
            // present went missing by this request.
            throw new ConcurrentWriteOperationDetectedException(
                "Parallel access to the create path detected. Failing request "
                    + "to honor single writer semantics");
          } else {
            throw ex;
          }
        }

        String eTag = op.getResult()
            .getResponseHeader(HttpHeaderConfigurations.ETAG);

        try {
          // overwrite only if eTag matches with the file properties fetched befpre
<<<<<<< HEAD
          op = createClient.createPath(relativePath, true, true, permissions,
=======
          op = getClient().createPath(relativePath, true, true, permissions,
>>>>>>> 36eceac9
              isAppendBlob, eTag, contextEncryptionAdapter, tracingContext);
        } catch (AbfsRestOperationException ex) {
          if (ex.getStatusCode() == HttpURLConnection.HTTP_PRECON_FAILED) {
            // Is a parallel access case, as file with eTag was just queried
            // and precondition failure can happen only when another file with
            // different etag got created.
            throw new ConcurrentWriteOperationDetectedException(
                "Parallel access to the create path detected. Failing request "
                    + "to honor single writer semantics");
          } else {
            throw ex;
          }
        }
      } else {
        throw e;
      }
    }

    return op;
  }

  /**
   * Method to populate AbfsOutputStreamContext with different parameters to
   * be used to construct {@link AbfsOutputStream}.
   *
   * @param isAppendBlob   is Append blob support enabled?
   * @param lease          instance of AbfsLease for this AbfsOutputStream.
   * @param clientHandler  AbfsClientHandler.
   * @param statistics     FileSystem statistics.
   * @param path           Path for AbfsOutputStream.
   * @param position       Position or offset of the file being opened, set to 0
   *                       when creating a new file, but needs to be set for APPEND
   *                       calls on the same file.
   * @param tracingContext instance of TracingContext for this AbfsOutputStream.
   * @return AbfsOutputStreamContext instance with the desired parameters.
   */
  private AbfsOutputStreamContext populateAbfsOutputStreamContext(
      boolean isAppendBlob,
      AbfsLease lease,
      AbfsClientHandler clientHandler,
      FileSystem.Statistics statistics,
      String path,
      long position,
      String eTag,
      ContextEncryptionAdapter contextEncryptionAdapter,
      TracingContext tracingContext) {
    int bufferSize = abfsConfiguration.getWriteBufferSize();
    if (isAppendBlob && bufferSize > FileSystemConfigurations.APPENDBLOB_MAX_WRITE_BUFFER_SIZE) {
      bufferSize = FileSystemConfigurations.APPENDBLOB_MAX_WRITE_BUFFER_SIZE;
    }
    return new AbfsOutputStreamContext(abfsConfiguration.getSasTokenRenewPeriodForStreamsInSeconds())
            .withWriteBufferSize(bufferSize)
            .enableExpectHeader(abfsConfiguration.isExpectHeaderEnabled())
            .enableFlush(abfsConfiguration.isFlushEnabled())
            .enableSmallWriteOptimization(abfsConfiguration.isSmallWriteOptimizationEnabled())
            .disableOutputStreamFlush(abfsConfiguration.isOutputStreamFlushDisabled())
            .withStreamStatistics(new AbfsOutputStreamStatisticsImpl())
            .withAppendBlob(isAppendBlob)
            .withWriteMaxConcurrentRequestCount(abfsConfiguration.getWriteMaxConcurrentRequestCount())
            .withMaxWriteRequestsToQueue(abfsConfiguration.getMaxWriteRequestsToQueue())
            .withLease(lease)
            .withEncryptionAdapter(contextEncryptionAdapter)
            .withBlockFactory(getBlockFactory())
            .withBlockOutputActiveBlocks(blockOutputActiveBlocks)
<<<<<<< HEAD
            .withClientHandler(clientHandler)
=======
            .withClient(getClient())
>>>>>>> 36eceac9
            .withPosition(position)
            .withFsStatistics(statistics)
            .withPath(path)
            .withExecutorService(new SemaphoredDelegatingExecutor(boundedThreadPool,
                blockOutputActiveBlocks, true))
            .withTracingContext(tracingContext)
            .withAbfsBackRef(fsBackRef)
            .withIngressServiceType(abfsConfiguration.getIngressServiceType())
            .withDFSToBlobFallbackEnabled(abfsConfiguration.isDfsToBlobFallbackEnabled())
            .withETag(eTag)
            .build();
  }

  public void createDirectory(final Path path, final FsPermission permission,
      final FsPermission umask, TracingContext tracingContext)
      throws IOException {
    try (AbfsPerfInfo perfInfo = startTracking("createDirectory", "createPath")) {
      AbfsClient createClient = clientHandler.getClient(abfsConfiguration.getIngressServiceType());
      boolean isNamespaceEnabled = getIsNamespaceEnabled(tracingContext);
      LOG.debug("createDirectory filesystem: {} path: {} permission: {} umask: {} isNamespaceEnabled: {}",
<<<<<<< HEAD
              createClient.getFileSystem(),
=======
              getClient().getFileSystem(),
>>>>>>> 36eceac9
              path,
              permission,
              umask,
              isNamespaceEnabled);

      boolean overwrite =
          !isNamespaceEnabled || abfsConfiguration.isEnabledMkdirOverwrite();
      Permissions permissions = new Permissions(isNamespaceEnabled,
          permission, umask);
<<<<<<< HEAD
      if (!isNamespaceEnabled) {
        createClient.createMarkers(path, overwrite, permissions, false,
            null,
            null, tracingContext);
      }
      final AbfsRestOperation op = createClient.createPath(getRelativePath(path),
=======
      final AbfsRestOperation op = getClient().createPath(getRelativePath(path),
>>>>>>> 36eceac9
          false, overwrite, permissions, false, null, null, tracingContext);
      perfInfo.registerResult(op.getResult()).registerSuccess(true);
    }
  }

  public AbfsInputStream openFileForRead(final Path path,
      final FileSystem.Statistics statistics, TracingContext tracingContext)
      throws IOException {
    return openFileForRead(path, Optional.empty(), statistics,
        tracingContext);
  }

  public AbfsInputStream openFileForRead(Path path,
      final Optional<OpenFileParameters> parameters,
      final FileSystem.Statistics statistics, TracingContext tracingContext)
      throws IOException {
    try (AbfsPerfInfo perfInfo = startTracking("openFileForRead",
        "getPathStatus")) {
      LOG.debug("openFileForRead filesystem: {} path: {}",
          getClient().getFileSystem(), path);

      FileStatus fileStatus = parameters.map(OpenFileParameters::getStatus)
          .orElse(null);
      String relativePath = getRelativePath(path);
      String resourceType, eTag;
      long contentLength;
      ContextEncryptionAdapter contextEncryptionAdapter = NoContextEncryptionAdapter.getInstance();
      /*
      * GetPathStatus API has to be called in case of:
      *   1.  fileStatus is null or not an object of VersionedFileStatus: as eTag
      *       would not be there in the fileStatus object.
      *   2.  fileStatus is an object of VersionedFileStatus and the object doesn't
      *       have encryptionContext field when client's encryptionType is
      *       ENCRYPTION_CONTEXT.
      */
      if ((fileStatus instanceof VersionedFileStatus) && (
          getClient().getEncryptionType() != EncryptionType.ENCRYPTION_CONTEXT
              || ((VersionedFileStatus) fileStatus).getEncryptionContext()
              != null)) {
        path = path.makeQualified(this.uri, path);
        Preconditions.checkArgument(fileStatus.getPath().equals(path),
            String.format(
                "Filestatus path [%s] does not match with given path [%s]",
                fileStatus.getPath(), path));
        resourceType = fileStatus.isFile() ? FILE : DIRECTORY;
        contentLength = fileStatus.getLen();
        eTag = ((VersionedFileStatus) fileStatus).getVersion();
        final String encryptionContext
            = ((VersionedFileStatus) fileStatus).getEncryptionContext();
        if (getClient().getEncryptionType() == EncryptionType.ENCRYPTION_CONTEXT) {
          contextEncryptionAdapter = new ContextProviderEncryptionAdapter(
              getClient().getEncryptionContextProvider(), getRelativePath(path),
              encryptionContext.getBytes(StandardCharsets.UTF_8));
        }
      } else {
        AbfsHttpOperation op = getClient().getPathStatus(relativePath, false,
            tracingContext, null).getResult();
        resourceType = getClient().checkIsDir(op) ? DIRECTORY : FILE;
        contentLength = Long.parseLong(
            op.getResponseHeader(HttpHeaderConfigurations.CONTENT_LENGTH));
        eTag = op.getResponseHeader(HttpHeaderConfigurations.ETAG);
        /*
         * For file created with ENCRYPTION_CONTEXT, client shall receive
         * encryptionContext from header field: X_MS_ENCRYPTION_CONTEXT.
         */
        if (getClient().getEncryptionType() == EncryptionType.ENCRYPTION_CONTEXT) {
          final String fileEncryptionContext = op.getResponseHeader(
              HttpHeaderConfigurations.X_MS_ENCRYPTION_CONTEXT);
          if (fileEncryptionContext == null) {
            LOG.debug("EncryptionContext missing in GetPathStatus response");
            throw new PathIOException(path.toString(),
                "EncryptionContext not present in GetPathStatus response headers");
          }
          contextEncryptionAdapter = new ContextProviderEncryptionAdapter(
              getClient().getEncryptionContextProvider(), getRelativePath(path),
              fileEncryptionContext.getBytes(StandardCharsets.UTF_8));
        }
      }

      if (parseIsDirectory(resourceType)) {
        throw new AbfsRestOperationException(
            AzureServiceErrorCode.PATH_NOT_FOUND.getStatusCode(),
            AzureServiceErrorCode.PATH_NOT_FOUND.getErrorCode(),
            "openFileForRead must be used with files and not directories",
            null);
      }

      perfInfo.registerSuccess(true);

      // Add statistics for InputStream
      return new AbfsInputStream(getClient(), statistics, relativePath,
          contentLength, populateAbfsInputStreamContext(
          parameters.map(OpenFileParameters::getOptions),
          contextEncryptionAdapter),
          eTag, tracingContext);
    }
  }

  private AbfsInputStreamContext populateAbfsInputStreamContext(
      Optional<Configuration> options, ContextEncryptionAdapter contextEncryptionAdapter) {
    boolean bufferedPreadDisabled = options
        .map(c -> c.getBoolean(FS_AZURE_BUFFERED_PREAD_DISABLE, false))
        .orElse(false);
    int footerReadBufferSize = options.map(c -> c.getInt(
        AZURE_FOOTER_READ_BUFFER_SIZE, getAbfsConfiguration().getFooterReadBufferSize()))
        .orElse(getAbfsConfiguration().getFooterReadBufferSize());
    return new AbfsInputStreamContext(getAbfsConfiguration().getSasTokenRenewPeriodForStreamsInSeconds())
            .withReadBufferSize(getAbfsConfiguration().getReadBufferSize())
            .withReadAheadQueueDepth(getAbfsConfiguration().getReadAheadQueueDepth())
            .withTolerateOobAppends(getAbfsConfiguration().getTolerateOobAppends())
            .isReadAheadEnabled(getAbfsConfiguration().isReadAheadEnabled())
            .withReadSmallFilesCompletely(getAbfsConfiguration().readSmallFilesCompletely())
            .withOptimizeFooterRead(getAbfsConfiguration().optimizeFooterRead())
            .withFooterReadBufferSize(footerReadBufferSize)
            .withReadAheadRange(getAbfsConfiguration().getReadAheadRange())
            .withStreamStatistics(new AbfsInputStreamStatisticsImpl())
            .withShouldReadBufferSizeAlways(
                getAbfsConfiguration().shouldReadBufferSizeAlways())
            .withReadAheadBlockSize(getAbfsConfiguration().getReadAheadBlockSize())
            .withBufferedPreadDisabled(bufferedPreadDisabled)
            .withEncryptionAdapter(contextEncryptionAdapter)
            .withAbfsBackRef(fsBackRef)
            .build();
  }

  public OutputStream openFileForWrite(final Path path,
      final FileSystem.Statistics statistics, final boolean overwrite,
      TracingContext tracingContext) throws IOException {
    try (AbfsPerfInfo perfInfo = startTracking("openFileForWrite", "getPathStatus")) {
      LOG.debug("openFileForWrite filesystem: {} path: {} overwrite: {}",
              getClient().getFileSystem(),
              path,
              overwrite);

      String relativePath = getRelativePath(path);
      AbfsClient writeClient = getClient(abfsConfiguration.getIngressServiceType());

      final AbfsRestOperation op = getClient()
          .getPathStatus(relativePath, false, tracingContext, null);
      perfInfo.registerResult(op.getResult());

      final String resourceType = getClient().checkIsDir(op.getResult()) ? DIRECTORY : FILE;
      final Long contentLength = Long.valueOf(op.getResult().getResponseHeader(HttpHeaderConfigurations.CONTENT_LENGTH));

      if (parseIsDirectory(resourceType)) {
        throw new AbfsRestOperationException(
                AzureServiceErrorCode.PATH_NOT_FOUND.getStatusCode(),
                AzureServiceErrorCode.PATH_NOT_FOUND.getErrorCode(),
                "openFileForWrite must be used with files and not directories",
                null);
      }

      final long offset = overwrite ? 0 : contentLength;

      perfInfo.registerSuccess(true);

      boolean isAppendBlob = false;
      if (isAppendBlobKey(path.toString())) {
        isAppendBlob = true;
      }

      AbfsLease lease = maybeCreateLease(relativePath, tracingContext);
      final String eTag = extractEtagHeader(op.getResult());
      final ContextEncryptionAdapter contextEncryptionAdapter;
<<<<<<< HEAD
      if (writeClient.getEncryptionType() == EncryptionType.ENCRYPTION_CONTEXT) {
=======
      if (getClient().getEncryptionType() == EncryptionType.ENCRYPTION_CONTEXT) {
>>>>>>> 36eceac9
        final String encryptionContext = op.getResult()
            .getResponseHeader(
                HttpHeaderConfigurations.X_MS_ENCRYPTION_CONTEXT);
        if (encryptionContext == null) {
          throw new PathIOException(path.toString(),
              "File doesn't have encryptionContext.");
        }
        contextEncryptionAdapter = new ContextProviderEncryptionAdapter(
<<<<<<< HEAD
            writeClient.getEncryptionContextProvider(), getRelativePath(path),
=======
            getClient().getEncryptionContextProvider(), getRelativePath(path),
>>>>>>> 36eceac9
            encryptionContext.getBytes(StandardCharsets.UTF_8));
      } else {
        contextEncryptionAdapter = NoContextEncryptionAdapter.getInstance();
      }
      return new AbfsOutputStream(
          populateAbfsOutputStreamContext(
              isAppendBlob,
              lease,
<<<<<<< HEAD
              clientHandler,
=======
              getClient(),
>>>>>>> 36eceac9
              statistics,
              relativePath,
              offset,
              eTag,
              contextEncryptionAdapter,
              tracingContext));
    }
  }

  /**
   * Break any current lease on an ABFS file.
   *
   * @param path file name
   * @param tracingContext TracingContext instance to track correlation IDs
   * @throws AzureBlobFileSystemException on any exception while breaking the lease
   */
  public void breakLease(final Path path, final TracingContext tracingContext) throws AzureBlobFileSystemException {
    LOG.debug("lease path: {}", path);

    getClient().breakLease(getRelativePath(path), tracingContext);
  }

  /**
   * Rename a file or directory.
   * If a source etag is passed in, the operation will attempt to recover
   * from a missing source file by probing the destination for
   * existence and comparing etags.
   * @param source path to source file
   * @param destination destination of rename.
   * @param tracingContext trace context
   * @param sourceEtag etag of source file. may be null or empty
   * @throws AzureBlobFileSystemException failure, excluding any recovery from overload failures.
   * @return true if recovery was needed and succeeded.
   */
  public boolean rename(final Path source,
      final Path destination,
      final TracingContext tracingContext,
      final String sourceEtag) throws
    IOException {
    final Instant startAggregate = abfsPerfTracker.getLatencyInstant();
    long countAggregate = 0;
    boolean shouldContinue;

    if (isAtomicRenameKey(source.getName())) {
      LOG.warn("The atomic rename feature is not supported by the ABFS scheme; however rename,"
              +" create and delete operations are atomic if Namespace is enabled for your Azure Storage account.");
    }

    LOG.debug("renameAsync filesystem: {} source: {} destination: {}",
            getClient().getFileSystem(),
            source,
            destination);

    String continuation = null;

    String sourceRelativePath = getRelativePath(source);
    String destinationRelativePath = getRelativePath(destination);
    // was any operation recovered from?
    boolean recovered = false;

    do {
      try (AbfsPerfInfo perfInfo = startTracking("rename", "renamePath")) {
        boolean isNamespaceEnabled = getIsNamespaceEnabled(tracingContext);
        final AbfsClientRenameResult abfsClientRenameResult =
            getClient().renamePath(sourceRelativePath, destinationRelativePath,
                continuation, tracingContext, sourceEtag, false,
                    isNamespaceEnabled);

        AbfsRestOperation op = abfsClientRenameResult.getOp();
        perfInfo.registerResult(op.getResult());
        continuation = op.getResult().getResponseHeader(HttpHeaderConfigurations.X_MS_CONTINUATION);
        perfInfo.registerSuccess(true);
        countAggregate++;
        shouldContinue = continuation != null && !continuation.isEmpty();
        // update the recovery flag.
        recovered |= abfsClientRenameResult.isRenameRecovered();
        populateRenameRecoveryStatistics(abfsClientRenameResult);
        if (!shouldContinue) {
          perfInfo.registerAggregates(startAggregate, countAggregate);
        }
      }
    } while (shouldContinue);
    return recovered;
  }

  public void delete(final Path path, final boolean recursive,
      TracingContext tracingContext) throws AzureBlobFileSystemException {
    final Instant startAggregate = abfsPerfTracker.getLatencyInstant();
    long countAggregate = 0;
    boolean shouldContinue = true;

    LOG.debug("delete filesystem: {} path: {} recursive: {}",
            getClient().getFileSystem(),
            path,
            String.valueOf(recursive));

    String continuation = null;

    String relativePath = getRelativePath(path);

    do {
      try (AbfsPerfInfo perfInfo = startTracking("delete", "deletePath")) {
        AbfsRestOperation op = getClient().deletePath(relativePath, recursive,
            continuation, tracingContext, getIsNamespaceEnabled(tracingContext));
        perfInfo.registerResult(op.getResult());
        continuation = op.getResult().getResponseHeader(HttpHeaderConfigurations.X_MS_CONTINUATION);
        perfInfo.registerSuccess(true);
        countAggregate++;
        shouldContinue = continuation != null && !continuation.isEmpty();

        if (!shouldContinue) {
          perfInfo.registerAggregates(startAggregate, countAggregate);
        }
      }
    } while (shouldContinue);
  }

  public FileStatus getFileStatus(final Path path,
      TracingContext tracingContext) throws IOException {
    try (AbfsPerfInfo perfInfo = startTracking("getFileStatus", "undetermined")) {
      boolean isNamespaceEnabled = getIsNamespaceEnabled(tracingContext);
      LOG.debug("getFileStatus filesystem: {} path: {} isNamespaceEnabled: {}",
              getClient().getFileSystem(),
              path,
              isNamespaceEnabled);

      final AbfsRestOperation op;
      if (path.isRoot()) {
        if (isNamespaceEnabled) {
          perfInfo.registerCallee("getAclStatus");
          op = getClient().getAclStatus(getRelativePath(path), tracingContext);
        } else {
          perfInfo.registerCallee("getFilesystemProperties");
          op = getClient().getFilesystemProperties(tracingContext);
        }
      } else {
        perfInfo.registerCallee("getPathStatus");
        op = getClient().getPathStatus(getRelativePath(path), false, tracingContext, null);
      }

      perfInfo.registerResult(op.getResult());
      final long blockSize = abfsConfiguration.getAzureBlockSize();
      final AbfsHttpOperation result = op.getResult();

      String eTag = extractEtagHeader(result);
      final String lastModified = result.getResponseHeader(HttpHeaderConfigurations.LAST_MODIFIED);
      final String permissions = result.getResponseHeader((HttpHeaderConfigurations.X_MS_PERMISSIONS));
      final String encryptionContext = op.getResult().getResponseHeader(X_MS_ENCRYPTION_CONTEXT);
      final boolean hasAcl = AbfsPermission.isExtendedAcl(permissions);
      final long contentLength;
      final boolean resourceIsDir;

      if (path.isRoot()) {
        contentLength = 0;
        resourceIsDir = true;
      } else {
        contentLength = parseContentLength(result.getResponseHeader(HttpHeaderConfigurations.CONTENT_LENGTH));
        resourceIsDir = getClient().checkIsDir(result);
      }

      final String transformedOwner = identityTransformer.transformIdentityForGetRequest(
              result.getResponseHeader(HttpHeaderConfigurations.X_MS_OWNER),
              true,
              userName);

      final String transformedGroup = identityTransformer.transformIdentityForGetRequest(
              result.getResponseHeader(HttpHeaderConfigurations.X_MS_GROUP),
              false,
              primaryUserGroup);

      perfInfo.registerSuccess(true);

      return new VersionedFileStatus(
              transformedOwner,
              transformedGroup,
              permissions == null ? new AbfsPermission(FsAction.ALL, FsAction.ALL, FsAction.ALL)
                      : AbfsPermission.valueOf(permissions),
              hasAcl,
              contentLength,
              resourceIsDir,
              1,
              blockSize,
              DateTimeUtils.parseLastModifiedTime(lastModified),
              path,
              eTag,
              encryptionContext);
    }
  }

  /**
   * @param path The list path.
   * @param tracingContext Tracks identifiers for request header
   * @return the entries in the path.
   * */
  @Override
  public FileStatus[] listStatus(final Path path, TracingContext tracingContext) throws IOException {
    return listStatus(path, null, tracingContext);
  }

  /**
   * @param path Path the list path.
   * @param startFrom the entry name that list results should start with.
   *                  For example, if folder "/folder" contains four files: "afile", "bfile", "hfile", "ifile".
   *                  Then listStatus(Path("/folder"), "hfile") will return "/folder/hfile" and "folder/ifile"
   *                  Notice that if startFrom is a non-existent entry name, then the list response contains
   *                  all entries after this non-existent entry in lexical order:
   *                  listStatus(Path("/folder"), "cfile") will return "/folder/hfile" and "/folder/ifile".
   * @param tracingContext Tracks identifiers for request header
   * @return the entries in the path start from  "startFrom" in lexical order.
   * */
  @InterfaceStability.Unstable
  @Override
  public FileStatus[] listStatus(final Path path, final String startFrom, TracingContext tracingContext) throws IOException {
    List<FileStatus> fileStatuses = new ArrayList<>();
    listStatus(path, startFrom, fileStatuses, true, null, tracingContext);
    return fileStatuses.toArray(new FileStatus[fileStatuses.size()]);
  }

  @Override
  public String listStatus(final Path path, final String startFrom,
      List<FileStatus> fileStatuses, final boolean fetchAll,
      String continuation, TracingContext tracingContext) throws IOException {
    final Instant startAggregate = abfsPerfTracker.getLatencyInstant();
    long countAggregate = 0;
    boolean shouldContinue = true;

    LOG.debug("listStatus filesystem: {} path: {}, startFrom: {}",
            getClient().getFileSystem(),
            path,
            startFrom);

    final String relativePath = getRelativePath(path);
    AbfsClient listingClient = getClient();

    if (continuation == null || continuation.isEmpty()) {
      // generate continuation token if a valid startFrom is provided.
      if (startFrom != null && !startFrom.isEmpty()) {
        /*
         * Blob Endpoint Does not support startFrom yet. Fallback to DFS Client.
         * startFrom remains null for all HDFS APIs. This is only for internal use.
         */
        listingClient = getClient(AbfsServiceType.DFS);
        continuation = getIsNamespaceEnabled(tracingContext)
            ? generateContinuationTokenForXns(startFrom)
            : generateContinuationTokenForNonXns(relativePath, startFrom);
      }
    }

    do {
      try (AbfsPerfInfo perfInfo = startTracking("listStatus", "listPath")) {
        AbfsRestOperation op = listingClient.listPath(relativePath, false,
            abfsConfiguration.getListMaxResults(), continuation,
            tracingContext);
        perfInfo.registerResult(op.getResult());
        continuation = listingClient.getContinuationFromResponse(op.getResult());
        ListResultSchema retrievedSchema = op.getResult().getListResultSchema();
        if (retrievedSchema == null) {
          throw new AbfsRestOperationException(
                  AzureServiceErrorCode.PATH_NOT_FOUND.getStatusCode(),
                  AzureServiceErrorCode.PATH_NOT_FOUND.getErrorCode(),
                  "listStatusAsync path not found",
                  null, op.getResult());
        }

        long blockSize = abfsConfiguration.getAzureBlockSize();

        for (ListResultEntrySchema entry : retrievedSchema.paths()) {
          final String owner = identityTransformer.transformIdentityForGetRequest(entry.owner(), true, userName);
          final String group = identityTransformer.transformIdentityForGetRequest(entry.group(), false, primaryUserGroup);
          final String encryptionContext = entry.getXMsEncryptionContext();
          final FsPermission fsPermission = entry.permissions() == null
                  ? new AbfsPermission(FsAction.ALL, FsAction.ALL, FsAction.ALL)
                  : AbfsPermission.valueOf(entry.permissions());
          final boolean hasAcl = AbfsPermission.isExtendedAcl(entry.permissions());

          long lastModifiedMillis = 0;
          long contentLength = entry.contentLength() == null ? 0 : entry.contentLength();
          boolean isDirectory = entry.isDirectory() == null ? false : entry.isDirectory();
          if (entry.lastModified() != null && !entry.lastModified().isEmpty()) {
            lastModifiedMillis = DateTimeUtils.parseLastModifiedTime(
                entry.lastModified());
          }

          Path entryPath = new Path(File.separator + entry.name());
          entryPath = entryPath.makeQualified(this.uri, entryPath);

          fileStatuses.add(
                  new VersionedFileStatus(
                          owner,
                          group,
                          fsPermission,
                          hasAcl,
                          contentLength,
                          isDirectory,
                          1,
                          blockSize,
                          lastModifiedMillis,
                          entryPath,
                          entry.eTag(),
                          encryptionContext));
        }

        perfInfo.registerSuccess(true);
        countAggregate++;
        shouldContinue =
            fetchAll && continuation != null && !continuation.isEmpty();

        if (!shouldContinue) {
          perfInfo.registerAggregates(startAggregate, countAggregate);
        }
      }
    } while (shouldContinue);

    return continuation;
  }

  // generate continuation token for xns account
  private String generateContinuationTokenForXns(final String firstEntryName) {
    Preconditions.checkArgument(!Strings.isNullOrEmpty(firstEntryName)
            && !firstEntryName.startsWith(AbfsHttpConstants.ROOT_PATH),
            "startFrom must be a dir/file name and it can not be a full path");

    StringBuilder sb = new StringBuilder();
    sb.append(firstEntryName).append("#$").append("0");

    CRC64 crc64 = new CRC64();
    StringBuilder token = new StringBuilder();
    token.append(crc64.compute(sb.toString().getBytes(StandardCharsets.UTF_8)))
            .append(SINGLE_WHITE_SPACE)
            .append("0")
            .append(SINGLE_WHITE_SPACE)
            .append(firstEntryName);

    return Base64.encode(token.toString().getBytes(StandardCharsets.UTF_8));
  }

  // generate continuation token for non-xns account
  private String generateContinuationTokenForNonXns(String path, final String firstEntryName) {
    Preconditions.checkArgument(!Strings.isNullOrEmpty(firstEntryName)
            && !firstEntryName.startsWith(AbfsHttpConstants.ROOT_PATH),
            "startFrom must be a dir/file name and it can not be a full path");

    // Notice: non-xns continuation token requires full path (first "/" is not included) for startFrom
    path = AbfsClient.getDirectoryQueryParameter(path);
    final String startFrom = (path.isEmpty() || path.equals(ROOT_PATH))
            ? firstEntryName
            : path + ROOT_PATH + firstEntryName;

    SimpleDateFormat simpleDateFormat = new SimpleDateFormat(TOKEN_DATE_PATTERN, Locale.US);
    String date = simpleDateFormat.format(new Date());
    String token = String.format("%06d!%s!%06d!%s!%06d!%s!",
            path.length(), path, startFrom.length(), startFrom, date.length(), date);
    String base64EncodedToken = Base64.encode(token.getBytes(StandardCharsets.UTF_8));

    StringBuilder encodedTokenBuilder = new StringBuilder(base64EncodedToken.length() + 5);
    encodedTokenBuilder.append(String.format("%s!%d!", TOKEN_VERSION, base64EncodedToken.length()));

    for (int i = 0; i < base64EncodedToken.length(); i++) {
      char current = base64EncodedToken.charAt(i);
      if (CHAR_FORWARD_SLASH == current) {
        current = CHAR_UNDERSCORE;
      } else if (CHAR_PLUS == current) {
        current = CHAR_STAR;
      } else if (CHAR_EQUALS == current) {
        current = CHAR_HYPHEN;
      }
      encodedTokenBuilder.append(current);
    }

    return encodedTokenBuilder.toString();
  }

  public void setOwner(final Path path, final String owner, final String group,
      TracingContext tracingContext) throws AzureBlobFileSystemException {
    if (!getIsNamespaceEnabled(tracingContext)) {
      throw new UnsupportedOperationException(
          "This operation is only valid for storage accounts with the hierarchical namespace enabled.");
    }

    try (AbfsPerfInfo perfInfo = startTracking("setOwner", "setOwner")) {

      LOG.debug(
              "setOwner filesystem: {} path: {} owner: {} group: {}",
              getClient().getFileSystem(),
              path,
              owner,
              group);

      final String transformedOwner = identityTransformer.transformUserOrGroupForSetRequest(owner);
      final String transformedGroup = identityTransformer.transformUserOrGroupForSetRequest(group);

      final AbfsRestOperation op = getClient().setOwner(getRelativePath(path),
              transformedOwner,
              transformedGroup,
              tracingContext);

      perfInfo.registerResult(op.getResult()).registerSuccess(true);
    }
  }

  public void setPermission(final Path path, final FsPermission permission,
      TracingContext tracingContext) throws AzureBlobFileSystemException {
    if (!getIsNamespaceEnabled(tracingContext)) {
      throw new UnsupportedOperationException(
          "This operation is only valid for storage accounts with the hierarchical namespace enabled.");
    }

    try (AbfsPerfInfo perfInfo = startTracking("setPermission", "setPermission")) {

      LOG.debug(
              "setPermission filesystem: {} path: {} permission: {}",
              getClient().getFileSystem(),
              path,
              permission);

      final AbfsRestOperation op = getClient().setPermission(getRelativePath(path),
          String.format(AbfsHttpConstants.PERMISSION_FORMAT,
              permission.toOctal()), tracingContext);

      perfInfo.registerResult(op.getResult()).registerSuccess(true);
    }
  }

  public void modifyAclEntries(final Path path, final List<AclEntry> aclSpec,
      TracingContext tracingContext) throws AzureBlobFileSystemException {
    if (!getIsNamespaceEnabled(tracingContext)) {
      throw new UnsupportedOperationException(
          "This operation is only valid for storage accounts with the hierarchical namespace enabled.");
    }

    try (AbfsPerfInfo perfInfoGet = startTracking("modifyAclEntries", "getAclStatus")) {

      LOG.debug(
              "modifyAclEntries filesystem: {} path: {} aclSpec: {}",
              getClient().getFileSystem(),
              path,
              AclEntry.aclSpecToString(aclSpec));

      identityTransformer.transformAclEntriesForSetRequest(aclSpec);
      final Map<String, String> modifyAclEntries = AbfsAclHelper.deserializeAclSpec(AclEntry.aclSpecToString(aclSpec));
      boolean useUpn = AbfsAclHelper.isUpnFormatAclEntries(modifyAclEntries);

      String relativePath = getRelativePath(path);

      final AbfsRestOperation op = getClient()
          .getAclStatus(relativePath, useUpn, tracingContext);
      perfInfoGet.registerResult(op.getResult());
      final String eTag = op.getResult().getResponseHeader(HttpHeaderConfigurations.ETAG);

      final Map<String, String> aclEntries = AbfsAclHelper.deserializeAclSpec(op.getResult().getResponseHeader(HttpHeaderConfigurations.X_MS_ACL));

      AbfsAclHelper.modifyAclEntriesInternal(aclEntries, modifyAclEntries);

      perfInfoGet.registerSuccess(true).finishTracking();

      try (AbfsPerfInfo perfInfoSet = startTracking("modifyAclEntries", "setAcl")) {
        final AbfsRestOperation setAclOp = getClient()
            .setAcl(relativePath, AbfsAclHelper.serializeAclSpec(aclEntries),
                eTag, tracingContext);
        perfInfoSet.registerResult(setAclOp.getResult())
                .registerSuccess(true)
                .registerAggregates(perfInfoGet.getTrackingStart(), GET_SET_AGGREGATE_COUNT);
      }
    }
  }

  public void removeAclEntries(final Path path, final List<AclEntry> aclSpec,
      TracingContext tracingContext) throws AzureBlobFileSystemException {
    if (!getIsNamespaceEnabled(tracingContext)) {
      throw new UnsupportedOperationException(
          "This operation is only valid for storage accounts with the hierarchical namespace enabled.");
    }

    try (AbfsPerfInfo perfInfoGet = startTracking("removeAclEntries", "getAclStatus")) {

      LOG.debug(
              "removeAclEntries filesystem: {} path: {} aclSpec: {}",
              getClient().getFileSystem(),
              path,
              AclEntry.aclSpecToString(aclSpec));

      identityTransformer.transformAclEntriesForSetRequest(aclSpec);
      final Map<String, String> removeAclEntries = AbfsAclHelper.deserializeAclSpec(AclEntry.aclSpecToString(aclSpec));
      boolean isUpnFormat = AbfsAclHelper.isUpnFormatAclEntries(removeAclEntries);

      String relativePath = getRelativePath(path);

      final AbfsRestOperation op = getClient()
          .getAclStatus(relativePath, isUpnFormat, tracingContext);
      perfInfoGet.registerResult(op.getResult());
      final String eTag = op.getResult().getResponseHeader(HttpHeaderConfigurations.ETAG);

      final Map<String, String> aclEntries = AbfsAclHelper.deserializeAclSpec(op.getResult().getResponseHeader(HttpHeaderConfigurations.X_MS_ACL));

      AbfsAclHelper.removeAclEntriesInternal(aclEntries, removeAclEntries);

      perfInfoGet.registerSuccess(true).finishTracking();

      try (AbfsPerfInfo perfInfoSet = startTracking("removeAclEntries", "setAcl")) {
        final AbfsRestOperation setAclOp = getClient()
            .setAcl(relativePath, AbfsAclHelper.serializeAclSpec(aclEntries),
                eTag, tracingContext);
        perfInfoSet.registerResult(setAclOp.getResult())
                .registerSuccess(true)
                .registerAggregates(perfInfoGet.getTrackingStart(), GET_SET_AGGREGATE_COUNT);
      }
    }
  }

  public void removeDefaultAcl(final Path path, TracingContext tracingContext)
      throws AzureBlobFileSystemException {
    if (!getIsNamespaceEnabled(tracingContext)) {
      throw new UnsupportedOperationException(
          "This operation is only valid for storage accounts with the hierarchical namespace enabled.");
    }

    try (AbfsPerfInfo perfInfoGet = startTracking("removeDefaultAcl", "getAclStatus")) {

      LOG.debug(
              "removeDefaultAcl filesystem: {} path: {}",
              getClient().getFileSystem(),
              path);

      String relativePath = getRelativePath(path);

      final AbfsRestOperation op = getClient()
          .getAclStatus(relativePath, tracingContext);
      perfInfoGet.registerResult(op.getResult());
      final String eTag = op.getResult().getResponseHeader(HttpHeaderConfigurations.ETAG);
      final Map<String, String> aclEntries = AbfsAclHelper.deserializeAclSpec(op.getResult().getResponseHeader(HttpHeaderConfigurations.X_MS_ACL));
      final Map<String, String> defaultAclEntries = new HashMap<>();

      for (Map.Entry<String, String> aclEntry : aclEntries.entrySet()) {
        if (aclEntry.getKey().startsWith("default:")) {
          defaultAclEntries.put(aclEntry.getKey(), aclEntry.getValue());
        }
      }

      aclEntries.keySet().removeAll(defaultAclEntries.keySet());

      perfInfoGet.registerSuccess(true).finishTracking();

      try (AbfsPerfInfo perfInfoSet = startTracking("removeDefaultAcl", "setAcl")) {
        final AbfsRestOperation setAclOp = getClient()
            .setAcl(relativePath, AbfsAclHelper.serializeAclSpec(aclEntries),
                eTag, tracingContext);
        perfInfoSet.registerResult(setAclOp.getResult())
                .registerSuccess(true)
                .registerAggregates(perfInfoGet.getTrackingStart(), GET_SET_AGGREGATE_COUNT);
      }
    }
  }

  public void removeAcl(final Path path, TracingContext tracingContext)
      throws AzureBlobFileSystemException {
    if (!getIsNamespaceEnabled(tracingContext)) {
      throw new UnsupportedOperationException(
          "This operation is only valid for storage accounts with the hierarchical namespace enabled.");
    }

    try (AbfsPerfInfo perfInfoGet = startTracking("removeAcl", "getAclStatus")){

      LOG.debug(
              "removeAcl filesystem: {} path: {}",
              getClient().getFileSystem(),
              path);

      String relativePath = getRelativePath(path);

      final AbfsRestOperation op = getClient()
          .getAclStatus(relativePath, tracingContext);
      perfInfoGet.registerResult(op.getResult());
      final String eTag = op.getResult().getResponseHeader(HttpHeaderConfigurations.ETAG);

      final Map<String, String> aclEntries = AbfsAclHelper.deserializeAclSpec(op.getResult().getResponseHeader(HttpHeaderConfigurations.X_MS_ACL));
      final Map<String, String> newAclEntries = new HashMap<>();

      newAclEntries.put(AbfsHttpConstants.ACCESS_USER, aclEntries.get(AbfsHttpConstants.ACCESS_USER));
      newAclEntries.put(AbfsHttpConstants.ACCESS_GROUP, aclEntries.get(AbfsHttpConstants.ACCESS_GROUP));
      newAclEntries.put(AbfsHttpConstants.ACCESS_OTHER, aclEntries.get(AbfsHttpConstants.ACCESS_OTHER));

      perfInfoGet.registerSuccess(true).finishTracking();

      try (AbfsPerfInfo perfInfoSet = startTracking("removeAcl", "setAcl")) {
        final AbfsRestOperation setAclOp = getClient()
            .setAcl(relativePath, AbfsAclHelper.serializeAclSpec(newAclEntries),
                eTag, tracingContext);
        perfInfoSet.registerResult(setAclOp.getResult())
                .registerSuccess(true)
                .registerAggregates(perfInfoGet.getTrackingStart(), GET_SET_AGGREGATE_COUNT);
      }
    }
  }

  public void setAcl(final Path path, final List<AclEntry> aclSpec,
      TracingContext tracingContext) throws AzureBlobFileSystemException {
    if (!getIsNamespaceEnabled(tracingContext)) {
      throw new UnsupportedOperationException(
          "This operation is only valid for storage accounts with the hierarchical namespace enabled.");
    }

    try (AbfsPerfInfo perfInfoGet = startTracking("setAcl", "getAclStatus")) {

      LOG.debug(
              "setAcl filesystem: {} path: {} aclspec: {}",
              getClient().getFileSystem(),
              path,
              AclEntry.aclSpecToString(aclSpec));

      identityTransformer.transformAclEntriesForSetRequest(aclSpec);
      final Map<String, String> aclEntries = AbfsAclHelper.deserializeAclSpec(AclEntry.aclSpecToString(aclSpec));
      final boolean isUpnFormat = AbfsAclHelper.isUpnFormatAclEntries(aclEntries);

      String relativePath = getRelativePath(path);

      final AbfsRestOperation op = getClient()
          .getAclStatus(relativePath, isUpnFormat, tracingContext);
      perfInfoGet.registerResult(op.getResult());
      final String eTag = op.getResult().getResponseHeader(HttpHeaderConfigurations.ETAG);

      final Map<String, String> getAclEntries = AbfsAclHelper.deserializeAclSpec(op.getResult().getResponseHeader(HttpHeaderConfigurations.X_MS_ACL));

      AbfsAclHelper.setAclEntriesInternal(aclEntries, getAclEntries);

      perfInfoGet.registerSuccess(true).finishTracking();

      try (AbfsPerfInfo perfInfoSet = startTracking("setAcl", "setAcl")) {
        final AbfsRestOperation setAclOp =
                getClient().setAcl(relativePath,
                AbfsAclHelper.serializeAclSpec(aclEntries), eTag, tracingContext);
        perfInfoSet.registerResult(setAclOp.getResult())
                .registerSuccess(true)
                .registerAggregates(perfInfoGet.getTrackingStart(), GET_SET_AGGREGATE_COUNT);
      }
    }
  }

  public AclStatus getAclStatus(final Path path, TracingContext tracingContext)
      throws IOException {
    if (!getIsNamespaceEnabled(tracingContext)) {
      throw new UnsupportedOperationException(
          "This operation is only valid for storage accounts with the hierarchical namespace enabled.");
    }

    try (AbfsPerfInfo perfInfo = startTracking("getAclStatus", "getAclStatus")) {

      LOG.debug(
              "getAclStatus filesystem: {} path: {}",
              getClient().getFileSystem(),
              path);

      AbfsRestOperation op = getClient()
          .getAclStatus(getRelativePath(path), tracingContext);
      AbfsHttpOperation result = op.getResult();
      perfInfo.registerResult(result);

      final String transformedOwner = identityTransformer.transformIdentityForGetRequest(
              result.getResponseHeader(HttpHeaderConfigurations.X_MS_OWNER),
              true,
              userName);
      final String transformedGroup = identityTransformer.transformIdentityForGetRequest(
              result.getResponseHeader(HttpHeaderConfigurations.X_MS_GROUP),
              false,
              primaryUserGroup);

      final String permissions = result.getResponseHeader(HttpHeaderConfigurations.X_MS_PERMISSIONS);
      final String aclSpecString = op.getResult().getResponseHeader(HttpHeaderConfigurations.X_MS_ACL);

      final List<AclEntry> aclEntries = AclEntry.parseAclSpec(AbfsAclHelper.processAclString(aclSpecString), true);
      identityTransformer.transformAclEntriesForGetRequest(aclEntries, userName, primaryUserGroup);
      final FsPermission fsPermission = permissions == null ? new AbfsPermission(FsAction.ALL, FsAction.ALL, FsAction.ALL)
              : AbfsPermission.valueOf(permissions);

      final AclStatus.Builder aclStatusBuilder = new AclStatus.Builder();
      aclStatusBuilder.owner(transformedOwner);
      aclStatusBuilder.group(transformedGroup);

      aclStatusBuilder.setPermission(fsPermission);
      aclStatusBuilder.stickyBit(fsPermission.getStickyBit());
      aclStatusBuilder.addEntries(aclEntries);
      perfInfo.registerSuccess(true);
      return aclStatusBuilder.build();
    }
  }

  public void access(final Path path, final FsAction mode,
      TracingContext tracingContext) throws AzureBlobFileSystemException {
    LOG.debug("access for filesystem: {}, path: {}, mode: {}",
        this.getClient().getFileSystem(), path, mode);
    if (!this.abfsConfiguration.isCheckAccessEnabled()
        || !getIsNamespaceEnabled(tracingContext)) {
      LOG.debug("Returning; either check access is not enabled or the account"
          + " used is not namespace enabled");
      return;
    }
    try (AbfsPerfInfo perfInfo = startTracking("access", "checkAccess")) {
      final AbfsRestOperation op = this.getClient()
          .checkAccess(getRelativePath(path), mode.SYMBOL, tracingContext);
      perfInfo.registerResult(op.getResult()).registerSuccess(true);
    }
  }

  public boolean isAtomicRenameKey(String key) {
    return isKeyForDirectorySet(key, azureAtomicRenameDirSet);
  }

  public boolean isInfiniteLeaseKey(String key) {
    if (azureInfiniteLeaseDirSet.isEmpty()) {
      return false;
    }
    return isKeyForDirectorySet(key, azureInfiniteLeaseDirSet);
  }

  /**
   * A on-off operation to initialize AbfsClient for AzureBlobFileSystem
   * Operations.
   *
   * @param uri            Uniform resource identifier for Abfs.
   * @param fileSystemName Name of the fileSystem being used.
   * @param accountName    Name of the account being used to access Azure
   *                       data store.
   * @param isSecure       Tells if https is being used or http.
   * @throws IOException
   */
  private void initializeClient(URI uri, String fileSystemName,
      String accountName, boolean isSecure)
      throws IOException {
    if (this.getClient() != null) {
      return;
    }

    final URIBuilder uriBuilder = getURIBuilder(accountName, isSecure);

    final String url = uriBuilder.toString() + AbfsHttpConstants.FORWARD_SLASH + fileSystemName;

    URL baseUrl;
    try {
      baseUrl = new URL(url);
    } catch (MalformedURLException e) {
      throw new InvalidUriException(uri.toString());
    }

    SharedKeyCredentials creds = null;
    AccessTokenProvider tokenProvider = null;
    SASTokenProvider sasTokenProvider = null;

    if (authType == AuthType.OAuth) {
      AzureADAuthenticator.init(abfsConfiguration);
    }

    if (authType == AuthType.SharedKey) {
      LOG.trace("Fetching SharedKey credentials");
      int dotIndex = accountName.indexOf(AbfsHttpConstants.DOT);
      if (dotIndex <= 0) {
        throw new InvalidUriException(
                uri.toString() + " - account name is not fully qualified.");
      }
      creds = new SharedKeyCredentials(accountName.substring(0, dotIndex),
            abfsConfiguration.getStorageAccountKey());
    } else if (authType == AuthType.SAS) {
      LOG.trace("Fetching SAS Token Provider");
      sasTokenProvider = abfsConfiguration.getSASTokenProvider();
    } else {
      LOG.trace("Fetching token provider");
      tokenProvider = abfsConfiguration.getTokenProvider();
      ExtensionHelper.bind(tokenProvider, uri,
            abfsConfiguration.getRawConfiguration());
    }

    // Encryption setup
    EncryptionContextProvider encryptionContextProvider = null;
    if (isSecure) {
      encryptionContextProvider =
          abfsConfiguration.createEncryptionContextProvider();
      if (encryptionContextProvider != null) {
        if (abfsConfiguration.getEncodedClientProvidedEncryptionKey() != null) {
          throw new PathIOException(uri.getPath(),
              "Both global key and encryption context are set, only one allowed");
        }
        encryptionContextProvider.initialize(
            abfsConfiguration.getRawConfiguration(), accountName,
            fileSystemName);
      } else if (abfsConfiguration.getEncodedClientProvidedEncryptionKey() != null) {
        if (abfsConfiguration.getEncodedClientProvidedEncryptionKeySHA() == null) {
          throw new PathIOException(uri.getPath(),
              "Encoded SHA256 hash must be provided for global encryption");
        }
      }
    }

    LOG.trace("Initializing AbfsClient for {}", baseUrl);
    if (tokenProvider != null) {
      this.clientHandler = new AbfsClientHandler(baseUrl, creds, abfsConfiguration,
          tokenProvider, encryptionContextProvider,
          populateAbfsClientContext());
    } else {
      this.clientHandler = new AbfsClientHandler(baseUrl, creds, abfsConfiguration,
          sasTokenProvider, encryptionContextProvider,
          populateAbfsClientContext());
    }

    this.client = getClient(getConfiguredServiceType());
    LOG.trace("AbfsClient init complete");
  }

  private AbfsServiceType identifyAbfsServiceTypeFromUrl() {
    if (uri.toString().contains(ABFS_BLOB_DOMAIN_NAME)) {
      return AbfsServiceType.BLOB;
    }
    // In case of DFS Domain name or any other custom endpoint, the service
    // type is to be identified as default DFS.
    return AbfsServiceType.DFS;
  }

  private AbfsServiceType getConfiguredServiceType() {
    return abfsConfiguration.getFsConfiguredServiceType();
  }

  /**
   * Populate a new AbfsClientContext instance with the desired properties.
   *
   * @return an instance of AbfsClientContext.
   */
  private AbfsClientContext populateAbfsClientContext() {
    return new AbfsClientContextBuilder()
        .withExponentialRetryPolicy(
            new ExponentialRetryPolicy(abfsConfiguration))
        .withStaticRetryPolicy(
            new StaticRetryPolicy(abfsConfiguration))
        .withAbfsCounters(abfsCounters)
        .withAbfsPerfTracker(abfsPerfTracker)
        .build();
  }

  public String getRelativePath(final Path path) {
    Preconditions.checkNotNull(path, "path");
    String relPath = path.toUri().getPath();
    if (relPath.isEmpty()) {
      // This means that path passed by user is absolute path of root without "/" at end.
      relPath = ROOT_PATH;
    }
    return relPath;
  }

  private long parseContentLength(final String contentLength) {
    if (contentLength == null) {
      return -1;
    }

    if (contentLength.isEmpty()) {
      return 0;
    }

    return Long.parseLong(contentLength);
  }

  private boolean parseIsDirectory(final String resourceType) {
    return resourceType != null
        && resourceType.equalsIgnoreCase(AbfsHttpConstants.DIRECTORY);
  }

  private boolean isKeyForDirectorySet(String key, Set<String> dirSet) {
    for (String dir : dirSet) {
      if (dir.isEmpty() || key.startsWith(dir + AbfsHttpConstants.FORWARD_SLASH)) {
        return true;
      }

      try {
        URI uri = new URI(dir);
        if (null == uri.getAuthority()) {
          if (key.startsWith(dir + "/")){
            return true;
          }
        }
      } catch (URISyntaxException e) {
        LOG.info("URI syntax error creating URI for {}", dir);
      }
    }

    return false;
  }

  private AbfsPerfInfo startTracking(String callerName, String calleeName) {
    return new AbfsPerfInfo(abfsPerfTracker, callerName, calleeName);
  }

  /**
   * A File status with version info extracted from the etag value returned
   * in a LIST or HEAD request.
   * The etag is included in the java serialization.
   */
  static final class VersionedFileStatus extends FileStatus
      implements EtagSource {

    /**
     * The superclass is declared serializable; this subclass can also
     * be serialized.
     */
    private static final long serialVersionUID = -2009013240419749458L;

    /**
     * The etag of an object.
     * Not-final so that serialization via reflection will preserve the value.
     */
    private String version;

    private String encryptionContext;

    private VersionedFileStatus(
            final String owner, final String group, final FsPermission fsPermission, final boolean hasAcl,
            final long length, final boolean isdir, final int blockReplication,
            final long blocksize, final long modificationTime, final Path path,
            final String version, final String encryptionContext) {
      super(length, isdir, blockReplication, blocksize, modificationTime, 0,
              fsPermission,
              owner,
              group,
              null,
              path,
              hasAcl, false, false);

      this.version = version;
      this.encryptionContext = encryptionContext;
    }

    /** Compare if this object is equal to another object.
     * @param   obj the object to be compared.
     * @return  true if two file status has the same path name; false if not.
     */
    @Override
    public boolean equals(Object obj) {
      if (!(obj instanceof FileStatus)) {
        return false;
      }

      FileStatus other = (FileStatus) obj;

      if (!this.getPath().equals(other.getPath())) {// compare the path
        return false;
      }

      if (other instanceof VersionedFileStatus) {
        return this.version.equals(((VersionedFileStatus) other).version);
      }

      return true;
    }

    /**
     * Returns a hash code value for the object, which is defined as
     * the hash code of the path name.
     *
     * @return  a hash code value for the path name and version
     */
    @Override
    public int hashCode() {
      int hash = getPath().hashCode();
      hash = 89 * hash + (this.version != null ? this.version.hashCode() : 0);
      return hash;
    }

    /**
     * Returns the version of this FileStatus
     *
     * @return  a string value for the FileStatus version
     */
    public String getVersion() {
      return this.version;
    }

    @Override
    public String getEtag() {
      return getVersion();
    }

    public String getEncryptionContext() {
      return encryptionContext;
    }

    @Override
    public String toString() {
      final StringBuilder sb = new StringBuilder(
          "VersionedFileStatus{");
      sb.append(super.toString());
      sb.append("; version='").append(version).append('\'');
      sb.append('}');
      return sb.toString();
    }
  }

  /**
   * Permissions class contain provided permission and umask in octalNotation.
   * If the object is created for namespace-disabled account, the permission and
   * umask would be null.
   * */
  public static final class Permissions {
    private final String permission;
    private final String umask;

    Permissions(boolean isNamespaceEnabled, FsPermission permission,
        FsPermission umask) {
      if (isNamespaceEnabled) {
        this.permission = getOctalNotation(permission);
        this.umask = getOctalNotation(umask);
      } else {
        this.permission = null;
        this.umask = null;
      }
    }

    private String getOctalNotation(FsPermission fsPermission) {
      Preconditions.checkNotNull(fsPermission, "fsPermission");
      return String.format(AbfsHttpConstants.PERMISSION_FORMAT, fsPermission.toOctal());
    }

    public Boolean hasPermission() {
      return permission != null && !permission.isEmpty();
    }

    public Boolean hasUmask() {
      return umask != null && !umask.isEmpty();
    }

    public String getPermission() {
      return permission;
    }

    public String getUmask() {
      return umask;
    }

    @Override
    public String toString() {
      return String.format("{\"permission\":%s, \"umask\":%s}", permission,
          umask);
    }
  }

  /**
   * A builder class for AzureBlobFileSystemStore.
   */
  public static final class AzureBlobFileSystemStoreBuilder {

    private URI uri;
    private boolean isSecureScheme;
    private Configuration configuration;
    private AbfsCounters abfsCounters;
    private DataBlocks.BlockFactory blockFactory;
    private int blockOutputActiveBlocks;
    private BackReference fsBackRef;

    public AzureBlobFileSystemStoreBuilder withUri(URI value) {
      this.uri = value;
      return this;
    }

    public AzureBlobFileSystemStoreBuilder withSecureScheme(boolean value) {
      this.isSecureScheme = value;
      return this;
    }

    public AzureBlobFileSystemStoreBuilder withConfiguration(
        Configuration value) {
      this.configuration = value;
      return this;
    }

    public AzureBlobFileSystemStoreBuilder withAbfsCounters(
        AbfsCounters value) {
      this.abfsCounters = value;
      return this;
    }

    public AzureBlobFileSystemStoreBuilder withBlockFactory(
        DataBlocks.BlockFactory value) {
      this.blockFactory = value;
      return this;
    }

    public AzureBlobFileSystemStoreBuilder withBlockOutputActiveBlocks(
        int value) {
      this.blockOutputActiveBlocks = value;
      return this;
    }

    public AzureBlobFileSystemStoreBuilder withBackReference(
        BackReference fsBackRef) {
      this.fsBackRef = fsBackRef;
      return this;
    }

    public AzureBlobFileSystemStoreBuilder build() {
      return this;
    }
  }

  @VisibleForTesting
  public AbfsClient getClient() {
    return client;
  }

  public AbfsClient getClient(AbfsServiceType serviceType) {
    return getClientHandler().getClient(serviceType);
  }

<<<<<<< HEAD
  @VisibleForTesting
  protected AbfsClientHandler getClientHandler() {
    return clientHandler;
  }

  @VisibleForTesting
  void setClient(AbfsClient client) {
    this.client = client;
=======
  public AbfsClientHandler getClientHandler() {
    return this.clientHandler;
>>>>>>> 36eceac9
  }

  @VisibleForTesting
  void setClient(AbfsClient client) {
    this.client = client;
  }

  @VisibleForTesting
  DataBlocks.BlockFactory getBlockFactory() {
    return blockFactory;
  }

  @VisibleForTesting
  void setNamespaceEnabled(Trilean isNamespaceEnabled){
    this.isNamespaceEnabled = isNamespaceEnabled;
  }

  private void updateInfiniteLeaseDirs() {
    this.azureInfiniteLeaseDirSet = new HashSet<>(Arrays.asList(
        abfsConfiguration.getAzureInfiniteLeaseDirs().split(AbfsHttpConstants.COMMA)));
    // remove the empty string, since isKeyForDirectory returns true for empty strings
    // and we don't want to default to enabling infinite lease dirs
    this.azureInfiniteLeaseDirSet.remove("");
  }

  private AbfsLease maybeCreateLease(String relativePath, TracingContext tracingContext)
      throws AzureBlobFileSystemException {
    boolean enableInfiniteLease = isInfiniteLeaseKey(relativePath);
    if (!enableInfiniteLease) {
      return null;
    }
    AbfsLease lease = new AbfsLease(getClient(), relativePath, tracingContext);
    leaseRefs.put(lease, null);
    return lease;
  }

  @VisibleForTesting
  boolean areLeasesFreed() {
    for (AbfsLease lease : leaseRefs.keySet()) {
      if (lease != null && !lease.isFreed()) {
        return false;
      }
    }
    return true;
  }

  /**
   * Get the etag header from a response, stripping any quotations.
   * see: https://developer.mozilla.org/en-US/docs/Web/HTTP/Headers/ETag
   * @param result response to process.
   * @return the quote-unwrapped etag.
   */
  public static String extractEtagHeader(AbfsHttpOperation result) {
    String etag = result.getResponseHeader(HttpHeaderConfigurations.ETAG);
    if (etag != null) {
      // strip out any wrapper "" quotes which come back, for consistency with
      // list calls
      if (etag.startsWith("W/\"")) {
        // Weak etag
        etag = etag.substring(3);
      } else if (etag.startsWith("\"")) {
        // strong etag
        etag = etag.substring(1);
      }
      if (etag.endsWith("\"")) {
        // trailing quote
        etag = etag.substring(0, etag.length() - 1);
      }
    }
    return etag;
  }

  /**
   * Increment rename recovery based counters in IOStatistics.
   *
   * @param abfsClientRenameResult Result of an ABFS rename operation.
   */
  private void populateRenameRecoveryStatistics(
      AbfsClientRenameResult abfsClientRenameResult) {
    if (abfsClientRenameResult.isRenameRecovered()) {
      abfsCounters.incrementCounter(RENAME_RECOVERY, 1);
    }
    if (abfsClientRenameResult.isIncompleteMetadataState()) {
      abfsCounters.incrementCounter(METADATA_INCOMPLETE_RENAME_FAILURES, 1);
    }
  }
}<|MERGE_RESOLUTION|>--- conflicted
+++ resolved
@@ -53,6 +53,7 @@
 import org.apache.hadoop.fs.azurebfs.security.ContextProviderEncryptionAdapter;
 import org.apache.hadoop.fs.azurebfs.security.ContextEncryptionAdapter;
 import org.apache.hadoop.fs.azurebfs.security.NoContextEncryptionAdapter;
+import org.apache.hadoop.fs.azurebfs.services.AbfsBlobClient;
 import org.apache.hadoop.fs.azurebfs.services.AbfsClientHandler;
 import org.apache.hadoop.fs.azurebfs.constants.AbfsServiceType;
 import org.apache.hadoop.fs.azurebfs.utils.EncryptionType;
@@ -135,11 +136,6 @@
 import org.apache.hadoop.util.concurrent.HadoopExecutors;
 import org.apache.http.client.utils.URIBuilder;
 
-<<<<<<< HEAD
-import static java.net.HttpURLConnection.HTTP_CONFLICT;
-import static org.apache.hadoop.fs.CommonConfigurationKeysPublic.FS_DEFAULT_NAME_KEY;
-=======
->>>>>>> 36eceac9
 import static org.apache.hadoop.fs.azurebfs.AbfsStatistic.METADATA_INCOMPLETE_RENAME_FAILURES;
 import static org.apache.hadoop.fs.azurebfs.AbfsStatistic.RENAME_RECOVERY;
 import static org.apache.hadoop.fs.azurebfs.constants.AbfsHttpConstants.CHAR_EQUALS;
@@ -159,7 +155,6 @@
 import static org.apache.hadoop.fs.azurebfs.constants.ConfigurationKeys.FS_AZURE_IDENTITY_TRANSFORM_CLASS;
 import static org.apache.hadoop.fs.azurebfs.constants.FileSystemUriSchemes.ABFS_BLOB_DOMAIN_NAME;
 import static org.apache.hadoop.fs.azurebfs.constants.HttpHeaderConfigurations.X_MS_ENCRYPTION_CONTEXT;
-import static org.apache.hadoop.fs.azurebfs.services.AbfsErrors.PATH_EXISTS;
 
 /**
  * Provides the bridging logic between Hadoop's abstract filesystem and Azure Storage.
@@ -286,24 +281,6 @@
         "abfs-bounded");
   }
 
-<<<<<<< HEAD
-  public void validateConfiguredServiceType(TracingContext tracingContext)
-      throws AzureBlobFileSystemException {
-    // Todo: [FnsOverBlob] - Remove this check, Failing FS Init with Blob Endpoint Until FNS over Blob is ready.
-//    if (getConfiguredServiceType() == AbfsServiceType.BLOB) {
-//      throw new InvalidConfigurationValueException(FS_DEFAULT_NAME_KEY);
-//    }
-//    if (getIsNamespaceEnabled(tracingContext) && getConfiguredServiceType() == AbfsServiceType.BLOB) {
-//      // This could be because of either wrongly configured url or wrongly configured fns service type.
-//      if (identifyAbfsServiceTypeFromUrl() == AbfsServiceType.BLOB) {
-//        throw new InvalidConfigurationValueException(FS_DEFAULT_NAME_KEY, "Wrong Domain Suffix for HNS Account");
-//      }
-//      throw new InvalidConfigurationValueException(FS_AZURE_FNS_ACCOUNT_SERVICE_TYPE, "Wrong Service Type for HNS Accounts");
-//    }
-  }
-
-=======
->>>>>>> 36eceac9
   /**
    * Checks if the given key in Azure Storage should be stored as a page
    * blob instead of block blob.
@@ -631,14 +608,10 @@
       final FsPermission permission, final FsPermission umask,
       TracingContext tracingContext) throws IOException {
     try (AbfsPerfInfo perfInfo = startTracking("createFile", "createPath")) {
-      AbfsClient createClient = getClient(abfsConfiguration.getIngressServiceType());
+      AbfsClient createClient = getClientHandler().getIngressClient();
       boolean isNamespaceEnabled = getIsNamespaceEnabled(tracingContext);
       LOG.debug("createFile filesystem: {} path: {} overwrite: {} permission: {} umask: {} isNamespaceEnabled: {}",
-<<<<<<< HEAD
               createClient.getFileSystem(),
-=======
-              getClient().getFileSystem(),
->>>>>>> 36eceac9
               path,
               overwrite,
               permission,
@@ -666,15 +639,9 @@
       }
 
       final ContextEncryptionAdapter contextEncryptionAdapter;
-<<<<<<< HEAD
       if (createClient.getEncryptionType() == EncryptionType.ENCRYPTION_CONTEXT) {
         contextEncryptionAdapter = new ContextProviderEncryptionAdapter(
             createClient.getEncryptionContextProvider(), getRelativePath(path));
-=======
-      if (getClient().getEncryptionType() == EncryptionType.ENCRYPTION_CONTEXT) {
-        contextEncryptionAdapter = new ContextProviderEncryptionAdapter(
-            getClient().getEncryptionContextProvider(), getRelativePath(path));
->>>>>>> 36eceac9
       } else {
         contextEncryptionAdapter = NoContextEncryptionAdapter.getInstance();
       }
@@ -690,11 +657,7 @@
         );
 
       } else {
-<<<<<<< HEAD
         op = createClient.createPath(relativePath, true,
-=======
-        op = getClient().createPath(relativePath, true,
->>>>>>> 36eceac9
             overwrite,
             new Permissions(isNamespaceEnabled, permission, umask),
             isAppendBlob,
@@ -711,11 +674,7 @@
           populateAbfsOutputStreamContext(
               isAppendBlob,
               lease,
-<<<<<<< HEAD
-              clientHandler,
-=======
-              getClient(),
->>>>>>> 36eceac9
+              getClientHandler(),
               statistics,
               relativePath,
               0,
@@ -747,11 +706,7 @@
       // Trigger a create with overwrite=false first so that eTag fetch can be
       // avoided for cases when no pre-existing file is present (major portion
       // of create file traffic falls into the case of no pre-existing file).
-<<<<<<< HEAD
       op = createClient.createPath(relativePath, true, false, permissions,
-=======
-      op = getClient().createPath(relativePath, true, false, permissions,
->>>>>>> 36eceac9
           isAppendBlob, null, contextEncryptionAdapter, tracingContext);
 
     } catch (AbfsRestOperationException e) {
@@ -776,11 +731,7 @@
 
         try {
           // overwrite only if eTag matches with the file properties fetched befpre
-<<<<<<< HEAD
           op = createClient.createPath(relativePath, true, true, permissions,
-=======
-          op = getClient().createPath(relativePath, true, true, permissions,
->>>>>>> 36eceac9
               isAppendBlob, eTag, contextEncryptionAdapter, tracingContext);
         } catch (AbfsRestOperationException ex) {
           if (ex.getStatusCode() == HttpURLConnection.HTTP_PRECON_FAILED) {
@@ -845,11 +796,7 @@
             .withEncryptionAdapter(contextEncryptionAdapter)
             .withBlockFactory(getBlockFactory())
             .withBlockOutputActiveBlocks(blockOutputActiveBlocks)
-<<<<<<< HEAD
             .withClientHandler(clientHandler)
-=======
-            .withClient(getClient())
->>>>>>> 36eceac9
             .withPosition(position)
             .withFsStatistics(statistics)
             .withPath(path)
@@ -867,14 +814,10 @@
       final FsPermission umask, TracingContext tracingContext)
       throws IOException {
     try (AbfsPerfInfo perfInfo = startTracking("createDirectory", "createPath")) {
-      AbfsClient createClient = clientHandler.getClient(abfsConfiguration.getIngressServiceType());
+      AbfsClient createClient = getClientHandler().getIngressClient();
       boolean isNamespaceEnabled = getIsNamespaceEnabled(tracingContext);
       LOG.debug("createDirectory filesystem: {} path: {} permission: {} umask: {} isNamespaceEnabled: {}",
-<<<<<<< HEAD
               createClient.getFileSystem(),
-=======
-              getClient().getFileSystem(),
->>>>>>> 36eceac9
               path,
               permission,
               umask,
@@ -884,16 +827,12 @@
           !isNamespaceEnabled || abfsConfiguration.isEnabledMkdirOverwrite();
       Permissions permissions = new Permissions(isNamespaceEnabled,
           permission, umask);
-<<<<<<< HEAD
       if (!isNamespaceEnabled) {
         createClient.createMarkers(path, overwrite, permissions, false,
             null,
             null, tracingContext);
       }
       final AbfsRestOperation op = createClient.createPath(getRelativePath(path),
-=======
-      final AbfsRestOperation op = getClient().createPath(getRelativePath(path),
->>>>>>> 36eceac9
           false, overwrite, permissions, false, null, null, tracingContext);
       perfInfo.registerResult(op.getResult()).registerSuccess(true);
     }
@@ -1029,7 +968,7 @@
               overwrite);
 
       String relativePath = getRelativePath(path);
-      AbfsClient writeClient = getClient(abfsConfiguration.getIngressServiceType());
+      AbfsClient writeClient = getClientHandler().getIngressClient();
 
       final AbfsRestOperation op = getClient()
           .getPathStatus(relativePath, false, tracingContext, null);
@@ -1058,11 +997,7 @@
       AbfsLease lease = maybeCreateLease(relativePath, tracingContext);
       final String eTag = extractEtagHeader(op.getResult());
       final ContextEncryptionAdapter contextEncryptionAdapter;
-<<<<<<< HEAD
       if (writeClient.getEncryptionType() == EncryptionType.ENCRYPTION_CONTEXT) {
-=======
-      if (getClient().getEncryptionType() == EncryptionType.ENCRYPTION_CONTEXT) {
->>>>>>> 36eceac9
         final String encryptionContext = op.getResult()
             .getResponseHeader(
                 HttpHeaderConfigurations.X_MS_ENCRYPTION_CONTEXT);
@@ -1071,11 +1006,7 @@
               "File doesn't have encryptionContext.");
         }
         contextEncryptionAdapter = new ContextProviderEncryptionAdapter(
-<<<<<<< HEAD
             writeClient.getEncryptionContextProvider(), getRelativePath(path),
-=======
-            getClient().getEncryptionContextProvider(), getRelativePath(path),
->>>>>>> 36eceac9
             encryptionContext.getBytes(StandardCharsets.UTF_8));
       } else {
         contextEncryptionAdapter = NoContextEncryptionAdapter.getInstance();
@@ -1084,11 +1015,7 @@
           populateAbfsOutputStreamContext(
               isAppendBlob,
               lease,
-<<<<<<< HEAD
-              clientHandler,
-=======
-              getClient(),
->>>>>>> 36eceac9
+              getClientHandler(),
               statistics,
               relativePath,
               offset,
@@ -2194,19 +2121,8 @@
     return getClientHandler().getClient(serviceType);
   }
 
-<<<<<<< HEAD
-  @VisibleForTesting
-  protected AbfsClientHandler getClientHandler() {
-    return clientHandler;
-  }
-
-  @VisibleForTesting
-  void setClient(AbfsClient client) {
-    this.client = client;
-=======
   public AbfsClientHandler getClientHandler() {
     return this.clientHandler;
->>>>>>> 36eceac9
   }
 
   @VisibleForTesting
