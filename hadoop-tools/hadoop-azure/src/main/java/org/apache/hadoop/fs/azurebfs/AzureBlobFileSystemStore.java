/**
 * Licensed to the Apache Software Foundation (ASF) under one
 * or more contributor license agreements.  See the NOTICE file
 * distributed with this work for additional information
 * regarding copyright ownership.  The ASF licenses this file
 * to you under the Apache License, Version 2.0 (the
 * "License"); you may not use this file except in compliance
 * with the License.  You may obtain a copy of the License at
 *
 *     http://www.apache.org/licenses/LICENSE-2.0
 *
 * Unless required by applicable law or agreed to in writing, software
 * distributed under the License is distributed on an "AS IS" BASIS,
 * WITHOUT WARRANTIES OR CONDITIONS OF ANY KIND, either express or implied.
 * See the License for the specific language governing permissions and
 * limitations under the License.
 */
package org.apache.hadoop.fs.azurebfs;

import java.io.Closeable;
import java.io.File;
import java.io.IOException;
import java.io.OutputStream;
import java.lang.reflect.InvocationTargetException;
import java.io.UnsupportedEncodingException;
import java.net.HttpURLConnection;
import java.net.MalformedURLException;
import java.net.URI;
import java.net.URISyntaxException;
import java.net.URL;
import java.nio.charset.StandardCharsets;
import java.text.SimpleDateFormat;
import java.time.Instant;
import java.util.ArrayList;
import java.util.Arrays;
import java.util.Collections;
import java.util.Date;
import java.util.HashMap;
import java.util.HashSet;
import java.util.Hashtable;
import java.util.List;
import java.util.Locale;
import java.util.Map;
import java.util.Optional;
import java.util.Set;
import java.util.WeakHashMap;
import java.util.concurrent.ExecutionException;
import java.util.concurrent.ExecutorService;
import java.util.concurrent.TimeUnit;

import org.apache.hadoop.classification.VisibleForTesting;
<<<<<<< HEAD

import org.apache.hadoop.fs.azurebfs.constants.AbfsServiceType;
=======
>>>>>>> 7e198c20
import org.apache.hadoop.fs.azurebfs.contracts.exceptions.InvalidConfigurationValueException;
import org.apache.hadoop.fs.azurebfs.extensions.EncryptionContextProvider;
import org.apache.hadoop.fs.azurebfs.security.ContextProviderEncryptionAdapter;
import org.apache.hadoop.fs.azurebfs.security.ContextEncryptionAdapter;
import org.apache.hadoop.fs.azurebfs.security.NoContextEncryptionAdapter;
import org.apache.hadoop.fs.azurebfs.services.AbfsBlobClient;
import org.apache.hadoop.fs.azurebfs.services.AbfsClientHandler;
<<<<<<< HEAD
import org.apache.hadoop.fs.azurebfs.services.AbfsClientRenameResult;
import org.apache.hadoop.fs.azurebfs.services.AbfsDfsClient;
import org.apache.hadoop.fs.azurebfs.services.RenameAtomicity;
=======
import org.apache.hadoop.fs.azurebfs.services.AbfsDfsClient;
import org.apache.hadoop.fs.azurebfs.constants.AbfsServiceType;
>>>>>>> 7e198c20
import org.apache.hadoop.fs.azurebfs.utils.EncryptionType;
import org.apache.hadoop.fs.impl.BackReference;
import org.apache.hadoop.fs.PathIOException;

import org.apache.hadoop.util.Preconditions;
import org.apache.hadoop.thirdparty.com.google.common.base.Strings;
import org.apache.hadoop.thirdparty.com.google.common.util.concurrent.Futures;
import org.apache.hadoop.thirdparty.com.google.common.util.concurrent.ListenableFuture;
import org.slf4j.Logger;
import org.slf4j.LoggerFactory;

import org.apache.hadoop.classification.InterfaceAudience;
import org.apache.hadoop.classification.InterfaceStability;
import org.apache.hadoop.conf.Configuration;
import org.apache.hadoop.fs.EtagSource;
import org.apache.hadoop.fs.FileStatus;
import org.apache.hadoop.fs.FileSystem;
import org.apache.hadoop.fs.Path;
import org.apache.hadoop.fs.azurebfs.constants.AbfsHttpConstants;
import org.apache.hadoop.fs.azurebfs.constants.FileSystemUriSchemes;
import org.apache.hadoop.fs.azurebfs.constants.FileSystemConfigurations;
import org.apache.hadoop.fs.azurebfs.constants.HttpHeaderConfigurations;
import org.apache.hadoop.fs.azurebfs.contracts.exceptions.AbfsRestOperationException;
import org.apache.hadoop.fs.azurebfs.contracts.exceptions.AzureBlobFileSystemException;
import org.apache.hadoop.fs.azurebfs.contracts.exceptions.ConcurrentWriteOperationDetectedException;
import org.apache.hadoop.fs.azurebfs.contracts.exceptions.FileSystemOperationUnhandledException;
import org.apache.hadoop.fs.azurebfs.contracts.exceptions.InvalidAbfsRestOperationException;
import org.apache.hadoop.fs.azurebfs.contracts.exceptions.InvalidFileSystemPropertyException;
import org.apache.hadoop.fs.azurebfs.contracts.exceptions.InvalidUriAuthorityException;
import org.apache.hadoop.fs.azurebfs.contracts.exceptions.InvalidUriException;
import org.apache.hadoop.fs.azurebfs.contracts.services.AzureServiceErrorCode;
import org.apache.hadoop.fs.azurebfs.contracts.services.ListResultEntrySchema;
import org.apache.hadoop.fs.azurebfs.contracts.services.ListResultSchema;
import org.apache.hadoop.fs.azurebfs.contracts.exceptions.TrileanConversionException;
import org.apache.hadoop.fs.azurebfs.enums.Trilean;
import org.apache.hadoop.fs.azurebfs.extensions.SASTokenProvider;
import org.apache.hadoop.fs.azurebfs.extensions.ExtensionHelper;
import org.apache.hadoop.fs.azurebfs.oauth2.AccessTokenProvider;
import org.apache.hadoop.fs.azurebfs.oauth2.AzureADAuthenticator;
import org.apache.hadoop.fs.azurebfs.oauth2.IdentityTransformer;
import org.apache.hadoop.fs.azurebfs.oauth2.IdentityTransformerInterface;
import org.apache.hadoop.fs.azurebfs.services.AbfsAclHelper;
import org.apache.hadoop.fs.azurebfs.services.AbfsClient;
import org.apache.hadoop.fs.azurebfs.services.AbfsClientContext;
import org.apache.hadoop.fs.azurebfs.services.AbfsClientContextBuilder;
import org.apache.hadoop.fs.azurebfs.services.AbfsCounters;
import org.apache.hadoop.fs.azurebfs.services.AbfsHttpOperation;
import org.apache.hadoop.fs.azurebfs.services.AbfsInputStream;
import org.apache.hadoop.fs.azurebfs.services.AbfsInputStreamContext;
import org.apache.hadoop.fs.azurebfs.services.AbfsInputStreamStatisticsImpl;
import org.apache.hadoop.fs.azurebfs.services.AbfsOutputStream;
import org.apache.hadoop.fs.azurebfs.services.AbfsOutputStreamContext;
import org.apache.hadoop.fs.azurebfs.services.AbfsOutputStreamStatisticsImpl;
import org.apache.hadoop.fs.azurebfs.services.AbfsPermission;
import org.apache.hadoop.fs.azurebfs.services.AbfsRestOperation;
import org.apache.hadoop.fs.azurebfs.services.AuthType;
import org.apache.hadoop.fs.azurebfs.services.ExponentialRetryPolicy;
import org.apache.hadoop.fs.azurebfs.services.StaticRetryPolicy;
import org.apache.hadoop.fs.azurebfs.services.AbfsLease;
import org.apache.hadoop.fs.azurebfs.services.SharedKeyCredentials;
import org.apache.hadoop.fs.azurebfs.services.AbfsPerfTracker;
import org.apache.hadoop.fs.azurebfs.services.AbfsPerfInfo;
import org.apache.hadoop.fs.azurebfs.services.ListingSupport;
import org.apache.hadoop.fs.azurebfs.utils.Base64;
import org.apache.hadoop.fs.azurebfs.utils.CRC64;
import org.apache.hadoop.fs.azurebfs.utils.DateTimeUtils;
import org.apache.hadoop.fs.azurebfs.utils.TracingContext;
import org.apache.hadoop.fs.azurebfs.utils.UriUtils;
import org.apache.hadoop.fs.impl.OpenFileParameters;
import org.apache.hadoop.fs.permission.AclEntry;
import org.apache.hadoop.fs.permission.AclStatus;
import org.apache.hadoop.fs.permission.FsAction;
import org.apache.hadoop.fs.permission.FsPermission;
import org.apache.hadoop.fs.store.DataBlocks;
import org.apache.hadoop.io.IOUtils;
import org.apache.hadoop.security.UserGroupInformation;
import org.apache.hadoop.util.BlockingThreadPoolExecutorService;
import org.apache.hadoop.util.SemaphoredDelegatingExecutor;
import org.apache.hadoop.util.concurrent.HadoopExecutors;
import org.apache.http.client.utils.URIBuilder;

import static java.net.HttpURLConnection.HTTP_CONFLICT;
import static org.apache.hadoop.fs.CommonConfigurationKeysPublic.FS_DEFAULT_NAME_KEY;
import static org.apache.hadoop.fs.azurebfs.AbfsStatistic.METADATA_INCOMPLETE_RENAME_FAILURES;
import static org.apache.hadoop.fs.azurebfs.AbfsStatistic.RENAME_RECOVERY;
import static org.apache.hadoop.fs.azurebfs.constants.AbfsHttpConstants.CHAR_EQUALS;
import static org.apache.hadoop.fs.azurebfs.constants.AbfsHttpConstants.CHAR_FORWARD_SLASH;
import static org.apache.hadoop.fs.azurebfs.constants.AbfsHttpConstants.CHAR_HYPHEN;
import static org.apache.hadoop.fs.azurebfs.constants.AbfsHttpConstants.CHAR_PLUS;
import static org.apache.hadoop.fs.azurebfs.constants.AbfsHttpConstants.CHAR_STAR;
import static org.apache.hadoop.fs.azurebfs.constants.AbfsHttpConstants.CHAR_UNDERSCORE;
import static org.apache.hadoop.fs.azurebfs.constants.AbfsHttpConstants.DIRECTORY;
import static org.apache.hadoop.fs.azurebfs.constants.AbfsHttpConstants.FILE;
import static org.apache.hadoop.fs.azurebfs.constants.AbfsHttpConstants.ROOT_PATH;
import static org.apache.hadoop.fs.azurebfs.constants.AbfsHttpConstants.SINGLE_WHITE_SPACE;
import static org.apache.hadoop.fs.azurebfs.constants.AbfsHttpConstants.TOKEN_VERSION;
import static org.apache.hadoop.fs.azurebfs.constants.ConfigurationKeys.AZURE_ABFS_ENDPOINT;
import static org.apache.hadoop.fs.azurebfs.constants.ConfigurationKeys.AZURE_FOOTER_READ_BUFFER_SIZE;
import static org.apache.hadoop.fs.azurebfs.constants.ConfigurationKeys.FS_AZURE_BUFFERED_PREAD_DISABLE;
import static org.apache.hadoop.fs.azurebfs.constants.ConfigurationKeys.FS_AZURE_FNS_ACCOUNT_SERVICE_TYPE;
import static org.apache.hadoop.fs.azurebfs.constants.ConfigurationKeys.FS_AZURE_IDENTITY_TRANSFORM_CLASS;
<<<<<<< HEAD
import static org.apache.hadoop.fs.azurebfs.constants.FileSystemConfigurations.INFINITE_LEASE_DURATION;
import static org.apache.hadoop.fs.azurebfs.constants.FileSystemUriSchemes.ABFS_BLOB_DOMAIN_NAME;
import static org.apache.hadoop.fs.azurebfs.constants.FileSystemUriSchemes.ABFS_DFS_DOMAIN_NAME;
import static org.apache.hadoop.fs.azurebfs.constants.HttpHeaderConfigurations.X_MS_ENCRYPTION_CONTEXT;
import static org.apache.hadoop.fs.azurebfs.utils.PathUtils.getRelativePath;
=======
import static org.apache.hadoop.fs.azurebfs.constants.FileSystemUriSchemes.ABFS_BLOB_DOMAIN_NAME;
import static org.apache.hadoop.fs.azurebfs.constants.FileSystemUriSchemes.ABFS_DFS_DOMAIN_NAME;
import static org.apache.hadoop.fs.azurebfs.constants.HttpHeaderConfigurations.X_MS_ENCRYPTION_CONTEXT;
import static org.apache.hadoop.fs.azurebfs.services.AbfsErrors.PATH_EXISTS;
>>>>>>> 7e198c20

/**
 * Provides the bridging logic between Hadoop's abstract filesystem and Azure Storage.
 */
@InterfaceAudience.Public
@InterfaceStability.Evolving
public class AzureBlobFileSystemStore implements Closeable, ListingSupport {
  private static final Logger LOG = LoggerFactory.getLogger(AzureBlobFileSystemStore.class);

  private AbfsClient client;
  private AbfsClientHandler clientHandler;
  private URI uri;
  private String userName;
  private String primaryUserGroup;
  private static final String TOKEN_DATE_PATTERN = "yyyy-MM-dd'T'HH:mm:ss.SSSSSSS'Z'";
  private static final String XMS_PROPERTIES_ENCODING = "ISO-8859-1";
  private static final int GET_SET_AGGREGATE_COUNT = 2;

  private final Map<AbfsLease, Object> leaseRefs;

  private final AbfsConfiguration abfsConfiguration;
  private final Set<String> azureAtomicRenameDirSet;
  private Set<String> azureInfiniteLeaseDirSet;
  private volatile Trilean isNamespaceEnabled;
  private final AuthType authType;
  private final UserGroupInformation userGroupInformation;
  private final IdentityTransformerInterface identityTransformer;
  private final AbfsPerfTracker abfsPerfTracker;
  private final AbfsCounters abfsCounters;

  /**
   * The set of directories where we should store files as append blobs.
   */
  private Set<String> appendBlobDirSet;

  /** BlockFactory being used by this instance.*/
  private DataBlocks.BlockFactory blockFactory;
  /** Number of active data blocks per AbfsOutputStream */
  private int blockOutputActiveBlocks;
  /** Bounded ThreadPool for this instance. */
  private ExecutorService boundedThreadPool;

  /** ABFS instance reference to be held by the store to avoid GC close. */
  private BackReference fsBackRef;

  private final AzureBlobFileSystem.GetCreateCallback fsCreateCallback;
  private final AzureBlobFileSystem.GetReadCallback fsReadCallback;

  /**
   * FileSystem Store for {@link AzureBlobFileSystem} for Abfs operations.
   * Built using the {@link AzureBlobFileSystemStoreBuilder} with parameters
   * required.
   * @param abfsStoreBuilder Builder for AzureBlobFileSystemStore.
   * @throws IOException Throw IOE in case of failure during constructing.
   */
  public AzureBlobFileSystemStore(
      AzureBlobFileSystemStoreBuilder abfsStoreBuilder) throws IOException {
    this.uri = abfsStoreBuilder.uri;
    String[] authorityParts = authorityParts(uri);
    final String fileSystemName = authorityParts[0];
    final String accountName = authorityParts[1];
    this.fsBackRef = abfsStoreBuilder.fsBackRef;
    this.fsCreateCallback = abfsStoreBuilder.fsCreateCallback;
    this.fsReadCallback = abfsStoreBuilder.fsReadCallback;

    leaseRefs = Collections.synchronizedMap(new WeakHashMap<>());

    try {
      this.abfsConfiguration = new AbfsConfiguration(
          abfsStoreBuilder.configuration, accountName, identifyAbfsServiceTypeFromUrl());
    } catch (IllegalAccessException exception) {
      throw new FileSystemOperationUnhandledException(exception);
    }

    LOG.trace("AbfsConfiguration init complete");

    this.isNamespaceEnabled = abfsConfiguration.getIsNamespaceEnabledAccount();

    this.userGroupInformation = UserGroupInformation.getCurrentUser();
    this.userName = userGroupInformation.getShortUserName();
    LOG.trace("UGI init complete");
    if (!abfsConfiguration.getSkipUserGroupMetadataDuringInitialization()) {
      try {
        this.primaryUserGroup = userGroupInformation.getPrimaryGroupName();
      } catch (IOException ex) {
        LOG.error("Failed to get primary group for {}, using user name as primary group name", userName);
        this.primaryUserGroup = userName;
      }
    } else {
      //Provide a default group name
      this.primaryUserGroup = userName;
    }
    LOG.trace("primaryUserGroup is {}", this.primaryUserGroup);

    this.azureAtomicRenameDirSet = new HashSet<>(Arrays.asList(
        abfsConfiguration.getAzureAtomicRenameDirs().split(AbfsHttpConstants.COMMA)));
    updateInfiniteLeaseDirs();
    this.authType = abfsConfiguration.getAuthType(accountName);
    boolean usingOauth = (authType == AuthType.OAuth);
    boolean useHttps = (usingOauth || abfsConfiguration.isHttpsAlwaysUsed()) ? true : abfsStoreBuilder.isSecureScheme;
    this.abfsPerfTracker = new AbfsPerfTracker(fileSystemName, accountName, this.abfsConfiguration);
    this.abfsCounters = abfsStoreBuilder.abfsCounters;
    initializeClient(uri, fileSystemName, accountName, useHttps);
    final Class<? extends IdentityTransformerInterface> identityTransformerClass =
        abfsStoreBuilder.configuration.getClass(FS_AZURE_IDENTITY_TRANSFORM_CLASS, IdentityTransformer.class,
            IdentityTransformerInterface.class);
    try {
      this.identityTransformer =
          identityTransformerClass.getConstructor(Configuration.class).newInstance(abfsStoreBuilder.configuration);
    } catch (IllegalAccessException | InstantiationException | IllegalArgumentException | InvocationTargetException | NoSuchMethodException e) {
      throw new IOException(e);
    }
    LOG.trace("IdentityTransformer init complete");

    // Extract the directories that should contain append blobs
    String appendBlobDirs = abfsConfiguration.getAppendBlobDirs();
    if (appendBlobDirs.trim().isEmpty()) {
      this.appendBlobDirSet = new HashSet<String>();
    } else {
      this.appendBlobDirSet = new HashSet<>(Arrays.asList(
          abfsConfiguration.getAppendBlobDirs().split(AbfsHttpConstants.COMMA)));
    }
    this.blockFactory = abfsStoreBuilder.blockFactory;
    this.blockOutputActiveBlocks = abfsStoreBuilder.blockOutputActiveBlocks;
    this.boundedThreadPool = BlockingThreadPoolExecutorService.newInstance(
        abfsConfiguration.getWriteMaxConcurrentRequestCount(),
        abfsConfiguration.getMaxWriteRequestsToQueue(),
        10L, TimeUnit.SECONDS,
        "abfs-bounded");
  }

  public void validateConfiguredServiceType(TracingContext tracingContext)
      throws AzureBlobFileSystemException {
    // Todo: [FnsOverBlob] - Remove this check, Failing FS Init with Blob Endpoint Until FNS over Blob is ready.
//    if (getConfiguredServiceType() == AbfsServiceType.BLOB) {
//      throw new InvalidConfigurationValueException(FS_DEFAULT_NAME_KEY);
//    }
<<<<<<< HEAD
    if (getIsNamespaceEnabled(tracingContext) && getConfiguredServiceType() == AbfsServiceType.BLOB) {
      // This could be because of either wrongly configured url or wrongly configured fns service type.
      if (identifyAbfsServiceTypeFromUrl() == AbfsServiceType.BLOB) {
        throw new InvalidConfigurationValueException(FS_DEFAULT_NAME_KEY, "Wrong Domain Suffix for HNS Account");
      }
      throw new InvalidConfigurationValueException(FS_AZURE_FNS_ACCOUNT_SERVICE_TYPE, "Wrong Service Type for HNS Accounts");
    }
=======
//    if (getIsNamespaceEnabled(tracingContext) && getConfiguredServiceType() == AbfsServiceType.BLOB) {
//      // This could be because of either wrongly configured url or wrongly configured fns service type.
//      if (identifyAbfsServiceTypeFromUrl() == AbfsServiceType.BLOB) {
//        throw new InvalidConfigurationValueException(FS_DEFAULT_NAME_KEY, "Wrong Domain Suffix for HNS Account");
//      }
//      throw new InvalidConfigurationValueException(FS_AZURE_FNS_ACCOUNT_SERVICE_TYPE, "Wrong Service Type for HNS Accounts");
//    }
>>>>>>> 7e198c20
  }

  /**
   * Checks if the given key in Azure Storage should be stored as a page
   * blob instead of block blob.
   */
  public boolean isAppendBlobKey(String key) {
    return isKeyForDirectorySet(key, appendBlobDirSet);
  }

  /**
   * @return local user name.
   * */
  public String getUser() {
    return this.userName;
  }

  /**
  * @return primary group that user belongs to.
  * */
  public String getPrimaryGroup() {
    return this.primaryUserGroup;
  }

  @Override
  public void close() throws IOException {
    List<ListenableFuture<?>> futures = new ArrayList<>();
    for (AbfsLease lease : leaseRefs.keySet()) {
      if (lease == null) {
        continue;
      }
      ListenableFuture<?> future = client.submit(() -> lease.free());
      futures.add(future);
    }
    try {
      Futures.allAsList(futures).get();
      // shutdown the threadPool and set it to null.
      HadoopExecutors.shutdown(boundedThreadPool, LOG,
          30, TimeUnit.SECONDS);
      boundedThreadPool = null;
    } catch (InterruptedException e) {
      LOG.error("Interrupted freeing leases", e);
      Thread.currentThread().interrupt();
    } catch (ExecutionException e) {
      LOG.error("Error freeing leases", e);
    } finally {
      IOUtils.cleanupWithLogger(LOG, client);
    }
  }

  byte[] encodeAttribute(String value) throws UnsupportedEncodingException {
    return client.encodeAttribute(value);
  }

  String decodeAttribute(byte[] value) throws UnsupportedEncodingException {
    return client.decodeAttribute(value);
  }

  private String[] authorityParts(URI uri) throws InvalidUriAuthorityException, InvalidUriException {
    final String authority = uri.getRawAuthority();
    if (null == authority) {
      throw new InvalidUriAuthorityException(uri.toString());
    }

    if (!authority.contains(AbfsHttpConstants.AZURE_DISTRIBUTED_FILE_SYSTEM_AUTHORITY_DELIMITER)) {
      throw new InvalidUriAuthorityException(uri.toString());
    }

    final String[] authorityParts = authority.split(AbfsHttpConstants.AZURE_DISTRIBUTED_FILE_SYSTEM_AUTHORITY_DELIMITER, 2);

    if (authorityParts.length < 2 || authorityParts[0] != null
        && authorityParts[0].isEmpty()) {
      final String errMsg = String
              .format("'%s' has a malformed authority, expected container name. "
                      + "Authority takes the form "
                      + FileSystemUriSchemes.ABFS_SCHEME + "://[<container name>@]<account name>",
                      uri.toString());
      throw new InvalidUriException(errMsg);
    }
    return authorityParts;
  }

  /**
   * Resolves namespace information of the filesystem from the state of {@link #isNamespaceEnabled}.
   * if the state is UNKNOWN, it will be determined by making a GET_ACL request
   * to the root of the filesystem. GET_ACL call is synchronized to ensure a single
   * call is made to determine the namespace information in case multiple threads are
   * calling this method at the same time. The resolution of namespace information
   * would be stored back as state of {@link #isNamespaceEnabled}.
   *
   * @param tracingContext tracing context
   * @return true if namespace is enabled, false otherwise.
   * @throws AzureBlobFileSystemException server errors.
   */
  public boolean getIsNamespaceEnabled(TracingContext tracingContext)
      throws AzureBlobFileSystemException {
    try {
      return isNamespaceEnabled();
    } catch (TrileanConversionException e) {
      LOG.debug("isNamespaceEnabled is UNKNOWN; fall back and determine through"
          + " getAcl server call", e);
    }

    // GetAcl to know if account is HNS or not should always use dfsClient.
    return getNamespaceEnabledInformationFromServer(tracingContext);
  }

  private synchronized boolean getNamespaceEnabledInformationFromServer(
      final TracingContext tracingContext) throws AzureBlobFileSystemException {
    if (isNamespaceEnabled != Trilean.UNKNOWN) {
      return isNamespaceEnabled.toBoolean();
    }
    try {
      LOG.debug("Get root ACL status");
      getClient(AbfsServiceType.DFS).getAclStatus(AbfsHttpConstants.ROOT_PATH, tracingContext);
      isNamespaceEnabled = Trilean.getTrilean(true);
    } catch (AbfsRestOperationException ex) {
      // Get ACL status is a HEAD request, its response doesn't contain
      // errorCode
      // So can only rely on its status code to determine its account type.
      if (HttpURLConnection.HTTP_BAD_REQUEST != ex.getStatusCode()) {
        throw ex;
      }
      isNamespaceEnabled = Trilean.getTrilean(false);
    } catch (AzureBlobFileSystemException ex) {
      throw ex;
    }
    return isNamespaceEnabled.toBoolean();
  }

  /**
   * @return true if namespace is enabled, false otherwise.
   * @throws TrileanConversionException if namespaceEnabled information is UNKNOWN
   */
  @VisibleForTesting
  boolean isNamespaceEnabled() throws TrileanConversionException {
    return this.isNamespaceEnabled.toBoolean();
  }

  @VisibleForTesting
  URIBuilder getURIBuilder(final String hostName, boolean isSecure) {
    String scheme = isSecure ? FileSystemUriSchemes.HTTPS_SCHEME : FileSystemUriSchemes.HTTP_SCHEME;

    final URIBuilder uriBuilder = new URIBuilder();
    uriBuilder.setScheme(scheme);

    // For testing purposes, an IP address and port may be provided to override
    // the host specified in the FileSystem URI.  Also note that the format of
    // the Azure Storage Service URI changes from
    // http[s]://[account][domain-suffix]/[filesystem] to
    // http[s]://[ip]:[port]/[account]/[filesystem].
    String endPoint = abfsConfiguration.get(AZURE_ABFS_ENDPOINT);
    if (endPoint == null || !endPoint.contains(AbfsHttpConstants.COLON)) {
      uriBuilder.setHost(hostName);
      return uriBuilder;
    }

    // Split ip and port
    String[] data = endPoint.split(AbfsHttpConstants.COLON);
    if (data.length != 2) {
      throw new RuntimeException(String.format("ABFS endpoint is not set correctly : %s, "
              + "Do not specify scheme when using {IP}:{PORT}", endPoint));
    }
    uriBuilder.setHost(data[0].trim());
    uriBuilder.setPort(Integer.parseInt(data[1].trim()));
    uriBuilder.setPath("/" + UriUtils.extractAccountNameFromHostName(hostName));

    return uriBuilder;
  }

  public AbfsConfiguration getAbfsConfiguration() {
    return this.abfsConfiguration;
  }

  public Hashtable<String, String> getFilesystemProperties(
      TracingContext tracingContext) throws AzureBlobFileSystemException {
    try (AbfsPerfInfo perfInfo = startTracking("getFilesystemProperties",
            "getFilesystemProperties")) {
      LOG.debug("getFilesystemProperties for filesystem: {}",
              client.getFileSystem());

      final Hashtable<String, String> parsedXmsProperties;

      final AbfsRestOperation op = client
          .getFilesystemProperties(tracingContext);
      perfInfo.registerResult(op.getResult());

      parsedXmsProperties = client.getXMSProperties(op.getResult());
      perfInfo.registerSuccess(true);

      return parsedXmsProperties;
    }
  }

  public void setFilesystemProperties(
      final Hashtable<String, String> properties, TracingContext tracingContext)
      throws AzureBlobFileSystemException {
    if (properties == null || properties.isEmpty()) {
      LOG.trace("setFilesystemProperties no properties present");
      return;
    }

    LOG.debug("setFilesystemProperties for filesystem: {} with properties: {}",
            client.getFileSystem(),
            properties);

    try (AbfsPerfInfo perfInfo = startTracking("setFilesystemProperties",
            "setFilesystemProperties")) {
      final AbfsRestOperation op = client
          .setFilesystemProperties(properties, tracingContext);
      perfInfo.registerResult(op.getResult()).registerSuccess(true);
    }
  }

  public Hashtable<String, String> getPathStatus(final Path path,
      TracingContext tracingContext) throws IOException {
    try (AbfsPerfInfo perfInfo = startTracking("getPathStatus", "getPathStatus")){
      LOG.debug("getPathStatus for filesystem: {} path: {}",
              client.getFileSystem(),
              path);

      final Hashtable<String, String> parsedXmsProperties;
      final String relativePath = getRelativePath(path);
      final ContextEncryptionAdapter contextEncryptionAdapter
          = createEncryptionAdapterFromServerStoreContext(relativePath,
          tracingContext);
      final AbfsRestOperation op = client
          .getPathStatus(relativePath, true, tracingContext,
              contextEncryptionAdapter);
      perfInfo.registerResult(op.getResult());
      contextEncryptionAdapter.destroy();

      parsedXmsProperties = client.getXMSProperties(op.getResult());
      perfInfo.registerSuccess(true);

      return parsedXmsProperties;
    }
  }

  /**
   * Creates an object of {@link ContextEncryptionAdapter}
   * from a file path. It calls {@link  org.apache.hadoop.fs.azurebfs.services.AbfsClient
   * #getPathStatus(String, boolean, TracingContext, EncryptionAdapter)} method to get
   * contextValue (x-ms-encryption-context) from the server. The contextValue is passed
   * to the constructor of EncryptionAdapter to create the required object of
   * EncryptionAdapter.
   * @param path Path of the file for which the object of EncryptionAdapter is required.
   * @return <ul>
   *   <li>
   *     {@link NoContextEncryptionAdapter}: if encryptionType is not of type
   *     {@link org.apache.hadoop.fs.azurebfs.utils.EncryptionType#ENCRYPTION_CONTEXT}.
   *   </li>
   *   <li>
   *     new object of {@link ContextProviderEncryptionAdapter} containing required encryptionKeys for the give file:
   *     if encryptionType is of type {@link org.apache.hadoop.fs.azurebfs.utils.EncryptionType#ENCRYPTION_CONTEXT}.
   *   </li>
   * </ul>
   */
  private ContextEncryptionAdapter createEncryptionAdapterFromServerStoreContext(final String path,
      final TracingContext tracingContext) throws IOException {
    if (client.getEncryptionType() != EncryptionType.ENCRYPTION_CONTEXT) {
      return NoContextEncryptionAdapter.getInstance();
    }
    final String responseHeaderEncryptionContext = client.getPathStatus(path,
            false, tracingContext, null).getResult()
        .getResponseHeader(X_MS_ENCRYPTION_CONTEXT);
    if (responseHeaderEncryptionContext == null) {
      throw new PathIOException(path,
          "EncryptionContext not present in GetPathStatus response");
    }
    byte[] encryptionContext = responseHeaderEncryptionContext.getBytes(
        StandardCharsets.UTF_8);

    try {
      return new ContextProviderEncryptionAdapter(client.getEncryptionContextProvider(),
          new Path(path).toUri().getPath(), encryptionContext);
    } catch (IOException e) {
      LOG.debug("Could not initialize EncryptionAdapter");
      throw e;
    }
  }

  public void setPathProperties(final Path path,
      final Hashtable<String, String> properties, TracingContext tracingContext)
      throws IOException {
    try (AbfsPerfInfo perfInfo = startTracking("setPathProperties", "setPathProperties")){
      LOG.debug("setPathProperties for filesystem: {} path: {} with properties: {}",
              client.getFileSystem(),
              path,
              properties);

      final String relativePath = getRelativePath(path);
      final ContextEncryptionAdapter contextEncryptionAdapter
          = createEncryptionAdapterFromServerStoreContext(relativePath,
          tracingContext);
      final AbfsRestOperation op = client
          .setPathProperties(getRelativePath(path), properties,
              tracingContext, contextEncryptionAdapter);
      contextEncryptionAdapter.destroy();
      perfInfo.registerResult(op.getResult()).registerSuccess(true);
    }
  }

  public void createFilesystem(TracingContext tracingContext)
      throws AzureBlobFileSystemException {
    try (AbfsPerfInfo perfInfo = startTracking("createFilesystem", "createFilesystem")){
      LOG.debug("createFilesystem for filesystem: {}",
              client.getFileSystem());

      final AbfsRestOperation op = client.createFilesystem(tracingContext);
      perfInfo.registerResult(op.getResult()).registerSuccess(true);
    }
  }

  public void deleteFilesystem(TracingContext tracingContext)
      throws AzureBlobFileSystemException {
    try (AbfsPerfInfo perfInfo = startTracking("deleteFilesystem", "deleteFilesystem")) {
      LOG.debug("deleteFilesystem for filesystem: {}",
              client.getFileSystem());

      final AbfsRestOperation op = client.deleteFilesystem(tracingContext);
      perfInfo.registerResult(op.getResult()).registerSuccess(true);
    }
  }

  public OutputStream createFile(final Path path,
      final FileSystem.Statistics statistics, final boolean overwrite,
      final FsPermission permission, final FsPermission umask,
      TracingContext tracingContext) throws IOException {
    try (AbfsPerfInfo perfInfo = startTracking("createFile", "createPath")) {
      AbfsClient createClient = getClient(abfsConfiguration.getIngressServiceType());
      boolean isNamespaceEnabled = getIsNamespaceEnabled(tracingContext);
      LOG.debug("createFile filesystem: {} path: {} overwrite: {} permission: {} umask: {} isNamespaceEnabled: {}",
              createClient.getFileSystem(),
              path,
              overwrite,
              permission,
              umask,
              isNamespaceEnabled);

      String relativePath = getRelativePath(path);
      boolean isAppendBlob = false;
      if (isAppendBlobKey(path.toString())) {
        isAppendBlob = true;
      }
<<<<<<< HEAD
      if (path.getParent() != null && !path.getParent().isRoot() && createClient instanceof AbfsBlobClient) {
        createDirectory(path.getParent(), permission, umask, Trilean.UNKNOWN, tracingContext);
=======
      if (!isNamespaceEnabled) {
        if (createClient instanceof AbfsBlobClient && path.getParent() != null && !path.getParent().isRoot()) {
          createDirectory(path.getParent(), permission, umask, tracingContext);
        }
>>>>>>> 7e198c20
      }

      // if "fs.azure.enable.conditional.create.overwrite" is enabled and
      // is a create request with overwrite=true, create will follow different
      // flow.
      boolean triggerConditionalCreateOverwrite = false;
      if (overwrite
          && abfsConfiguration.isConditionalCreateOverwriteEnabled()) {
        triggerConditionalCreateOverwrite = true;
      }

      final ContextEncryptionAdapter contextEncryptionAdapter;
      if (createClient.getEncryptionType() == EncryptionType.ENCRYPTION_CONTEXT) {
        contextEncryptionAdapter = new ContextProviderEncryptionAdapter(
            createClient.getEncryptionContextProvider(), getRelativePath(path));
      } else {
        contextEncryptionAdapter = NoContextEncryptionAdapter.getInstance();
      }
      AbfsRestOperation op;
      if (triggerConditionalCreateOverwrite) {
        op = conditionalCreateOverwriteFile(relativePath,
            statistics,
            new Permissions(isNamespaceEnabled, permission, umask),
            isAppendBlob,
            contextEncryptionAdapter,
            tracingContext,
            createClient
        );

      } else {
        op = createClient.createPath(relativePath, true,
            overwrite,
            new Permissions(isNamespaceEnabled, permission, umask),
            isAppendBlob,
            null,
            contextEncryptionAdapter,
            tracingContext);

      }
      perfInfo.registerResult(op.getResult()).registerSuccess(true);

      AbfsLease lease = maybeCreateLease(relativePath, tracingContext);
      String eTag = op.getResult().getResponseHeader(HttpHeaderConfigurations.ETAG);
      checkSmallWriteOptimization();
      return new AbfsOutputStream(
          populateAbfsOutputStreamContext(
              isAppendBlob,
              lease,
              clientHandler,
              statistics,
              relativePath,
              0,
              eTag,
              contextEncryptionAdapter,
              tracingContext));
    }
  }

  /**
   * Checks and disables the small write optimization if the client is an instance of {@link AbfsBlobClient}
   * and the small write optimization is enabled in the configuration.
   */
  private void checkSmallWriteOptimization() {
<<<<<<< HEAD
    if (client instanceof AbfsBlobClient && abfsConfiguration.isSmallWriteOptimizationEnabled()) {
=======
    AbfsClient ingressClient = getClient(abfsConfiguration.getIngressServiceType());
    if (ingressClient instanceof AbfsBlobClient && abfsConfiguration.isSmallWriteOptimizationEnabled()) {
>>>>>>> 7e198c20
      abfsConfiguration.setSmallWriteOptimization(false);
    }
  }

  /**
   * Conditional create overwrite flow ensures that create overwrites is done
   * only if there is match for eTag of existing file.
   * @param relativePath
   * @param statistics
   * @param permissions contains permission and umask
   * @param isAppendBlob
   * @return
   * @throws AzureBlobFileSystemException
   */
  private AbfsRestOperation conditionalCreateOverwriteFile(final String relativePath,
      final FileSystem.Statistics statistics,
      final Permissions permissions,
      final boolean isAppendBlob,
      final ContextEncryptionAdapter contextEncryptionAdapter,
      final TracingContext tracingContext, AbfsClient createClient) throws IOException {
    AbfsRestOperation op;

    try {
      // Trigger a create with overwrite=false first so that eTag fetch can be
      // avoided for cases when no pre-existing file is present (major portion
      // of create file traffic falls into the case of no pre-existing file).
      op = createClient.createPath(relativePath, true, false, permissions,
          isAppendBlob, null, contextEncryptionAdapter, tracingContext);

    } catch (AbfsRestOperationException e) {
      if (e.getStatusCode() == HttpURLConnection.HTTP_CONFLICT) {
        // File pre-exists, fetch eTag
        try {
          op = client.getPathStatus(relativePath, false, tracingContext, null);
        } catch (AbfsRestOperationException ex) {
          if (ex.getStatusCode() == HttpURLConnection.HTTP_NOT_FOUND) {
            // Is a parallel access case, as file which was found to be
            // present went missing by this request.
            throw new ConcurrentWriteOperationDetectedException(
                "Parallel access to the create path detected. Failing request "
                    + "to honor single writer semantics");
          } else {
            throw ex;
          }
        }

        String eTag = extractEtagHeader(op.getResult());

        try {
          // overwrite only if eTag matches with the file properties fetched befpre
          op = createClient.createPath(relativePath, true, true, permissions,
              isAppendBlob, eTag, contextEncryptionAdapter, tracingContext);
        } catch (AbfsRestOperationException ex) {
          if (ex.getStatusCode() == HttpURLConnection.HTTP_PRECON_FAILED) {
            // Is a parallel access case, as file with eTag was just queried
            // and precondition failure can happen only when another file with
            // different etag got created.
            throw new ConcurrentWriteOperationDetectedException(
                "Parallel access to the create path detected. Failing request "
                    + "to honor single writer semantics");
          } else {
            throw ex;
          }
        }
      } else {
        throw e;
      }
    }

    return op;
  }

  /**
   * Method to populate AbfsOutputStreamContext with different parameters to
   * be used to construct {@link AbfsOutputStream}.
   *
   * @param isAppendBlob   is Append blob support enabled?
   * @param lease          instance of AbfsLease for this AbfsOutputStream.
   * @param clientHandler  AbfsClientHandler.
   * @param statistics     FileSystem statistics.
   * @param path           Path for AbfsOutputStream.
   * @param position       Position or offset of the file being opened, set to 0
   *                       when creating a new file, but needs to be set for APPEND
   *                       calls on the same file.
   * @param tracingContext instance of TracingContext for this AbfsOutputStream.
   * @return AbfsOutputStreamContext instance with the desired parameters.
   */
  private AbfsOutputStreamContext populateAbfsOutputStreamContext(
      boolean isAppendBlob,
      AbfsLease lease,
      AbfsClientHandler clientHandler,
      FileSystem.Statistics statistics,
      String path,
      long position,
      String eTag,
      ContextEncryptionAdapter contextEncryptionAdapter,
      TracingContext tracingContext) {
    int bufferSize = abfsConfiguration.getWriteBufferSize();
    if (isAppendBlob && bufferSize > FileSystemConfigurations.APPENDBLOB_MAX_WRITE_BUFFER_SIZE) {
      bufferSize = FileSystemConfigurations.APPENDBLOB_MAX_WRITE_BUFFER_SIZE;
    }
    return new AbfsOutputStreamContext(abfsConfiguration.getSasTokenRenewPeriodForStreamsInSeconds())
            .withWriteBufferSize(bufferSize)
            .enableExpectHeader(abfsConfiguration.isExpectHeaderEnabled())
            .enableFlush(abfsConfiguration.isFlushEnabled())
            .enableSmallWriteOptimization(abfsConfiguration.isSmallWriteOptimizationEnabled())
            .disableOutputStreamFlush(abfsConfiguration.isOutputStreamFlushDisabled())
            .withStreamStatistics(new AbfsOutputStreamStatisticsImpl())
            .withAppendBlob(isAppendBlob)
            .withWriteMaxConcurrentRequestCount(abfsConfiguration.getWriteMaxConcurrentRequestCount())
            .withMaxWriteRequestsToQueue(abfsConfiguration.getMaxWriteRequestsToQueue())
            .withLease(lease)
            .withEncryptionAdapter(contextEncryptionAdapter)
            .withBlockFactory(getBlockFactory())
            .withBlockOutputActiveBlocks(blockOutputActiveBlocks)
            .withClientHandler(clientHandler)
            .withPosition(position)
            .withFsStatistics(statistics)
            .withPath(path)
            .withExecutorService(new SemaphoredDelegatingExecutor(boundedThreadPool,
                blockOutputActiveBlocks, true))
            .withTracingContext(tracingContext)
            .withAbfsBackRef(fsBackRef)
            .withIngressServiceType(abfsConfiguration.getIngressServiceType())
            .withDFSToBlobFallbackEnabled(abfsConfiguration.isDfsToBlobFallbackEnabled())
            .withETag(eTag)
            .build();
  }

  public void createDirectory(final Path path, final FsPermission permission,
      final FsPermission umask,
      Trilean isOverwriteRequired,
      TracingContext tracingContext)
      throws AzureBlobFileSystemException {
    try (AbfsPerfInfo perfInfo = startTracking("createDirectory", "createPath")) {
<<<<<<< HEAD
      AbfsClient createClient = getClient(abfsConfiguration.getIngressServiceType());
=======
      AbfsClient createClient = clientHandler.getClient(abfsConfiguration.getIngressServiceType());
>>>>>>> 7e198c20
      boolean isNamespaceEnabled = getIsNamespaceEnabled(tracingContext);
      LOG.debug("createDirectory filesystem: {} path: {} permission: {} umask: {} isNamespaceEnabled: {}",
              createClient.getFileSystem(),
              path,
              permission,
              umask,
              isNamespaceEnabled);
      boolean overwrite = isOverwriteRequired == Trilean.UNKNOWN
          ?
          (!isNamespaceEnabled || abfsConfiguration.isEnabledMkdirOverwrite())
          : isOverwriteRequired.toBoolean();
      Permissions permissions = new Permissions(isNamespaceEnabled,
          permission, umask);
<<<<<<< HEAD
      createClient.createMarkerBlobs(path, overwrite, permissions, false, null,
          null, tracingContext);
=======
      if (!isNamespaceEnabled && createClient instanceof AbfsBlobClient) {
        ((AbfsBlobClient) createClient).createMarkerBlobs(path, overwrite, permissions, false,
            null,
            null, tracingContext);
      }
>>>>>>> 7e198c20
      final AbfsRestOperation op = createClient.createPath(getRelativePath(path),
          false, overwrite, permissions, false, null, null, tracingContext);
      perfInfo.registerResult(op.getResult()).registerSuccess(true);
    }
  }

  public AbfsInputStream openFileForRead(final Path path,
      final FileSystem.Statistics statistics, TracingContext tracingContext)
      throws IOException {
    return openFileForRead(path, Optional.empty(), statistics,
        tracingContext);
  }

  public AbfsInputStream openFileForRead(Path path,
      final Optional<OpenFileParameters> parameters,
      final FileSystem.Statistics statistics, TracingContext tracingContext)
      throws IOException {
    try (AbfsPerfInfo perfInfo = startTracking("openFileForRead",
        "getPathStatus")) {
      LOG.debug("openFileForRead filesystem: {} path: {}",
          client.getFileSystem(), path);

      FileStatus fileStatus = parameters.map(OpenFileParameters::getStatus)
          .orElse(null);
      String relativePath = getRelativePath(path);
      String resourceType, eTag;
      long contentLength;
      ContextEncryptionAdapter contextEncryptionAdapter = NoContextEncryptionAdapter.getInstance();
      /*
      * GetPathStatus API has to be called in case of:
      *   1.  fileStatus is null or not an object of VersionedFileStatus: as eTag
      *       would not be there in the fileStatus object.
      *   2.  fileStatus is an object of VersionedFileStatus and the object doesn't
      *       have encryptionContext field when client's encryptionType is
      *       ENCRYPTION_CONTEXT.
      */
      if ((fileStatus instanceof VersionedFileStatus) && (
          client.getEncryptionType() != EncryptionType.ENCRYPTION_CONTEXT
              || ((VersionedFileStatus) fileStatus).getEncryptionContext()
              != null)) {
        path = path.makeQualified(this.uri, path);
        Preconditions.checkArgument(fileStatus.getPath().equals(path),
            String.format(
                "Filestatus path [%s] does not match with given path [%s]",
                fileStatus.getPath(), path));
        resourceType = fileStatus.isFile() ? FILE : DIRECTORY;
        contentLength = fileStatus.getLen();
        eTag = ((VersionedFileStatus) fileStatus).getVersion();
        final String encryptionContext
            = ((VersionedFileStatus) fileStatus).getEncryptionContext();
        if (client.getEncryptionType() == EncryptionType.ENCRYPTION_CONTEXT) {
          contextEncryptionAdapter = new ContextProviderEncryptionAdapter(
              client.getEncryptionContextProvider(), getRelativePath(path),
              encryptionContext.getBytes(StandardCharsets.UTF_8));
        }
      } else {
        AbfsHttpOperation op = client.getPathStatus(relativePath, false,
            tracingContext, null).getResult();
        resourceType = client.checkIsDir(op) ? DIRECTORY : FILE;
        contentLength = Long.parseLong(
            op.getResponseHeader(HttpHeaderConfigurations.CONTENT_LENGTH));
        eTag = op.getResponseHeader(HttpHeaderConfigurations.ETAG);
        /*
         * For file created with ENCRYPTION_CONTEXT, client shall receive
         * encryptionContext from header field: X_MS_ENCRYPTION_CONTEXT.
         */
        if (client.getEncryptionType() == EncryptionType.ENCRYPTION_CONTEXT) {
          final String fileEncryptionContext = op.getResponseHeader(
              HttpHeaderConfigurations.X_MS_ENCRYPTION_CONTEXT);
          if (fileEncryptionContext == null) {
            LOG.debug("EncryptionContext missing in GetPathStatus response");
            throw new PathIOException(path.toString(),
                "EncryptionContext not present in GetPathStatus response headers");
          }
          contextEncryptionAdapter = new ContextProviderEncryptionAdapter(
              client.getEncryptionContextProvider(), getRelativePath(path),
              fileEncryptionContext.getBytes(StandardCharsets.UTF_8));
        }
      }

      if (parseIsDirectory(resourceType)) {
        throw new AbfsRestOperationException(
            AzureServiceErrorCode.PATH_NOT_FOUND.getStatusCode(),
            AzureServiceErrorCode.PATH_NOT_FOUND.getErrorCode(),
            "openFileForRead must be used with files and not directories",
            null);
      }

      perfInfo.registerSuccess(true);

      // Add statistics for InputStream
      return new AbfsInputStream(client, statistics, relativePath,
          contentLength, populateAbfsInputStreamContext(
          parameters.map(OpenFileParameters::getOptions),
          contextEncryptionAdapter),
          eTag, tracingContext);
    }
  }

  private AbfsInputStreamContext populateAbfsInputStreamContext(
      Optional<Configuration> options, ContextEncryptionAdapter contextEncryptionAdapter) {
    boolean bufferedPreadDisabled = options
        .map(c -> c.getBoolean(FS_AZURE_BUFFERED_PREAD_DISABLE, false))
        .orElse(false);
    int footerReadBufferSize = options.map(c -> c.getInt(
        AZURE_FOOTER_READ_BUFFER_SIZE, getAbfsConfiguration().getFooterReadBufferSize()))
        .orElse(getAbfsConfiguration().getFooterReadBufferSize());
    return new AbfsInputStreamContext(getAbfsConfiguration().getSasTokenRenewPeriodForStreamsInSeconds())
            .withReadBufferSize(getAbfsConfiguration().getReadBufferSize())
            .withReadAheadQueueDepth(getAbfsConfiguration().getReadAheadQueueDepth())
            .withTolerateOobAppends(getAbfsConfiguration().getTolerateOobAppends())
            .isReadAheadEnabled(getAbfsConfiguration().isReadAheadEnabled())
            .withReadSmallFilesCompletely(getAbfsConfiguration().readSmallFilesCompletely())
            .withOptimizeFooterRead(getAbfsConfiguration().optimizeFooterRead())
            .withFooterReadBufferSize(footerReadBufferSize)
            .withReadAheadRange(getAbfsConfiguration().getReadAheadRange())
            .withStreamStatistics(new AbfsInputStreamStatisticsImpl())
            .withShouldReadBufferSizeAlways(
                getAbfsConfiguration().shouldReadBufferSizeAlways())
            .withReadAheadBlockSize(getAbfsConfiguration().getReadAheadBlockSize())
            .withBufferedPreadDisabled(bufferedPreadDisabled)
            .withEncryptionAdapter(contextEncryptionAdapter)
            .withAbfsBackRef(fsBackRef)
            .build();
  }

  public OutputStream openFileForWrite(final Path path,
      final FileSystem.Statistics statistics, final boolean overwrite,
      TracingContext tracingContext) throws IOException {
    try (AbfsPerfInfo perfInfo = startTracking("openFileForWrite", "getPathStatus")) {
      LOG.debug("openFileForWrite filesystem: {} path: {} overwrite: {}",
              client.getFileSystem(),
              path,
              overwrite);

      String relativePath = getRelativePath(path);
      AbfsClient writeClient = getClient(abfsConfiguration.getIngressServiceType());

      final AbfsRestOperation op = client
          .getPathStatus(relativePath, false, tracingContext, null);
      perfInfo.registerResult(op.getResult());

      final String resourceType = client.checkIsDir(op.getResult()) ? DIRECTORY : FILE;
      final Long contentLength = Long.valueOf(op.getResult().getResponseHeader(HttpHeaderConfigurations.CONTENT_LENGTH));

      if (parseIsDirectory(resourceType)) {
        throw new AbfsRestOperationException(
                AzureServiceErrorCode.PATH_NOT_FOUND.getStatusCode(),
                AzureServiceErrorCode.PATH_NOT_FOUND.getErrorCode(),
                "openFileForWrite must be used with files and not directories",
                null);
      }

      final long offset = overwrite ? 0 : contentLength;

      perfInfo.registerSuccess(true);

      boolean isAppendBlob = false;
      if (isAppendBlobKey(path.toString())) {
        isAppendBlob = true;
      }

      AbfsLease lease = maybeCreateLease(relativePath, tracingContext);
<<<<<<< HEAD
      final String eTag = op.getResult().getResponseHeader(HttpHeaderConfigurations.ETAG);
=======
      final String eTag = extractEtagHeader(op.getResult());
>>>>>>> 7e198c20
      final ContextEncryptionAdapter contextEncryptionAdapter;
      if (writeClient.getEncryptionType() == EncryptionType.ENCRYPTION_CONTEXT) {
        final String encryptionContext = op.getResult()
            .getResponseHeader(
                HttpHeaderConfigurations.X_MS_ENCRYPTION_CONTEXT);
        if (encryptionContext == null) {
          throw new PathIOException(path.toString(),
              "File doesn't have encryptionContext.");
        }
        contextEncryptionAdapter = new ContextProviderEncryptionAdapter(
            writeClient.getEncryptionContextProvider(), getRelativePath(path),
            encryptionContext.getBytes(StandardCharsets.UTF_8));
      } else {
        contextEncryptionAdapter = NoContextEncryptionAdapter.getInstance();
      }
      checkSmallWriteOptimization();
      return new AbfsOutputStream(
          populateAbfsOutputStreamContext(
              isAppendBlob,
              lease,
              clientHandler,
              statistics,
              relativePath,
              offset,
              eTag,
              contextEncryptionAdapter,
              tracingContext));
    }
  }

  /**
   * Break any current lease on an ABFS file.
   *
   * @param path file name
   * @param tracingContext TracingContext instance to track correlation IDs
   * @throws AzureBlobFileSystemException on any exception while breaking the lease
   */
  public void breakLease(final Path path, final TracingContext tracingContext) throws AzureBlobFileSystemException {
    LOG.debug("lease path: {}", path);

    client.breakLease(getRelativePath(path), tracingContext);
  }

  /**
   * Rename a file or directory.
   * If a source etag is passed in, the operation will attempt to recover
   * from a missing source file by probing the destination for
   * existence and comparing etags.
   *
   * @param source path to source file
   * @param destination destination of rename.
   * @param tracingContext trace context
   * @param sourceEtag etag of source file. may be null or empty
   *
   * @return true if recovery was needed and succeeded.
   *
   * @throws AzureBlobFileSystemException failure, excluding any recovery from overload failures.
   */
  public boolean rename(final Path source,
      final Path destination,
      final TracingContext tracingContext,
      final String sourceEtag)
      throws
      IOException {
    final Instant startAggregate = abfsPerfTracker.getLatencyInstant();
    long countAggregate = 0;
    boolean shouldContinue;

    final boolean isAtomicRename = isAtomicRenameKey(source.toUri().getPath());

    LOG.debug("renameAsync filesystem: {} source: {} destination: {}",
        client.getFileSystem(),
        source,
        destination);

    String continuation = null;

    String sourceRelativePath = getRelativePath(source);
    String destinationRelativePath = getRelativePath(destination);
    // was any operation recovered from?
    boolean recovered = false;

    do {
      try (AbfsPerfInfo perfInfo = startTracking("rename", "renamePath")) {
        boolean isNamespaceEnabled = getIsNamespaceEnabled(tracingContext);
        final AbfsClientRenameResult abfsClientRenameResult =
            getClient().renamePath(sourceRelativePath, destinationRelativePath,
                continuation, tracingContext, sourceEtag, false,
                isNamespaceEnabled, isAtomicRename);


        AbfsRestOperation op = abfsClientRenameResult.getOp();
        /*
        * Blob endpoint does not have a rename API. The AbfsBlobClient would
        * perform the copy and delete operation for renaming a path.
        * As it would not be one operation, hence, the client would not return
        * AbfsRestOperation object.
        */
        if (op != null) {
          perfInfo.registerResult(op.getResult());
          continuation = op.getResult()
              .getResponseHeader(HttpHeaderConfigurations.X_MS_CONTINUATION);
        }
        perfInfo.registerSuccess(true);
        countAggregate++;
        shouldContinue = continuation != null && !continuation.isEmpty();
        // update the recovery flag.
        recovered |= abfsClientRenameResult.isRenameRecovered();
        populateRenameRecoveryStatistics(abfsClientRenameResult);
        if (!shouldContinue) {
          perfInfo.registerAggregates(startAggregate, countAggregate);
        }
      }
    } while (shouldContinue);
    return recovered;
  }

  public void delete(final Path path, final boolean recursive,
      TracingContext tracingContext) throws IOException {
    final Instant startAggregate = abfsPerfTracker.getLatencyInstant();
    long countAggregate = 0;
    boolean shouldContinue = true;

    LOG.debug("delete filesystem: {} path: {} recursive: {}",
        client.getFileSystem(),
        path,
        String.valueOf(recursive));

    String continuation = null;

    String relativePath = getRelativePath(path);

    do {
      try (AbfsPerfInfo perfInfo = startTracking("delete", "deletePath")) {
        AbfsRestOperation op = getClient().deletePath(relativePath, recursive,
            continuation, tracingContext, getIsNamespaceEnabled(tracingContext));
        /*
         * Blob endpoint does not have a directory delete API. The AbfsBlobClient would
         * perform multiple operation to delete a path, hence, the client would not return
         * AbfsRestOperation object.
         */
        if (op != null) {
          perfInfo.registerResult(op.getResult());
          continuation = op.getResult()
              .getResponseHeader(HttpHeaderConfigurations.X_MS_CONTINUATION);
        }
        perfInfo.registerSuccess(true);
        countAggregate++;
        shouldContinue = continuation != null && !continuation.isEmpty();

        if (!shouldContinue) {
          perfInfo.registerAggregates(startAggregate, countAggregate);
        }
      }
    } while (shouldContinue);
  }

  public FileStatus getFileStatus(final Path path,
      TracingContext tracingContext) throws IOException {
    try (AbfsPerfInfo perfInfo = startTracking("getFileStatus", "undetermined")) {
      boolean isNamespaceEnabled = getIsNamespaceEnabled(tracingContext);
      LOG.debug("getFileStatus filesystem: {} path: {} isNamespaceEnabled: {}",
              client.getFileSystem(),
              path,
              isNamespaceEnabled);


      final AbfsRestOperation op;
      if (path.isRoot()) {
        if (isNamespaceEnabled) {
          perfInfo.registerCallee("getAclStatus");
          op = client.getAclStatus(getRelativePath(path), tracingContext);
        } else {
          perfInfo.registerCallee("getFilesystemProperties");
          op = client.getFilesystemProperties(tracingContext);
        }
      } else {
        perfInfo.registerCallee("getPathStatus");
        op = client.getPathStatus(getRelativePath(path), false,
            tracingContext, null);
      }

      perfInfo.registerResult(op.getResult());

      final long blockSize = abfsConfiguration.getAzureBlockSize();
      final AbfsHttpOperation result = op.getResult();

      String eTag = extractEtagHeader(result);
      final String lastModified = result.getResponseHeader(HttpHeaderConfigurations.LAST_MODIFIED);
      final String permissions = result.getResponseHeader((HttpHeaderConfigurations.X_MS_PERMISSIONS));
      final String encryptionContext = op.getResult().getResponseHeader(X_MS_ENCRYPTION_CONTEXT);
      final boolean hasAcl = AbfsPermission.isExtendedAcl(permissions);
      final long contentLength;
      final boolean resourceIsDir;

      if (path.isRoot()) {
        contentLength = 0;
        resourceIsDir = true;
      } else {
        contentLength = parseContentLength(result.getResponseHeader(HttpHeaderConfigurations.CONTENT_LENGTH));
        resourceIsDir = client.checkIsDir(result);
      }

      final String transformedOwner = identityTransformer.transformIdentityForGetRequest(
              result.getResponseHeader(HttpHeaderConfigurations.X_MS_OWNER),
              true,
              userName);

      final String transformedGroup = identityTransformer.transformIdentityForGetRequest(
              result.getResponseHeader(HttpHeaderConfigurations.X_MS_GROUP),
              false,
              primaryUserGroup);

      perfInfo.registerSuccess(true);

      /*
       * For Blob endpoint, if the path is an atomic file. There could be a
       * rename operation on the path which failed on some other process. For such
       * atomic paths, ABFS needs to check if there is a rename-pending operation,
       * and resume that if it exists.
       */
      if (getConfiguredServiceType() == AbfsServiceType.BLOB && isAtomicRenameKey(
          path.toUri().getPath())) {
        FileStatus pendingJsonFileStatus = null;
        try {
          pendingJsonFileStatus = getFileStatus(
              new Path(path.toUri().getPath() + RenameAtomicity.SUFFIX),
              tracingContext);
        } catch (AzureBlobFileSystemException ignored) {
        }
        if (pendingJsonFileStatus != null) {
          boolean renameSrcHasChanged;
          try {
            new RenameAtomicity(
                pendingJsonFileStatus.getPath(),
                fsCreateCallback,
                fsReadCallback, tracingContext,
                null,
                getClient());
            renameSrcHasChanged = false;
          } catch (AbfsRestOperationException ex) {
            if (ex.getStatusCode() == HttpURLConnection.HTTP_NOT_FOUND
                || ex.getStatusCode() == HttpURLConnection.HTTP_CONFLICT) {
              renameSrcHasChanged = true;
            } else {
              throw ex;
            }
          }
          if (!renameSrcHasChanged) {
            throw new AbfsRestOperationException(
                AzureServiceErrorCode.PATH_NOT_FOUND.getStatusCode(),
                AzureServiceErrorCode.PATH_NOT_FOUND.getErrorCode(),
                "Path had to be recovered from atomic rename operation.",
                null);
          }
        }
      }

      return new VersionedFileStatus(
              transformedOwner,
              transformedGroup,
              permissions == null ? new AbfsPermission(FsAction.ALL, FsAction.ALL, FsAction.ALL)
                      : AbfsPermission.valueOf(permissions),
              hasAcl,
              contentLength,
              resourceIsDir,
              1,
              blockSize,
              DateTimeUtils.parseLastModifiedTime(lastModified),
              path,
              eTag,
              encryptionContext);
    }
  }

  /**
   * @param path The list path.
   * @param tracingContext Tracks identifiers for request header
   *
   * @return the entries in the path.
   */
  @Override
  public FileStatus[] listStatus(final Path path, TracingContext tracingContext) throws IOException {
    return listStatus(path, null, tracingContext);
  }

  /**
   * @param path Path the list path.
   * @param startFrom the entry name that list results should start with.
   *                  For example, if folder "/folder" contains four files: "afile", "bfile", "hfile", "ifile".
   *                  Then listStatus(Path("/folder"), "hfile") will return "/folder/hfile" and "folder/ifile"
   *                  Notice that if startFrom is a non-existent entry name, then the list response contains
   *                  all entries after this non-existent entry in lexical order:
   *                  listStatus(Path("/folder"), "cfile") will return "/folder/hfile" and "/folder/ifile".
   * @param tracingContext Tracks identifiers for request header
   *
   * @return the entries in the path start from  "startFrom" in lexical order.
   */
  @InterfaceStability.Unstable
  @Override
  public FileStatus[] listStatus(final Path path, final String startFrom, TracingContext tracingContext) throws IOException {
    List<FileStatus> fileStatuses = new ArrayList<>();
    listStatus(path, startFrom, fileStatuses, true, null, tracingContext
    );
    return fileStatuses.toArray(new FileStatus[fileStatuses.size()]);
  }

  @Override
  public String listStatus(final Path path, final String startFrom,
      List<FileStatus> fileStatuses, final boolean fetchAll,
      String continuation, TracingContext tracingContext) throws IOException {
    final Instant startAggregate = abfsPerfTracker.getLatencyInstant();
    long countAggregate = 0;
    boolean shouldContinue = true;

    LOG.debug("listStatus filesystem: {} path: {}, startFrom: {}",
            client.getFileSystem(),
            path,
            startFrom);

    final String relativePath = getRelativePath(path);
    AbfsClient listingClient = getClient();

    if (continuation == null || continuation.isEmpty()) {
      // generate continuation token if a valid startFrom is provided.
      if (startFrom != null && !startFrom.isEmpty()) {
        // Blob Endpoint Does not support startFrom yet.
        // Fallback to DFS Client for listing with startFrom.
        listingClient = getClient(AbfsServiceType.DFS);
        continuation = getIsNamespaceEnabled(tracingContext)
            ? generateContinuationTokenForXns(startFrom)
            : generateContinuationTokenForNonXns(relativePath, startFrom);
      }
    }

    do {
      try (AbfsPerfInfo perfInfo = startTracking("listStatus", "listPath")) {
        AbfsRestOperation op = listingClient.listPath(relativePath, false,
            abfsConfiguration.getListMaxResults(), continuation,
            tracingContext);
        perfInfo.registerResult(op.getResult());
        continuation = listingClient.getContinuationFromResponse(op.getResult());
        ListResultSchema retrievedSchema = op.getResult().getListResultSchema();
        if (retrievedSchema == null) {
          throw new AbfsRestOperationException(
                  AzureServiceErrorCode.PATH_NOT_FOUND.getStatusCode(),
                  AzureServiceErrorCode.PATH_NOT_FOUND.getErrorCode(),
                  "listStatusAsync path not found",
                  null, op.getResult());
        }

        long blockSize = abfsConfiguration.getAzureBlockSize();

        for (ListResultEntrySchema entry : retrievedSchema.paths()) {
          final String owner = identityTransformer.transformIdentityForGetRequest(entry.owner(), true, userName);
          final String group = identityTransformer.transformIdentityForGetRequest(entry.group(), false, primaryUserGroup);
          final String encryptionContext = entry.getXMsEncryptionContext();
          final FsPermission fsPermission = entry.permissions() == null
                  ? new AbfsPermission(FsAction.ALL, FsAction.ALL, FsAction.ALL)
                  : AbfsPermission.valueOf(entry.permissions());
          final boolean hasAcl = AbfsPermission.isExtendedAcl(entry.permissions());

          long lastModifiedMillis = 0;
          long contentLength = entry.contentLength() == null ? 0 : entry.contentLength();
          boolean isDirectory = entry.isDirectory() == null ? false : entry.isDirectory();
          if (entry.lastModified() != null && !entry.lastModified().isEmpty()) {
            lastModifiedMillis = DateTimeUtils.parseLastModifiedTime(
                entry.lastModified());
          }

          Path entryPath = new Path(File.separator + entry.name());
          entryPath = entryPath.makeQualified(this.uri, entryPath);
          boolean fileStatusToBeAdded = true;

          if (isAtomicRenameKey(entryPath.toUri().getPath())
              && getConfiguredServiceType() == AbfsServiceType.BLOB
              && entryPath.toUri().getPath().endsWith(RenameAtomicity.SUFFIX)) {
            try {
              new RenameAtomicity(entryPath, fsCreateCallback,
                  fsReadCallback, tracingContext,
                  null,
                  getClient());
              fileStatusToBeAdded = false;
            } catch (AbfsRestOperationException ex) {
              if (ex.getStatusCode() != HttpURLConnection.HTTP_NOT_FOUND
                  && ex.getStatusCode() != HttpURLConnection.HTTP_CONFLICT) {
                throw ex;
              }
            }

          }
          if (fileStatusToBeAdded) {
            fileStatuses.add(
                new VersionedFileStatus(
                    owner,
                    group,
                    fsPermission,
                    hasAcl,
                    contentLength,
                    isDirectory,
                    1,
                    blockSize,
                    lastModifiedMillis,
                    entryPath,
                    entry.eTag(),
                    encryptionContext));
          }
        }

        perfInfo.registerSuccess(true);
        countAggregate++;
        shouldContinue =
            fetchAll && continuation != null && !continuation.isEmpty();

        if (!shouldContinue) {
          perfInfo.registerAggregates(startAggregate, countAggregate);
        }
      }
    } while (shouldContinue);

    return continuation;
  }

  // generate continuation token for xns account
  private String generateContinuationTokenForXns(final String firstEntryName) {
    Preconditions.checkArgument(!Strings.isNullOrEmpty(firstEntryName)
            && !firstEntryName.startsWith(AbfsHttpConstants.ROOT_PATH),
            "startFrom must be a dir/file name and it can not be a full path");

    StringBuilder sb = new StringBuilder();
    sb.append(firstEntryName).append("#$").append("0");

    CRC64 crc64 = new CRC64();
    StringBuilder token = new StringBuilder();
    token.append(crc64.compute(sb.toString().getBytes(StandardCharsets.UTF_8)))
            .append(SINGLE_WHITE_SPACE)
            .append("0")
            .append(SINGLE_WHITE_SPACE)
            .append(firstEntryName);

    return Base64.encode(token.toString().getBytes(StandardCharsets.UTF_8));
  }

  // generate continuation token for non-xns account
  private String generateContinuationTokenForNonXns(String path, final String firstEntryName) {
    Preconditions.checkArgument(!Strings.isNullOrEmpty(firstEntryName)
            && !firstEntryName.startsWith(AbfsHttpConstants.ROOT_PATH),
            "startFrom must be a dir/file name and it can not be a full path");

    // Notice: non-xns continuation token requires full path (first "/" is not included) for startFrom
    path = AbfsClient.getDirectoryQueryParameter(path);
    final String startFrom = (path.isEmpty() || path.equals(ROOT_PATH))
            ? firstEntryName
            : path + ROOT_PATH + firstEntryName;

    SimpleDateFormat simpleDateFormat = new SimpleDateFormat(TOKEN_DATE_PATTERN, Locale.US);
    String date = simpleDateFormat.format(new Date());
    String token = String.format("%06d!%s!%06d!%s!%06d!%s!",
            path.length(), path, startFrom.length(), startFrom, date.length(), date);
    String base64EncodedToken = Base64.encode(token.getBytes(StandardCharsets.UTF_8));

    StringBuilder encodedTokenBuilder = new StringBuilder(base64EncodedToken.length() + 5);
    encodedTokenBuilder.append(String.format("%s!%d!", TOKEN_VERSION, base64EncodedToken.length()));

    for (int i = 0; i < base64EncodedToken.length(); i++) {
      char current = base64EncodedToken.charAt(i);
      if (CHAR_FORWARD_SLASH == current) {
        current = CHAR_UNDERSCORE;
      } else if (CHAR_PLUS == current) {
        current = CHAR_STAR;
      } else if (CHAR_EQUALS == current) {
        current = CHAR_HYPHEN;
      }
      encodedTokenBuilder.append(current);
    }

    return encodedTokenBuilder.toString();
  }

  public void setOwner(final Path path, final String owner, final String group,
      TracingContext tracingContext) throws AzureBlobFileSystemException {
    if (!getIsNamespaceEnabled(tracingContext)) {
      throw new UnsupportedOperationException(
          "This operation is only valid for storage accounts with the hierarchical namespace enabled.");
    }

    try (AbfsPerfInfo perfInfo = startTracking("setOwner", "setOwner")) {

      LOG.debug(
              "setOwner filesystem: {} path: {} owner: {} group: {}",
              client.getFileSystem(),
              path,
              owner,
              group);

      final String transformedOwner = identityTransformer.transformUserOrGroupForSetRequest(owner);
      final String transformedGroup = identityTransformer.transformUserOrGroupForSetRequest(group);

      final AbfsRestOperation op = client.setOwner(getRelativePath(path),
              transformedOwner,
              transformedGroup,
              tracingContext);

      perfInfo.registerResult(op.getResult()).registerSuccess(true);
    }
  }

  public void setPermission(final Path path, final FsPermission permission,
      TracingContext tracingContext) throws AzureBlobFileSystemException {
    if (!getIsNamespaceEnabled(tracingContext)) {
      throw new UnsupportedOperationException(
          "This operation is only valid for storage accounts with the hierarchical namespace enabled.");
    }

    try (AbfsPerfInfo perfInfo = startTracking("setPermission", "setPermission")) {

      LOG.debug(
              "setPermission filesystem: {} path: {} permission: {}",
              client.getFileSystem(),
              path,
              permission);

      final AbfsRestOperation op = client.setPermission(getRelativePath(path),
          String.format(AbfsHttpConstants.PERMISSION_FORMAT,
              permission.toOctal()), tracingContext);

      perfInfo.registerResult(op.getResult()).registerSuccess(true);
    }
  }

  public void modifyAclEntries(final Path path, final List<AclEntry> aclSpec,
      TracingContext tracingContext) throws AzureBlobFileSystemException {
    if (!getIsNamespaceEnabled(tracingContext)) {
      throw new UnsupportedOperationException(
          "This operation is only valid for storage accounts with the hierarchical namespace enabled.");
    }

    try (AbfsPerfInfo perfInfoGet = startTracking("modifyAclEntries", "getAclStatus")) {

      LOG.debug(
              "modifyAclEntries filesystem: {} path: {} aclSpec: {}",
              client.getFileSystem(),
              path,
              AclEntry.aclSpecToString(aclSpec));

      identityTransformer.transformAclEntriesForSetRequest(aclSpec);
      final Map<String, String> modifyAclEntries = AbfsAclHelper.deserializeAclSpec(AclEntry.aclSpecToString(aclSpec));
      boolean useUpn = AbfsAclHelper.isUpnFormatAclEntries(modifyAclEntries);

      String relativePath = getRelativePath(path);

      final AbfsRestOperation op = client
          .getAclStatus(relativePath, useUpn, tracingContext);
      perfInfoGet.registerResult(op.getResult());
      final String eTag = op.getResult().getResponseHeader(HttpHeaderConfigurations.ETAG);

      final Map<String, String> aclEntries = AbfsAclHelper.deserializeAclSpec(op.getResult().getResponseHeader(HttpHeaderConfigurations.X_MS_ACL));

      AbfsAclHelper.modifyAclEntriesInternal(aclEntries, modifyAclEntries);

      perfInfoGet.registerSuccess(true).finishTracking();

      try (AbfsPerfInfo perfInfoSet = startTracking("modifyAclEntries", "setAcl")) {
        final AbfsRestOperation setAclOp = client
            .setAcl(relativePath, AbfsAclHelper.serializeAclSpec(aclEntries),
                eTag, tracingContext);
        perfInfoSet.registerResult(setAclOp.getResult())
                .registerSuccess(true)
                .registerAggregates(perfInfoGet.getTrackingStart(), GET_SET_AGGREGATE_COUNT);
      }
    }
  }

  public void removeAclEntries(final Path path, final List<AclEntry> aclSpec,
      TracingContext tracingContext) throws AzureBlobFileSystemException {
    if (!getIsNamespaceEnabled(tracingContext)) {
      throw new UnsupportedOperationException(
          "This operation is only valid for storage accounts with the hierarchical namespace enabled.");
    }

    try (AbfsPerfInfo perfInfoGet = startTracking("removeAclEntries", "getAclStatus")) {

      LOG.debug(
              "removeAclEntries filesystem: {} path: {} aclSpec: {}",
              client.getFileSystem(),
              path,
              AclEntry.aclSpecToString(aclSpec));

      identityTransformer.transformAclEntriesForSetRequest(aclSpec);
      final Map<String, String> removeAclEntries = AbfsAclHelper.deserializeAclSpec(AclEntry.aclSpecToString(aclSpec));
      boolean isUpnFormat = AbfsAclHelper.isUpnFormatAclEntries(removeAclEntries);

      String relativePath = getRelativePath(path);

      final AbfsRestOperation op = client
          .getAclStatus(relativePath, isUpnFormat, tracingContext);
      perfInfoGet.registerResult(op.getResult());
      final String eTag = op.getResult().getResponseHeader(HttpHeaderConfigurations.ETAG);

      final Map<String, String> aclEntries = AbfsAclHelper.deserializeAclSpec(op.getResult().getResponseHeader(HttpHeaderConfigurations.X_MS_ACL));

      AbfsAclHelper.removeAclEntriesInternal(aclEntries, removeAclEntries);

      perfInfoGet.registerSuccess(true).finishTracking();

      try (AbfsPerfInfo perfInfoSet = startTracking("removeAclEntries", "setAcl")) {
        final AbfsRestOperation setAclOp = client
            .setAcl(relativePath, AbfsAclHelper.serializeAclSpec(aclEntries),
                eTag, tracingContext);
        perfInfoSet.registerResult(setAclOp.getResult())
                .registerSuccess(true)
                .registerAggregates(perfInfoGet.getTrackingStart(), GET_SET_AGGREGATE_COUNT);
      }
    }
  }

  public void removeDefaultAcl(final Path path, TracingContext tracingContext)
      throws AzureBlobFileSystemException {
    if (!getIsNamespaceEnabled(tracingContext)) {
      throw new UnsupportedOperationException(
          "This operation is only valid for storage accounts with the hierarchical namespace enabled.");
    }

    try (AbfsPerfInfo perfInfoGet = startTracking("removeDefaultAcl", "getAclStatus")) {

      LOG.debug(
              "removeDefaultAcl filesystem: {} path: {}",
              client.getFileSystem(),
              path);

      String relativePath = getRelativePath(path);

      final AbfsRestOperation op = client
          .getAclStatus(relativePath, tracingContext);
      perfInfoGet.registerResult(op.getResult());
      final String eTag = op.getResult().getResponseHeader(HttpHeaderConfigurations.ETAG);
      final Map<String, String> aclEntries = AbfsAclHelper.deserializeAclSpec(op.getResult().getResponseHeader(HttpHeaderConfigurations.X_MS_ACL));
      final Map<String, String> defaultAclEntries = new HashMap<>();

      for (Map.Entry<String, String> aclEntry : aclEntries.entrySet()) {
        if (aclEntry.getKey().startsWith("default:")) {
          defaultAclEntries.put(aclEntry.getKey(), aclEntry.getValue());
        }
      }

      aclEntries.keySet().removeAll(defaultAclEntries.keySet());

      perfInfoGet.registerSuccess(true).finishTracking();

      try (AbfsPerfInfo perfInfoSet = startTracking("removeDefaultAcl", "setAcl")) {
        final AbfsRestOperation setAclOp = client
            .setAcl(relativePath, AbfsAclHelper.serializeAclSpec(aclEntries),
                eTag, tracingContext);
        perfInfoSet.registerResult(setAclOp.getResult())
                .registerSuccess(true)
                .registerAggregates(perfInfoGet.getTrackingStart(), GET_SET_AGGREGATE_COUNT);
      }
    }
  }

  public void removeAcl(final Path path, TracingContext tracingContext)
      throws AzureBlobFileSystemException {
    if (!getIsNamespaceEnabled(tracingContext)) {
      throw new UnsupportedOperationException(
          "This operation is only valid for storage accounts with the hierarchical namespace enabled.");
    }

    try (AbfsPerfInfo perfInfoGet = startTracking("removeAcl", "getAclStatus")){

      LOG.debug(
              "removeAcl filesystem: {} path: {}",
              client.getFileSystem(),
              path);

      String relativePath = getRelativePath(path);

      final AbfsRestOperation op = client
          .getAclStatus(relativePath, tracingContext);
      perfInfoGet.registerResult(op.getResult());
      final String eTag = op.getResult().getResponseHeader(HttpHeaderConfigurations.ETAG);

      final Map<String, String> aclEntries = AbfsAclHelper.deserializeAclSpec(op.getResult().getResponseHeader(HttpHeaderConfigurations.X_MS_ACL));
      final Map<String, String> newAclEntries = new HashMap<>();

      newAclEntries.put(AbfsHttpConstants.ACCESS_USER, aclEntries.get(AbfsHttpConstants.ACCESS_USER));
      newAclEntries.put(AbfsHttpConstants.ACCESS_GROUP, aclEntries.get(AbfsHttpConstants.ACCESS_GROUP));
      newAclEntries.put(AbfsHttpConstants.ACCESS_OTHER, aclEntries.get(AbfsHttpConstants.ACCESS_OTHER));

      perfInfoGet.registerSuccess(true).finishTracking();

      try (AbfsPerfInfo perfInfoSet = startTracking("removeAcl", "setAcl")) {
        final AbfsRestOperation setAclOp = client
            .setAcl(relativePath, AbfsAclHelper.serializeAclSpec(newAclEntries),
                eTag, tracingContext);
        perfInfoSet.registerResult(setAclOp.getResult())
                .registerSuccess(true)
                .registerAggregates(perfInfoGet.getTrackingStart(), GET_SET_AGGREGATE_COUNT);
      }
    }
  }

  public void setAcl(final Path path, final List<AclEntry> aclSpec,
      TracingContext tracingContext) throws AzureBlobFileSystemException {
    if (!getIsNamespaceEnabled(tracingContext)) {
      throw new UnsupportedOperationException(
          "This operation is only valid for storage accounts with the hierarchical namespace enabled.");
    }

    try (AbfsPerfInfo perfInfoGet = startTracking("setAcl", "getAclStatus")) {

      LOG.debug(
              "setAcl filesystem: {} path: {} aclspec: {}",
              client.getFileSystem(),
              path,
              AclEntry.aclSpecToString(aclSpec));

      identityTransformer.transformAclEntriesForSetRequest(aclSpec);
      final Map<String, String> aclEntries = AbfsAclHelper.deserializeAclSpec(AclEntry.aclSpecToString(aclSpec));
      final boolean isUpnFormat = AbfsAclHelper.isUpnFormatAclEntries(aclEntries);

      String relativePath = getRelativePath(path);

      final AbfsRestOperation op = client
          .getAclStatus(relativePath, isUpnFormat, tracingContext);
      perfInfoGet.registerResult(op.getResult());
      final String eTag = op.getResult().getResponseHeader(HttpHeaderConfigurations.ETAG);

      final Map<String, String> getAclEntries = AbfsAclHelper.deserializeAclSpec(op.getResult().getResponseHeader(HttpHeaderConfigurations.X_MS_ACL));

      AbfsAclHelper.setAclEntriesInternal(aclEntries, getAclEntries);

      perfInfoGet.registerSuccess(true).finishTracking();

      try (AbfsPerfInfo perfInfoSet = startTracking("setAcl", "setAcl")) {
        final AbfsRestOperation setAclOp =
                client.setAcl(relativePath,
                AbfsAclHelper.serializeAclSpec(aclEntries), eTag, tracingContext);
        perfInfoSet.registerResult(setAclOp.getResult())
                .registerSuccess(true)
                .registerAggregates(perfInfoGet.getTrackingStart(), GET_SET_AGGREGATE_COUNT);
      }
    }
  }

  public AclStatus getAclStatus(final Path path, TracingContext tracingContext)
      throws IOException {
    if (!getIsNamespaceEnabled(tracingContext)) {
      throw new UnsupportedOperationException(
          "This operation is only valid for storage accounts with the hierarchical namespace enabled.");
    }

    try (AbfsPerfInfo perfInfo = startTracking("getAclStatus", "getAclStatus")) {

      LOG.debug(
              "getAclStatus filesystem: {} path: {}",
              client.getFileSystem(),
              path);

      AbfsRestOperation op = client
          .getAclStatus(getRelativePath(path), tracingContext);
      AbfsHttpOperation result = op.getResult();
      perfInfo.registerResult(result);

      final String transformedOwner = identityTransformer.transformIdentityForGetRequest(
              result.getResponseHeader(HttpHeaderConfigurations.X_MS_OWNER),
              true,
              userName);
      final String transformedGroup = identityTransformer.transformIdentityForGetRequest(
              result.getResponseHeader(HttpHeaderConfigurations.X_MS_GROUP),
              false,
              primaryUserGroup);

      final String permissions = result.getResponseHeader(HttpHeaderConfigurations.X_MS_PERMISSIONS);
      final String aclSpecString = op.getResult().getResponseHeader(HttpHeaderConfigurations.X_MS_ACL);

      final List<AclEntry> aclEntries = AclEntry.parseAclSpec(AbfsAclHelper.processAclString(aclSpecString), true);
      identityTransformer.transformAclEntriesForGetRequest(aclEntries, userName, primaryUserGroup);
      final FsPermission fsPermission = permissions == null ? new AbfsPermission(FsAction.ALL, FsAction.ALL, FsAction.ALL)
              : AbfsPermission.valueOf(permissions);

      final AclStatus.Builder aclStatusBuilder = new AclStatus.Builder();
      aclStatusBuilder.owner(transformedOwner);
      aclStatusBuilder.group(transformedGroup);

      aclStatusBuilder.setPermission(fsPermission);
      aclStatusBuilder.stickyBit(fsPermission.getStickyBit());
      aclStatusBuilder.addEntries(aclEntries);
      perfInfo.registerSuccess(true);
      return aclStatusBuilder.build();
    }
  }

  public void access(final Path path, final FsAction mode,
      TracingContext tracingContext) throws AzureBlobFileSystemException {
    LOG.debug("access for filesystem: {}, path: {}, mode: {}",
        this.client.getFileSystem(), path, mode);
    if (!this.abfsConfiguration.isCheckAccessEnabled()
        || !getIsNamespaceEnabled(tracingContext)) {
      LOG.debug("Returning; either check access is not enabled or the account"
          + " used is not namespace enabled");
      return;
    }
    try (AbfsPerfInfo perfInfo = startTracking("access", "checkAccess")) {
      final AbfsRestOperation op = this.client
          .checkAccess(getRelativePath(path), mode.SYMBOL, tracingContext);
      perfInfo.registerResult(op.getResult()).registerSuccess(true);
    }
  }

  public boolean isAtomicRenameKey(String key) {
    return isKeyForDirectorySet(key, azureAtomicRenameDirSet);
  }

  public boolean isInfiniteLeaseKey(String key) {
    if (azureInfiniteLeaseDirSet.isEmpty()) {
      return false;
    }
    return isKeyForDirectorySet(key, azureInfiniteLeaseDirSet);
  }

  /**
   * A on-off operation to initialize AbfsClient for AzureBlobFileSystem
   * Operations.
   *
   * @param uri            Uniform resource identifier for Abfs.
   * @param fileSystemName Name of the fileSystem being used.
   * @param accountName    Name of the account being used to access Azure
   *                       data store.
   * @param isSecure       Tells if https is being used or http.
   * @throws IOException
   */
  private void initializeClient(URI uri, String fileSystemName,
      String accountName, boolean isSecure)
      throws IOException {
    if (this.client != null) {
      return;
    }

    final URIBuilder uriBuilder = getURIBuilder(accountName, isSecure);

    final String url = uriBuilder.toString() + AbfsHttpConstants.FORWARD_SLASH + fileSystemName;

    URL baseUrl;
    try {
      baseUrl = new URL(url);
    } catch (MalformedURLException e) {
      throw new InvalidUriException(uri.toString());
    }

    SharedKeyCredentials creds = null;
    AccessTokenProvider tokenProvider = null;
    SASTokenProvider sasTokenProvider = null;

    if (authType == AuthType.OAuth) {
      AzureADAuthenticator.init(abfsConfiguration);
    }

    if (authType == AuthType.SharedKey) {
      LOG.trace("Fetching SharedKey credentials");
      int dotIndex = accountName.indexOf(AbfsHttpConstants.DOT);
      if (dotIndex <= 0) {
        throw new InvalidUriException(
                uri.toString() + " - account name is not fully qualified.");
      }
      creds = new SharedKeyCredentials(accountName.substring(0, dotIndex),
            abfsConfiguration.getStorageAccountKey());
    } else if (authType == AuthType.SAS) {
      LOG.trace("Fetching SAS Token Provider");
      sasTokenProvider = abfsConfiguration.getSASTokenProvider();
    } else {
      LOG.trace("Fetching token provider");
      tokenProvider = abfsConfiguration.getTokenProvider();
      ExtensionHelper.bind(tokenProvider, uri,
            abfsConfiguration.getRawConfiguration());
    }

    // Encryption setup
    EncryptionContextProvider encryptionContextProvider = null;
    if (isSecure) {
      encryptionContextProvider =
          abfsConfiguration.createEncryptionContextProvider();
      if (encryptionContextProvider != null) {
        if (abfsConfiguration.getEncodedClientProvidedEncryptionKey() != null) {
          throw new PathIOException(uri.getPath(),
              "Both global key and encryption context are set, only one allowed");
        }
        encryptionContextProvider.initialize(
            abfsConfiguration.getRawConfiguration(), accountName,
            fileSystemName);
      } else if (abfsConfiguration.getEncodedClientProvidedEncryptionKey() != null) {
        if (abfsConfiguration.getEncodedClientProvidedEncryptionKeySHA() == null) {
          throw new PathIOException(uri.getPath(),
              "Encoded SHA256 hash must be provided for global encryption");
        }
      }
    }

    LOG.trace("Initializing AbfsClient for {}", baseUrl);
    AbfsDfsClient dfsClient = null;
    AbfsBlobClient blobClient = null;
    if (tokenProvider != null) {
      dfsClient = new AbfsDfsClient(changeUrlFromBlobToDfs(baseUrl), creds,
          abfsConfiguration, tokenProvider, encryptionContextProvider,
          populateAbfsClientContext());
      blobClient = new AbfsBlobClient(changeUrlFromDfsToBlob(baseUrl), creds,
          abfsConfiguration, tokenProvider, encryptionContextProvider,
          populateAbfsClientContext());
    } else {
      dfsClient = new AbfsDfsClient(changeUrlFromBlobToDfs(baseUrl), creds,
          abfsConfiguration, sasTokenProvider, encryptionContextProvider,
          populateAbfsClientContext());
      blobClient = new AbfsBlobClient(changeUrlFromDfsToBlob(baseUrl), creds,
          abfsConfiguration, sasTokenProvider, encryptionContextProvider,
          populateAbfsClientContext());
    }

    this.clientHandler = new AbfsClientHandler(getConfiguredServiceType(),
        dfsClient, blobClient);
    this.client = getClient(getConfiguredServiceType());

    LOG.trace("AbfsClient init complete");
  }

  private AbfsServiceType identifyAbfsServiceTypeFromUrl() {
    if (uri.toString().contains(ABFS_BLOB_DOMAIN_NAME)) {
      return AbfsServiceType.BLOB;
    }
    // In case of DFS Domain name or any other custom endpoint, the service
    // type is to be identified as default DFS.
    return AbfsServiceType.DFS;
  }

  private AbfsServiceType getConfiguredServiceType() {
    return abfsConfiguration.getFsConfiguredServiceType();
  }

  private URL changeUrlFromBlobToDfs(URL url) throws InvalidUriException {
    try {
      url = new URL(url.toString().replace(ABFS_BLOB_DOMAIN_NAME, ABFS_DFS_DOMAIN_NAME));
    } catch (MalformedURLException ex) {
      throw new InvalidUriException(url.toString());
    }
    return url;
  }

  private URL changeUrlFromDfsToBlob(URL url) throws InvalidUriException {
    try {
      url = new URL(url.toString().replace(ABFS_DFS_DOMAIN_NAME, ABFS_BLOB_DOMAIN_NAME));
    } catch (MalformedURLException ex) {
      throw new InvalidUriException(url.toString());
    }
    return url;
  }

  /**
   * Populate a new AbfsClientContext instance with the desired properties.
   *
   * @return an instance of AbfsClientContext.
   */
  private AbfsClientContext populateAbfsClientContext() {
    return new AbfsClientContextBuilder()
        .withExponentialRetryPolicy(
            new ExponentialRetryPolicy(abfsConfiguration))
        .withStaticRetryPolicy(
            new StaticRetryPolicy(abfsConfiguration))
        .withAbfsCounters(abfsCounters)
        .withAbfsPerfTracker(abfsPerfTracker)
        .withFsReadCallBack(fsReadCallback)
        .withFsCreateCallBack(fsCreateCallback)
        .build();
  }

  private long parseContentLength(final String contentLength) {
    if (contentLength == null) {
      return -1;
    }

    if (contentLength.isEmpty()) {
      return 0;
    }

    return Long.parseLong(contentLength);
  }

  private boolean parseIsDirectory(final String resourceType) {
    return resourceType != null
        && resourceType.equalsIgnoreCase(AbfsHttpConstants.DIRECTORY);
  }

  private boolean isKeyForDirectorySet(String key, Set<String> dirSet) {
    for (String dir : dirSet) {
      if (dir.isEmpty() || key.startsWith(dir + AbfsHttpConstants.FORWARD_SLASH)) {
        return true;
      }

      try {
        URI uri = new URI(dir);
        if (null == uri.getAuthority()) {
          if (key.startsWith(dir + "/")){
            return true;
          }
        }
      } catch (URISyntaxException e) {
        LOG.info("URI syntax error creating URI for {}", dir);
      }
    }

    return false;
  }

  private AbfsPerfInfo startTracking(String callerName, String calleeName) {
    return new AbfsPerfInfo(abfsPerfTracker, callerName, calleeName);
  }

  /**
   * A File status with version info extracted from the etag value returned
   * in a LIST or HEAD request.
   * The etag is included in the java serialization.
   */
  static final class VersionedFileStatus extends FileStatus
      implements EtagSource {

    /**
     * The superclass is declared serializable; this subclass can also
     * be serialized.
     */
    private static final long serialVersionUID = -2009013240419749458L;

    /**
     * The etag of an object.
     * Not-final so that serialization via reflection will preserve the value.
     */
    private String version;

    private String encryptionContext;

    private VersionedFileStatus(
            final String owner, final String group, final FsPermission fsPermission, final boolean hasAcl,
            final long length, final boolean isdir, final int blockReplication,
            final long blocksize, final long modificationTime, final Path path,
            final String version, final String encryptionContext) {
      super(length, isdir, blockReplication, blocksize, modificationTime, 0,
              fsPermission,
              owner,
              group,
              null,
              path,
              hasAcl, false, false);

      this.version = version;
      this.encryptionContext = encryptionContext;
    }

    /** Compare if this object is equal to another object.
     * @param   obj the object to be compared.
     * @return  true if two file status has the same path name; false if not.
     */
    @Override
    public boolean equals(Object obj) {
      if (!(obj instanceof FileStatus)) {
        return false;
      }

      FileStatus other = (FileStatus) obj;

      if (!this.getPath().equals(other.getPath())) {// compare the path
        return false;
      }

      if (other instanceof VersionedFileStatus) {
        return this.version.equals(((VersionedFileStatus) other).version);
      }

      return true;
    }

    /**
     * Returns a hash code value for the object, which is defined as
     * the hash code of the path name.
     *
     * @return  a hash code value for the path name and version
     */
    @Override
    public int hashCode() {
      int hash = getPath().hashCode();
      hash = 89 * hash + (this.version != null ? this.version.hashCode() : 0);
      return hash;
    }

    /**
     * Returns the version of this FileStatus
     *
     * @return  a string value for the FileStatus version
     */
    public String getVersion() {
      return this.version;
    }

    @Override
    public String getEtag() {
      return getVersion();
    }

    public String getEncryptionContext() {
      return encryptionContext;
    }

    @Override
    public String toString() {
      final StringBuilder sb = new StringBuilder(
          "VersionedFileStatus{");
      sb.append(super.toString());
      sb.append("; version='").append(version).append('\'');
      sb.append('}');
      return sb.toString();
    }
  }

  /**
   * Permissions class contain provided permission and umask in octalNotation.
   * If the object is created for namespace-disabled account, the permission and
   * umask would be null.
   * */
  public static final class Permissions {
    private final String permission;
    private final String umask;

    Permissions(boolean isNamespaceEnabled, FsPermission permission,
        FsPermission umask) {
      if (isNamespaceEnabled) {
        this.permission = getOctalNotation(permission);
        this.umask = getOctalNotation(umask);
      } else {
        this.permission = null;
        this.umask = null;
      }
    }

    private String getOctalNotation(FsPermission fsPermission) {
      Preconditions.checkNotNull(fsPermission, "fsPermission");
      return String.format(AbfsHttpConstants.PERMISSION_FORMAT, fsPermission.toOctal());
    }

    public Boolean hasPermission() {
      return permission != null && !permission.isEmpty();
    }

    public Boolean hasUmask() {
      return umask != null && !umask.isEmpty();
    }

    public String getPermission() {
      return permission;
    }

    public String getUmask() {
      return umask;
    }

    @Override
    public String toString() {
      return String.format("{\"permission\":%s, \"umask\":%s}", permission,
          umask);
    }
  }

  /**
   * A builder class for AzureBlobFileSystemStore.
   */
  public static final class AzureBlobFileSystemStoreBuilder {

    private URI uri;
    private boolean isSecureScheme;
    private Configuration configuration;
    private AbfsCounters abfsCounters;
    private DataBlocks.BlockFactory blockFactory;
    private int blockOutputActiveBlocks;
    private BackReference fsBackRef;
    private AzureBlobFileSystem.GetReadCallback fsReadCallback;
    private AzureBlobFileSystem.GetCreateCallback fsCreateCallback;


    public AzureBlobFileSystemStoreBuilder withUri(URI value) {
      this.uri = value;
      return this;
    }

    public AzureBlobFileSystemStoreBuilder withSecureScheme(boolean value) {
      this.isSecureScheme = value;
      return this;
    }

    public AzureBlobFileSystemStoreBuilder withConfiguration(
        Configuration value) {
      this.configuration = value;
      return this;
    }

    public AzureBlobFileSystemStoreBuilder withAbfsCounters(
        AbfsCounters value) {
      this.abfsCounters = value;
      return this;
    }

    public AzureBlobFileSystemStoreBuilder withBlockFactory(
        DataBlocks.BlockFactory value) {
      this.blockFactory = value;
      return this;
    }

    public AzureBlobFileSystemStoreBuilder withBlockOutputActiveBlocks(
        int value) {
      this.blockOutputActiveBlocks = value;
      return this;
    }

    public AzureBlobFileSystemStoreBuilder withBackReference(
        BackReference fsBackRef) {
      this.fsBackRef = fsBackRef;
      return this;
    }

    public AzureBlobFileSystemStoreBuilder withFsCreateCallback(
        AzureBlobFileSystem.GetCreateCallback createCallback) {
      this.fsCreateCallback = createCallback;
      return this;
    }

    public AzureBlobFileSystemStoreBuilder withFsReadCallback(
        AzureBlobFileSystem.GetReadCallback readCallback) {
      this.fsReadCallback = readCallback;
      return this;
    }

    public AzureBlobFileSystemStoreBuilder build() {
      return this;
    }
  }

  @VisibleForTesting
  public AbfsClient getClient() {
    return this.client;
  }

  public AbfsClient getClient(AbfsServiceType serviceType) {
    return this.clientHandler.getClient(serviceType);
  }

  @VisibleForTesting
  public AbfsClientHandler getClientHandler() {
    return clientHandler;
  }

  @VisibleForTesting
  public AbfsClientHandler getClientHandler() {
    return clientHandler;
  }

  @VisibleForTesting
  public AbfsClient getClient(AbfsServiceType serviceType) {
    return this.clientHandler.getClient(serviceType);
  }

  @VisibleForTesting
  void setClient(AbfsClient client) {
    this.client = client;
  }

  @VisibleForTesting
  void setClientHandler(AbfsClientHandler clientHandler) {
    this.clientHandler = clientHandler;
  }

  @VisibleForTesting
  DataBlocks.BlockFactory getBlockFactory() {
    return blockFactory;
  }

  @VisibleForTesting
  void setNamespaceEnabled(Trilean isNamespaceEnabled){
    this.isNamespaceEnabled = isNamespaceEnabled;
  }

  private void updateInfiniteLeaseDirs() {
    this.azureInfiniteLeaseDirSet = new HashSet<>(Arrays.asList(
        abfsConfiguration.getAzureInfiniteLeaseDirs().split(AbfsHttpConstants.COMMA)));
    // remove the empty string, since isKeyForDirectory returns true for empty strings
    // and we don't want to default to enabling infinite lease dirs
    this.azureInfiniteLeaseDirSet.remove("");
  }

  private AbfsLease maybeCreateLease(String relativePath, TracingContext tracingContext)
      throws AzureBlobFileSystemException {
    boolean enableInfiniteLease = isInfiniteLeaseKey(relativePath);
    if (!enableInfiniteLease) {
      return null;
    }
    AbfsLease lease = new AbfsLease(client, relativePath,
        INFINITE_LEASE_DURATION, null, tracingContext);
    leaseRefs.put(lease, null);
    return lease;
  }

  @VisibleForTesting
  boolean areLeasesFreed() {
    for (AbfsLease lease : leaseRefs.keySet()) {
      if (lease != null && !lease.isFreed()) {
        return false;
      }
    }
    return true;
  }

  /**
   * Get the etag header from a response, stripping any quotations.
   * see: https://developer.mozilla.org/en-US/docs/Web/HTTP/Headers/ETag
   * @param result response to process.
   * @return the quote-unwrapped etag.
   */
  public static String extractEtagHeader(AbfsHttpOperation result) {
    String etag = result.getResponseHeader(HttpHeaderConfigurations.ETAG);
    if (etag != null) {
      // strip out any wrapper "" quotes which come back, for consistency with
      // list calls
      if (etag.startsWith("W/\"")) {
        // Weak etag
        etag = etag.substring(3);
      } else if (etag.startsWith("\"")) {
        // strong etag
        etag = etag.substring(1);
      }
      if (etag.endsWith("\"")) {
        // trailing quote
        etag = etag.substring(0, etag.length() - 1);
      }
    }
    return etag;
  }

  /**
   * Increment rename recovery based counters in IOStatistics.
   *
   * @param abfsClientRenameResult Result of an ABFS rename operation.
   */
  private void populateRenameRecoveryStatistics(
      AbfsClientRenameResult abfsClientRenameResult) {
    if (abfsClientRenameResult.isRenameRecovered()) {
      abfsCounters.incrementCounter(RENAME_RECOVERY, 1);
    }
    if (abfsClientRenameResult.isIncompleteMetadataState()) {
      abfsCounters.incrementCounter(METADATA_INCOMPLETE_RENAME_FAILURES, 1);
    }
  }
}<|MERGE_RESOLUTION|>--- conflicted
+++ resolved
@@ -49,11 +49,8 @@
 import java.util.concurrent.TimeUnit;
 
 import org.apache.hadoop.classification.VisibleForTesting;
-<<<<<<< HEAD
 
 import org.apache.hadoop.fs.azurebfs.constants.AbfsServiceType;
-=======
->>>>>>> 7e198c20
 import org.apache.hadoop.fs.azurebfs.contracts.exceptions.InvalidConfigurationValueException;
 import org.apache.hadoop.fs.azurebfs.extensions.EncryptionContextProvider;
 import org.apache.hadoop.fs.azurebfs.security.ContextProviderEncryptionAdapter;
@@ -61,14 +58,9 @@
 import org.apache.hadoop.fs.azurebfs.security.NoContextEncryptionAdapter;
 import org.apache.hadoop.fs.azurebfs.services.AbfsBlobClient;
 import org.apache.hadoop.fs.azurebfs.services.AbfsClientHandler;
-<<<<<<< HEAD
 import org.apache.hadoop.fs.azurebfs.services.AbfsClientRenameResult;
 import org.apache.hadoop.fs.azurebfs.services.AbfsDfsClient;
 import org.apache.hadoop.fs.azurebfs.services.RenameAtomicity;
-=======
-import org.apache.hadoop.fs.azurebfs.services.AbfsDfsClient;
-import org.apache.hadoop.fs.azurebfs.constants.AbfsServiceType;
->>>>>>> 7e198c20
 import org.apache.hadoop.fs.azurebfs.utils.EncryptionType;
 import org.apache.hadoop.fs.impl.BackReference;
 import org.apache.hadoop.fs.PathIOException;
@@ -170,18 +162,11 @@
 import static org.apache.hadoop.fs.azurebfs.constants.ConfigurationKeys.FS_AZURE_BUFFERED_PREAD_DISABLE;
 import static org.apache.hadoop.fs.azurebfs.constants.ConfigurationKeys.FS_AZURE_FNS_ACCOUNT_SERVICE_TYPE;
 import static org.apache.hadoop.fs.azurebfs.constants.ConfigurationKeys.FS_AZURE_IDENTITY_TRANSFORM_CLASS;
-<<<<<<< HEAD
 import static org.apache.hadoop.fs.azurebfs.constants.FileSystemConfigurations.INFINITE_LEASE_DURATION;
 import static org.apache.hadoop.fs.azurebfs.constants.FileSystemUriSchemes.ABFS_BLOB_DOMAIN_NAME;
 import static org.apache.hadoop.fs.azurebfs.constants.FileSystemUriSchemes.ABFS_DFS_DOMAIN_NAME;
 import static org.apache.hadoop.fs.azurebfs.constants.HttpHeaderConfigurations.X_MS_ENCRYPTION_CONTEXT;
 import static org.apache.hadoop.fs.azurebfs.utils.PathUtils.getRelativePath;
-=======
-import static org.apache.hadoop.fs.azurebfs.constants.FileSystemUriSchemes.ABFS_BLOB_DOMAIN_NAME;
-import static org.apache.hadoop.fs.azurebfs.constants.FileSystemUriSchemes.ABFS_DFS_DOMAIN_NAME;
-import static org.apache.hadoop.fs.azurebfs.constants.HttpHeaderConfigurations.X_MS_ENCRYPTION_CONTEXT;
-import static org.apache.hadoop.fs.azurebfs.services.AbfsErrors.PATH_EXISTS;
->>>>>>> 7e198c20
 
 /**
  * Provides the bridging logic between Hadoop's abstract filesystem and Azure Storage.
@@ -319,15 +304,6 @@
 //    if (getConfiguredServiceType() == AbfsServiceType.BLOB) {
 //      throw new InvalidConfigurationValueException(FS_DEFAULT_NAME_KEY);
 //    }
-<<<<<<< HEAD
-    if (getIsNamespaceEnabled(tracingContext) && getConfiguredServiceType() == AbfsServiceType.BLOB) {
-      // This could be because of either wrongly configured url or wrongly configured fns service type.
-      if (identifyAbfsServiceTypeFromUrl() == AbfsServiceType.BLOB) {
-        throw new InvalidConfigurationValueException(FS_DEFAULT_NAME_KEY, "Wrong Domain Suffix for HNS Account");
-      }
-      throw new InvalidConfigurationValueException(FS_AZURE_FNS_ACCOUNT_SERVICE_TYPE, "Wrong Service Type for HNS Accounts");
-    }
-=======
 //    if (getIsNamespaceEnabled(tracingContext) && getConfiguredServiceType() == AbfsServiceType.BLOB) {
 //      // This could be because of either wrongly configured url or wrongly configured fns service type.
 //      if (identifyAbfsServiceTypeFromUrl() == AbfsServiceType.BLOB) {
@@ -335,7 +311,6 @@
 //      }
 //      throw new InvalidConfigurationValueException(FS_AZURE_FNS_ACCOUNT_SERVICE_TYPE, "Wrong Service Type for HNS Accounts");
 //    }
->>>>>>> 7e198c20
   }
 
   /**
@@ -438,7 +413,6 @@
       LOG.debug("isNamespaceEnabled is UNKNOWN; fall back and determine through"
           + " getAcl server call", e);
     }
-
     // GetAcl to know if account is HNS or not should always use dfsClient.
     return getNamespaceEnabledInformationFromServer(tracingContext);
   }
@@ -681,15 +655,10 @@
       if (isAppendBlobKey(path.toString())) {
         isAppendBlob = true;
       }
-<<<<<<< HEAD
-      if (path.getParent() != null && !path.getParent().isRoot() && createClient instanceof AbfsBlobClient) {
-        createDirectory(path.getParent(), permission, umask, Trilean.UNKNOWN, tracingContext);
-=======
       if (!isNamespaceEnabled) {
         if (createClient instanceof AbfsBlobClient && path.getParent() != null && !path.getParent().isRoot()) {
-          createDirectory(path.getParent(), permission, umask, tracingContext);
+          createDirectory(path.getParent(), permission, umask, Trilean.UNKNOWN, tracingContext);
         }
->>>>>>> 7e198c20
       }
 
       // if "fs.azure.enable.conditional.create.overwrite" is enabled and
@@ -753,12 +722,8 @@
    * and the small write optimization is enabled in the configuration.
    */
   private void checkSmallWriteOptimization() {
-<<<<<<< HEAD
-    if (client instanceof AbfsBlobClient && abfsConfiguration.isSmallWriteOptimizationEnabled()) {
-=======
     AbfsClient ingressClient = getClient(abfsConfiguration.getIngressServiceType());
     if (ingressClient instanceof AbfsBlobClient && abfsConfiguration.isSmallWriteOptimizationEnabled()) {
->>>>>>> 7e198c20
       abfsConfiguration.setSmallWriteOptimization(false);
     }
   }
@@ -894,11 +859,7 @@
       TracingContext tracingContext)
       throws AzureBlobFileSystemException {
     try (AbfsPerfInfo perfInfo = startTracking("createDirectory", "createPath")) {
-<<<<<<< HEAD
       AbfsClient createClient = getClient(abfsConfiguration.getIngressServiceType());
-=======
-      AbfsClient createClient = clientHandler.getClient(abfsConfiguration.getIngressServiceType());
->>>>>>> 7e198c20
       boolean isNamespaceEnabled = getIsNamespaceEnabled(tracingContext);
       LOG.debug("createDirectory filesystem: {} path: {} permission: {} umask: {} isNamespaceEnabled: {}",
               createClient.getFileSystem(),
@@ -912,16 +873,11 @@
           : isOverwriteRequired.toBoolean();
       Permissions permissions = new Permissions(isNamespaceEnabled,
           permission, umask);
-<<<<<<< HEAD
-      createClient.createMarkerBlobs(path, overwrite, permissions, false, null,
-          null, tracingContext);
-=======
       if (!isNamespaceEnabled && createClient instanceof AbfsBlobClient) {
         ((AbfsBlobClient) createClient).createMarkerBlobs(path, overwrite, permissions, false,
             null,
             null, tracingContext);
       }
->>>>>>> 7e198c20
       final AbfsRestOperation op = createClient.createPath(getRelativePath(path),
           false, overwrite, permissions, false, null, null, tracingContext);
       perfInfo.registerResult(op.getResult()).registerSuccess(true);
@@ -1085,11 +1041,7 @@
       }
 
       AbfsLease lease = maybeCreateLease(relativePath, tracingContext);
-<<<<<<< HEAD
-      final String eTag = op.getResult().getResponseHeader(HttpHeaderConfigurations.ETAG);
-=======
       final String eTag = extractEtagHeader(op.getResult());
->>>>>>> 7e198c20
       final ContextEncryptionAdapter contextEncryptionAdapter;
       if (writeClient.getEncryptionType() == EncryptionType.ENCRYPTION_CONTEXT) {
         final String encryptionContext = op.getResult()
@@ -2334,15 +2286,6 @@
     return this.client;
   }
 
-  public AbfsClient getClient(AbfsServiceType serviceType) {
-    return this.clientHandler.getClient(serviceType);
-  }
-
-  @VisibleForTesting
-  public AbfsClientHandler getClientHandler() {
-    return clientHandler;
-  }
-
   @VisibleForTesting
   public AbfsClientHandler getClientHandler() {
     return clientHandler;
