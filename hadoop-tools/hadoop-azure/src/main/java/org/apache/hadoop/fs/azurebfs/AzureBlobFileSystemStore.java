/**
 * Licensed to the Apache Software Foundation (ASF) under one
 * or more contributor license agreements.  See the NOTICE file
 * distributed with this work for additional information
 * regarding copyright ownership.  The ASF licenses this file
 * to you under the Apache License, Version 2.0 (the
 * "License"); you may not use this file except in compliance
 * with the License.  You may obtain a copy of the License at
 *
 *     http://www.apache.org/licenses/LICENSE-2.0
 *
 * Unless required by applicable law or agreed to in writing, software
 * distributed under the License is distributed on an "AS IS" BASIS,
 * WITHOUT WARRANTIES OR CONDITIONS OF ANY KIND, either express or implied.
 * See the License for the specific language governing permissions and
 * limitations under the License.
 */
package org.apache.hadoop.fs.azurebfs;

import java.io.Closeable;
import java.io.File;
import java.io.IOException;
import java.io.OutputStream;
import java.lang.reflect.InvocationTargetException;
import java.io.UnsupportedEncodingException;
import java.net.HttpURLConnection;
import java.net.MalformedURLException;
import java.net.URI;
import java.net.URISyntaxException;
import java.net.URL;
import java.nio.ByteBuffer;
import java.nio.CharBuffer;
import java.nio.charset.CharacterCodingException;
import java.nio.charset.Charset;
import java.nio.charset.CharsetDecoder;
import java.nio.charset.CharsetEncoder;
import java.nio.charset.StandardCharsets;
import java.text.SimpleDateFormat;
import java.time.Instant;
import java.util.ArrayList;
import java.util.Arrays;
import java.util.Collections;
import java.util.Date;
import java.util.HashMap;
import java.util.HashSet;
import java.util.Hashtable;
import java.util.List;
import java.util.Locale;
import java.util.Map;
import java.util.Optional;
import java.util.Set;
import java.util.WeakHashMap;
import java.util.concurrent.ExecutionException;
import java.util.concurrent.ExecutorService;
import java.util.concurrent.TimeUnit;

import org.apache.hadoop.classification.VisibleForTesting;
import org.apache.hadoop.fs.azurebfs.constants.AbfsServiceType;
import org.apache.hadoop.fs.azurebfs.contracts.exceptions.InvalidConfigurationValueException;
import org.apache.hadoop.fs.azurebfs.extensions.EncryptionContextProvider;
import org.apache.hadoop.fs.azurebfs.security.ContextProviderEncryptionAdapter;
import org.apache.hadoop.fs.azurebfs.security.ContextEncryptionAdapter;
import org.apache.hadoop.fs.azurebfs.security.NoContextEncryptionAdapter;
import org.apache.hadoop.fs.azurebfs.services.AbfsBlobClient;
import org.apache.hadoop.fs.azurebfs.services.AbfsClientHandler;
import org.apache.hadoop.fs.azurebfs.services.AbfsClientRenameResult;
import org.apache.hadoop.fs.azurebfs.services.AbfsDfsClient;
import org.apache.hadoop.fs.azurebfs.services.RenameAtomicity;
import org.apache.hadoop.fs.azurebfs.utils.EncryptionType;
import org.apache.hadoop.fs.azurebfs.utils.NamespaceUtil;
import org.apache.hadoop.fs.impl.BackReference;
import org.apache.hadoop.fs.PathIOException;

import org.apache.hadoop.util.Preconditions;
import org.apache.hadoop.thirdparty.com.google.common.base.Strings;
import org.apache.hadoop.thirdparty.com.google.common.util.concurrent.Futures;
import org.apache.hadoop.thirdparty.com.google.common.util.concurrent.ListenableFuture;
import org.slf4j.Logger;
import org.slf4j.LoggerFactory;

import org.apache.hadoop.classification.InterfaceAudience;
import org.apache.hadoop.classification.InterfaceStability;
import org.apache.hadoop.conf.Configuration;
import org.apache.hadoop.fs.EtagSource;
import org.apache.hadoop.fs.FileStatus;
import org.apache.hadoop.fs.FileSystem;
import org.apache.hadoop.fs.Path;
import org.apache.hadoop.fs.azurebfs.constants.AbfsHttpConstants;
import org.apache.hadoop.fs.azurebfs.constants.FileSystemUriSchemes;
import org.apache.hadoop.fs.azurebfs.constants.FileSystemConfigurations;
import org.apache.hadoop.fs.azurebfs.constants.HttpHeaderConfigurations;
import org.apache.hadoop.fs.azurebfs.contracts.exceptions.AbfsRestOperationException;
import org.apache.hadoop.fs.azurebfs.contracts.exceptions.AzureBlobFileSystemException;
import org.apache.hadoop.fs.azurebfs.contracts.exceptions.ConcurrentWriteOperationDetectedException;
import org.apache.hadoop.fs.azurebfs.contracts.exceptions.FileSystemOperationUnhandledException;
import org.apache.hadoop.fs.azurebfs.contracts.exceptions.InvalidAbfsRestOperationException;
import org.apache.hadoop.fs.azurebfs.contracts.exceptions.InvalidFileSystemPropertyException;
import org.apache.hadoop.fs.azurebfs.contracts.exceptions.InvalidUriAuthorityException;
import org.apache.hadoop.fs.azurebfs.contracts.exceptions.InvalidUriException;
import org.apache.hadoop.fs.azurebfs.contracts.services.AzureServiceErrorCode;
import org.apache.hadoop.fs.azurebfs.contracts.services.ListResultEntrySchema;
import org.apache.hadoop.fs.azurebfs.contracts.services.ListResultSchema;
import org.apache.hadoop.fs.azurebfs.contracts.exceptions.TrileanConversionException;
import org.apache.hadoop.fs.azurebfs.enums.Trilean;
import org.apache.hadoop.fs.azurebfs.extensions.SASTokenProvider;
import org.apache.hadoop.fs.azurebfs.extensions.ExtensionHelper;
import org.apache.hadoop.fs.azurebfs.oauth2.AccessTokenProvider;
import org.apache.hadoop.fs.azurebfs.oauth2.AzureADAuthenticator;
import org.apache.hadoop.fs.azurebfs.oauth2.IdentityTransformer;
import org.apache.hadoop.fs.azurebfs.oauth2.IdentityTransformerInterface;
import org.apache.hadoop.fs.azurebfs.services.AbfsAclHelper;
import org.apache.hadoop.fs.azurebfs.services.AbfsClient;
import org.apache.hadoop.fs.azurebfs.services.AbfsClientContext;
import org.apache.hadoop.fs.azurebfs.services.AbfsClientContextBuilder;
import org.apache.hadoop.fs.azurebfs.services.AbfsCounters;
import org.apache.hadoop.fs.azurebfs.services.AbfsHttpOperation;
import org.apache.hadoop.fs.azurebfs.services.AbfsInputStream;
import org.apache.hadoop.fs.azurebfs.services.AbfsInputStreamContext;
import org.apache.hadoop.fs.azurebfs.services.AbfsInputStreamStatisticsImpl;
import org.apache.hadoop.fs.azurebfs.services.AbfsOutputStream;
import org.apache.hadoop.fs.azurebfs.services.AbfsOutputStreamContext;
import org.apache.hadoop.fs.azurebfs.services.AbfsOutputStreamStatisticsImpl;
import org.apache.hadoop.fs.azurebfs.services.AbfsPermission;
import org.apache.hadoop.fs.azurebfs.services.AbfsRestOperation;
import org.apache.hadoop.fs.azurebfs.services.AuthType;
import org.apache.hadoop.fs.azurebfs.services.ExponentialRetryPolicy;
import org.apache.hadoop.fs.azurebfs.services.StaticRetryPolicy;
import org.apache.hadoop.fs.azurebfs.services.AbfsLease;
import org.apache.hadoop.fs.azurebfs.services.SharedKeyCredentials;
import org.apache.hadoop.fs.azurebfs.services.AbfsPerfTracker;
import org.apache.hadoop.fs.azurebfs.services.AbfsPerfInfo;
import org.apache.hadoop.fs.azurebfs.services.ListingSupport;
import org.apache.hadoop.fs.azurebfs.utils.Base64;
import org.apache.hadoop.fs.azurebfs.utils.CRC64;
import org.apache.hadoop.fs.azurebfs.utils.DateTimeUtils;
import org.apache.hadoop.fs.azurebfs.utils.TracingContext;
import org.apache.hadoop.fs.azurebfs.utils.UriUtils;
import org.apache.hadoop.fs.impl.OpenFileParameters;
import org.apache.hadoop.fs.permission.AclEntry;
import org.apache.hadoop.fs.permission.AclStatus;
import org.apache.hadoop.fs.permission.FsAction;
import org.apache.hadoop.fs.permission.FsPermission;
import org.apache.hadoop.fs.store.DataBlocks;
import org.apache.hadoop.io.IOUtils;
import org.apache.hadoop.security.UserGroupInformation;
import org.apache.hadoop.util.BlockingThreadPoolExecutorService;
import org.apache.hadoop.util.SemaphoredDelegatingExecutor;
import org.apache.hadoop.util.concurrent.HadoopExecutors;
import org.apache.http.client.utils.URIBuilder;

import static java.net.HttpURLConnection.HTTP_CONFLICT;
import static org.apache.hadoop.fs.CommonConfigurationKeysPublic.FS_DEFAULT_NAME_KEY;
import static org.apache.hadoop.fs.azurebfs.AbfsStatistic.METADATA_INCOMPLETE_RENAME_FAILURES;
import static org.apache.hadoop.fs.azurebfs.AbfsStatistic.RENAME_RECOVERY;
import static org.apache.hadoop.fs.azurebfs.constants.AbfsHttpConstants.CHAR_EQUALS;
import static org.apache.hadoop.fs.azurebfs.constants.AbfsHttpConstants.CHAR_FORWARD_SLASH;
import static org.apache.hadoop.fs.azurebfs.constants.AbfsHttpConstants.CHAR_HYPHEN;
import static org.apache.hadoop.fs.azurebfs.constants.AbfsHttpConstants.CHAR_PLUS;
import static org.apache.hadoop.fs.azurebfs.constants.AbfsHttpConstants.CHAR_STAR;
import static org.apache.hadoop.fs.azurebfs.constants.AbfsHttpConstants.CHAR_UNDERSCORE;
import static org.apache.hadoop.fs.azurebfs.constants.AbfsHttpConstants.DIRECTORY;
import static org.apache.hadoop.fs.azurebfs.constants.AbfsHttpConstants.FILE;
import static org.apache.hadoop.fs.azurebfs.constants.AbfsHttpConstants.ROOT_PATH;
import static org.apache.hadoop.fs.azurebfs.constants.AbfsHttpConstants.SINGLE_WHITE_SPACE;
import static org.apache.hadoop.fs.azurebfs.constants.AbfsHttpConstants.TOKEN_VERSION;
import static org.apache.hadoop.fs.azurebfs.constants.ConfigurationKeys.AZURE_ABFS_ENDPOINT;
import static org.apache.hadoop.fs.azurebfs.constants.ConfigurationKeys.AZURE_FOOTER_READ_BUFFER_SIZE;
import static org.apache.hadoop.fs.azurebfs.constants.ConfigurationKeys.FS_AZURE_BUFFERED_PREAD_DISABLE;
import static org.apache.hadoop.fs.azurebfs.constants.ConfigurationKeys.FS_AZURE_FNS_ACCOUNT_SERVICE_TYPE;
import static org.apache.hadoop.fs.azurebfs.constants.ConfigurationKeys.FS_AZURE_IDENTITY_TRANSFORM_CLASS;
import static org.apache.hadoop.fs.azurebfs.constants.FileSystemConfigurations.INFINITE_LEASE_DURATION;
import static org.apache.hadoop.fs.azurebfs.constants.FileSystemUriSchemes.ABFS_BLOB_DOMAIN_NAME;
import static org.apache.hadoop.fs.azurebfs.constants.FileSystemUriSchemes.ABFS_DFS_DOMAIN_NAME;
import static org.apache.hadoop.fs.azurebfs.constants.HttpHeaderConfigurations.X_MS_ENCRYPTION_CONTEXT;
import static org.apache.hadoop.fs.azurebfs.services.AbfsErrors.PATH_EXISTS;

/**
 * Provides the bridging logic between Hadoop's abstract filesystem and Azure Storage.
 */
@InterfaceAudience.Public
@InterfaceStability.Evolving
public class AzureBlobFileSystemStore implements Closeable, ListingSupport {
  private static final Logger LOG = LoggerFactory.getLogger(AzureBlobFileSystemStore.class);

  private AbfsClient client;
  private AbfsClientHandler clientHandler;
  private AbfsServiceType defaultServiceType;
  private URI uri;
  private String userName;
  private String primaryUserGroup;
  private static final String TOKEN_DATE_PATTERN = "yyyy-MM-dd'T'HH:mm:ss.SSSSSSS'Z'";
  private static final String XMS_PROPERTIES_ENCODING = "ISO-8859-1";
  private static final int GET_SET_AGGREGATE_COUNT = 2;

  private final Map<AbfsLease, Object> leaseRefs;

  private final AbfsConfiguration abfsConfiguration;
  private final Set<String> azureAtomicRenameDirSet;
  private Set<String> azureInfiniteLeaseDirSet;
  private Trilean isNamespaceEnabled;
  private final AuthType authType;
  private final UserGroupInformation userGroupInformation;
  private final IdentityTransformerInterface identityTransformer;
  private final AbfsPerfTracker abfsPerfTracker;
  private final AbfsCounters abfsCounters;

  /**
   * The set of directories where we should store files as append blobs.
   */
  private Set<String> appendBlobDirSet;

  /** BlockFactory being used by this instance.*/
  private DataBlocks.BlockFactory blockFactory;
  /** Number of active data blocks per AbfsOutputStream */
  private int blockOutputActiveBlocks;
  /** Bounded ThreadPool for this instance. */
  private ExecutorService boundedThreadPool;

  /** ABFS instance reference to be held by the store to avoid GC close. */
  private BackReference fsBackRef;

  private final AzureBlobFileSystem.GetCreateCallback fsCreateCallback;
  private final AzureBlobFileSystem.GetReadCallback fsReadCallback;

  /**
   * FileSystem Store for {@link AzureBlobFileSystem} for Abfs operations.
   * Built using the {@link AzureBlobFileSystemStoreBuilder} with parameters
   * required.
   * @param abfsStoreBuilder Builder for AzureBlobFileSystemStore.
   * @throws IOException Throw IOE in case of failure during constructing.
   */
  public AzureBlobFileSystemStore(
      AzureBlobFileSystemStoreBuilder abfsStoreBuilder) throws IOException {
    this.uri = abfsStoreBuilder.uri;
    String[] authorityParts = authorityParts(uri);
    final String fileSystemName = authorityParts[0];
    final String accountName = authorityParts[1];
    this.fsBackRef = abfsStoreBuilder.fsBackRef;
    this.fsCreateCallback = abfsStoreBuilder.fsCreateCallback;
    this.fsReadCallback = abfsStoreBuilder.fsReadCallback;

    leaseRefs = Collections.synchronizedMap(new WeakHashMap<>());

    try {
      this.abfsConfiguration = new AbfsConfiguration(
          abfsStoreBuilder.configuration, accountName, identifyAbfsServiceTypeFromUrl());
    } catch (IllegalAccessException exception) {
      throw new FileSystemOperationUnhandledException(exception);
    }

    LOG.trace("AbfsConfiguration init complete");

    this.isNamespaceEnabled = abfsConfiguration.getIsNamespaceEnabledAccount();

    this.userGroupInformation = UserGroupInformation.getCurrentUser();
    this.userName = userGroupInformation.getShortUserName();
    LOG.trace("UGI init complete");
    if (!abfsConfiguration.getSkipUserGroupMetadataDuringInitialization()) {
      try {
        this.primaryUserGroup = userGroupInformation.getPrimaryGroupName();
      } catch (IOException ex) {
        LOG.error("Failed to get primary group for {}, using user name as primary group name", userName);
        this.primaryUserGroup = userName;
      }
    } else {
      //Provide a default group name
      this.primaryUserGroup = userName;
    }
    LOG.trace("primaryUserGroup is {}", this.primaryUserGroup);

    this.azureAtomicRenameDirSet = new HashSet<>(Arrays.asList(
        abfsConfiguration.getAzureAtomicRenameDirs().split(AbfsHttpConstants.COMMA)));
    updateInfiniteLeaseDirs();
    this.authType = abfsConfiguration.getAuthType(accountName);
    boolean usingOauth = (authType == AuthType.OAuth);
    boolean useHttps = (usingOauth || abfsConfiguration.isHttpsAlwaysUsed()) ? true : abfsStoreBuilder.isSecureScheme;
    this.abfsPerfTracker = new AbfsPerfTracker(fileSystemName, accountName, this.abfsConfiguration);
    this.abfsCounters = abfsStoreBuilder.abfsCounters;
    initializeClient(uri, fileSystemName, accountName, useHttps);
    final Class<? extends IdentityTransformerInterface> identityTransformerClass =
        abfsStoreBuilder.configuration.getClass(FS_AZURE_IDENTITY_TRANSFORM_CLASS, IdentityTransformer.class,
            IdentityTransformerInterface.class);
    try {
      this.identityTransformer =
          identityTransformerClass.getConstructor(Configuration.class).newInstance(abfsStoreBuilder.configuration);
    } catch (IllegalAccessException | InstantiationException | IllegalArgumentException | InvocationTargetException | NoSuchMethodException e) {
      throw new IOException(e);
    }
    LOG.trace("IdentityTransformer init complete");

    // Extract the directories that should contain append blobs
    String appendBlobDirs = abfsConfiguration.getAppendBlobDirs();
    if (appendBlobDirs.trim().isEmpty()) {
      this.appendBlobDirSet = new HashSet<String>();
    } else {
      this.appendBlobDirSet = new HashSet<>(Arrays.asList(
          abfsConfiguration.getAppendBlobDirs().split(AbfsHttpConstants.COMMA)));
    }
    this.blockFactory = abfsStoreBuilder.blockFactory;
    this.blockOutputActiveBlocks = abfsStoreBuilder.blockOutputActiveBlocks;
    this.boundedThreadPool = BlockingThreadPoolExecutorService.newInstance(
        abfsConfiguration.getWriteMaxConcurrentRequestCount(),
        abfsConfiguration.getMaxWriteRequestsToQueue(),
        10L, TimeUnit.SECONDS,
        "abfs-bounded");
  }

  public void validateConfiguredServiceType(TracingContext tracingContext)
      throws AzureBlobFileSystemException {
    // Todo: [FnsOverBlob] - Remove this check, Failing FS Init with Blob Endpoint Until FNS over Blob is ready.
//    if (getConfiguredServiceType() == AbfsServiceType.BLOB) {
//      throw new InvalidConfigurationValueException(FS_DEFAULT_NAME_KEY);
//    }
    if (getIsNamespaceEnabled(tracingContext) && getConfiguredServiceType() == AbfsServiceType.BLOB) {
      // This could be because of either wrongly configured url or wrongly configured fns service type.
      if (identifyAbfsServiceTypeFromUrl() == AbfsServiceType.BLOB) {
        throw new InvalidConfigurationValueException(FS_DEFAULT_NAME_KEY, "Wrong Domain Suffix for HNS Account");
      }
      throw new InvalidConfigurationValueException(FS_AZURE_FNS_ACCOUNT_SERVICE_TYPE, "Wrong Service Type for HNS Accounts");
    }
  }

  /**
   * Checks if the given key in Azure Storage should be stored as a page
   * blob instead of block blob.
   */
  public boolean isAppendBlobKey(String key) {
    return isKeyForDirectorySet(key, appendBlobDirSet);
  }

  /**
   * @return local user name.
   * */
  public String getUser() {
    return this.userName;
  }

  /**
  * @return primary group that user belongs to.
  * */
  public String getPrimaryGroup() {
    return this.primaryUserGroup;
  }

  @Override
  public void close() throws IOException {
    List<ListenableFuture<?>> futures = new ArrayList<>();
    for (AbfsLease lease : leaseRefs.keySet()) {
      if (lease == null) {
        continue;
      }
      ListenableFuture<?> future = client.submit(() -> lease.free());
      futures.add(future);
    }
    try {
      Futures.allAsList(futures).get();
      // shutdown the threadPool and set it to null.
      HadoopExecutors.shutdown(boundedThreadPool, LOG,
          30, TimeUnit.SECONDS);
      boundedThreadPool = null;
    } catch (InterruptedException e) {
      LOG.error("Interrupted freeing leases", e);
      Thread.currentThread().interrupt();
    } catch (ExecutionException e) {
      LOG.error("Error freeing leases", e);
    } finally {
      IOUtils.cleanupWithLogger(LOG, client);
    }
  }

  byte[] encodeAttribute(String value) throws UnsupportedEncodingException {
    return client.encodeAttribute(value);
  }

  String decodeAttribute(byte[] value) throws UnsupportedEncodingException {
    return client.decodeAttribute(value);
  }

  private String[] authorityParts(URI uri) throws InvalidUriAuthorityException, InvalidUriException {
    final String authority = uri.getRawAuthority();
    if (null == authority) {
      throw new InvalidUriAuthorityException(uri.toString());
    }

    if (!authority.contains(AbfsHttpConstants.AZURE_DISTRIBUTED_FILE_SYSTEM_AUTHORITY_DELIMITER)) {
      throw new InvalidUriAuthorityException(uri.toString());
    }

    final String[] authorityParts = authority.split(AbfsHttpConstants.AZURE_DISTRIBUTED_FILE_SYSTEM_AUTHORITY_DELIMITER, 2);

    if (authorityParts.length < 2 || authorityParts[0] != null
        && authorityParts[0].isEmpty()) {
      final String errMsg = String
              .format("'%s' has a malformed authority, expected container name. "
                      + "Authority takes the form "
                      + FileSystemUriSchemes.ABFS_SCHEME + "://[<container name>@]<account name>",
                      uri.toString());
      throw new InvalidUriException(errMsg);
    }
    return authorityParts;
  }

  public boolean getIsNamespaceEnabled(TracingContext tracingContext)
      throws AzureBlobFileSystemException {
    try {
      return this.isNamespaceEnabled.toBoolean();
    } catch (TrileanConversionException e) {
      LOG.debug("isNamespaceEnabled is UNKNOWN; fall back and determine through"
          + " getAcl server call", e);
    }

    // GetAcl to know if account is HNS or not should always use dfsClient.
    isNamespaceEnabled = Trilean.getTrilean(NamespaceUtil.isNamespaceEnabled(
        clientHandler.getDfsClient(), tracingContext));
    return isNamespaceEnabled.toBoolean();
  }

  @VisibleForTesting
  URIBuilder getURIBuilder(final String hostName, boolean isSecure) {
    String scheme = isSecure ? FileSystemUriSchemes.HTTPS_SCHEME : FileSystemUriSchemes.HTTP_SCHEME;

    final URIBuilder uriBuilder = new URIBuilder();
    uriBuilder.setScheme(scheme);

    // For testing purposes, an IP address and port may be provided to override
    // the host specified in the FileSystem URI.  Also note that the format of
    // the Azure Storage Service URI changes from
    // http[s]://[account][domain-suffix]/[filesystem] to
    // http[s]://[ip]:[port]/[account]/[filesystem].
    String endPoint = abfsConfiguration.get(AZURE_ABFS_ENDPOINT);
    if (endPoint == null || !endPoint.contains(AbfsHttpConstants.COLON)) {
      uriBuilder.setHost(hostName);
      return uriBuilder;
    }

    // Split ip and port
    String[] data = endPoint.split(AbfsHttpConstants.COLON);
    if (data.length != 2) {
      throw new RuntimeException(String.format("ABFS endpoint is not set correctly : %s, "
              + "Do not specify scheme when using {IP}:{PORT}", endPoint));
    }
    uriBuilder.setHost(data[0].trim());
    uriBuilder.setPort(Integer.parseInt(data[1].trim()));
    uriBuilder.setPath("/" + UriUtils.extractAccountNameFromHostName(hostName));

    return uriBuilder;
  }

  public AbfsConfiguration getAbfsConfiguration() {
    return this.abfsConfiguration;
  }

  public Hashtable<String, String> getFilesystemProperties(
      TracingContext tracingContext) throws AzureBlobFileSystemException {
    try (AbfsPerfInfo perfInfo = startTracking("getFilesystemProperties",
            "getFilesystemProperties")) {
      LOG.debug("getFilesystemProperties for filesystem: {}",
              client.getFileSystem());

      final Hashtable<String, String> parsedXmsProperties;

      final AbfsRestOperation op = client
          .getFilesystemProperties(tracingContext);
      perfInfo.registerResult(op.getResult());

      parsedXmsProperties = client.getXMSProperties(op.getResult());
      perfInfo.registerSuccess(true);

      return parsedXmsProperties;
    }
  }

  public void setFilesystemProperties(
      final Hashtable<String, String> properties, TracingContext tracingContext)
      throws AzureBlobFileSystemException {
    if (properties == null || properties.isEmpty()) {
      LOG.trace("setFilesystemProperties no properties present");
      return;
    }

    LOG.debug("setFilesystemProperties for filesystem: {} with properties: {}",
            client.getFileSystem(),
            properties);

    try (AbfsPerfInfo perfInfo = startTracking("setFilesystemProperties",
            "setFilesystemProperties")) {
      final AbfsRestOperation op = client
          .setFilesystemProperties(properties, tracingContext);
      perfInfo.registerResult(op.getResult()).registerSuccess(true);
    }
  }

  public Hashtable<String, String> getPathStatus(final Path path,
      TracingContext tracingContext) throws IOException {
    try (AbfsPerfInfo perfInfo = startTracking("getPathStatus", "getPathStatus")){
      LOG.debug("getPathStatus for filesystem: {} path: {}",
              client.getFileSystem(),
              path);

      final Hashtable<String, String> parsedXmsProperties;
      final String relativePath = getRelativePath(path);
      final ContextEncryptionAdapter contextEncryptionAdapter
          = createEncryptionAdapterFromServerStoreContext(relativePath,
          tracingContext);
      final AbfsRestOperation op = client
          .getPathStatus(relativePath, true, tracingContext,
              contextEncryptionAdapter);
      perfInfo.registerResult(op.getResult());
      contextEncryptionAdapter.destroy();

      parsedXmsProperties = client.getXMSProperties(op.getResult());
      perfInfo.registerSuccess(true);

      return parsedXmsProperties;
    }
  }

  /**
   * Creates an object of {@link ContextEncryptionAdapter}
   * from a file path. It calls {@link  org.apache.hadoop.fs.azurebfs.services.AbfsClient
   * #getPathStatus(String, boolean, TracingContext, EncryptionAdapter)} method to get
   * contextValue (x-ms-encryption-context) from the server. The contextValue is passed
   * to the constructor of EncryptionAdapter to create the required object of
   * EncryptionAdapter.
   * @param path Path of the file for which the object of EncryptionAdapter is required.
   * @return <ul>
   *   <li>
   *     {@link NoContextEncryptionAdapter}: if encryptionType is not of type
   *     {@link org.apache.hadoop.fs.azurebfs.utils.EncryptionType#ENCRYPTION_CONTEXT}.
   *   </li>
   *   <li>
   *     new object of {@link ContextProviderEncryptionAdapter} containing required encryptionKeys for the give file:
   *     if encryptionType is of type {@link org.apache.hadoop.fs.azurebfs.utils.EncryptionType#ENCRYPTION_CONTEXT}.
   *   </li>
   * </ul>
   */
  private ContextEncryptionAdapter createEncryptionAdapterFromServerStoreContext(final String path,
      final TracingContext tracingContext) throws IOException {
    if (client.getEncryptionType() != EncryptionType.ENCRYPTION_CONTEXT) {
      return NoContextEncryptionAdapter.getInstance();
    }
    final String responseHeaderEncryptionContext = client.getPathStatus(path,
            false, tracingContext, null).getResult()
        .getResponseHeader(X_MS_ENCRYPTION_CONTEXT);
    if (responseHeaderEncryptionContext == null) {
      throw new PathIOException(path,
          "EncryptionContext not present in GetPathStatus response");
    }
    byte[] encryptionContext = responseHeaderEncryptionContext.getBytes(
        StandardCharsets.UTF_8);

    try {
      return new ContextProviderEncryptionAdapter(client.getEncryptionContextProvider(),
          new Path(path).toUri().getPath(), encryptionContext);
    } catch (IOException e) {
      LOG.debug("Could not initialize EncryptionAdapter");
      throw e;
    }
  }

  public void setPathProperties(final Path path,
      final Hashtable<String, String> properties, TracingContext tracingContext)
      throws IOException {
    try (AbfsPerfInfo perfInfo = startTracking("setPathProperties", "setPathProperties")){
      LOG.debug("setPathProperties for filesystem: {} path: {} with properties: {}",
              client.getFileSystem(),
              path,
              properties);

      final String relativePath = getRelativePath(path);
      final ContextEncryptionAdapter contextEncryptionAdapter
          = createEncryptionAdapterFromServerStoreContext(relativePath,
          tracingContext);
      final AbfsRestOperation op = client
          .setPathProperties(getRelativePath(path), properties,
              tracingContext, contextEncryptionAdapter);
      contextEncryptionAdapter.destroy();
      perfInfo.registerResult(op.getResult()).registerSuccess(true);
    }
  }

  public void createFilesystem(TracingContext tracingContext)
      throws AzureBlobFileSystemException {
    try (AbfsPerfInfo perfInfo = startTracking("createFilesystem", "createFilesystem")){
      LOG.debug("createFilesystem for filesystem: {}",
              client.getFileSystem());

      final AbfsRestOperation op = client.createFilesystem(tracingContext);
      perfInfo.registerResult(op.getResult()).registerSuccess(true);
    }
  }

  public void deleteFilesystem(TracingContext tracingContext)
      throws AzureBlobFileSystemException {
    try (AbfsPerfInfo perfInfo = startTracking("deleteFilesystem", "deleteFilesystem")) {
      LOG.debug("deleteFilesystem for filesystem: {}",
              client.getFileSystem());

      final AbfsRestOperation op = client.deleteFilesystem(tracingContext);
      perfInfo.registerResult(op.getResult()).registerSuccess(true);
    }
  }

  public OutputStream createFile(final Path path,
      final FileSystem.Statistics statistics, final boolean overwrite,
      final FsPermission permission, final FsPermission umask,
      TracingContext tracingContext) throws IOException {
    try (AbfsPerfInfo perfInfo = startTracking("createFile", "createPath")) {
      AbfsClient createClient = clientHandler.getClient(abfsConfiguration.getIngressServiceType());
      boolean isNamespaceEnabled = getIsNamespaceEnabled(tracingContext);
      LOG.debug("createFile filesystem: {} path: {} overwrite: {} permission: {} umask: {} isNamespaceEnabled: {}",
              createClient.getFileSystem(),
              path,
              overwrite,
              permission,
              umask,
              isNamespaceEnabled);

      String relativePath = getRelativePath(path);
      boolean isAppendBlob = false;
      if (isAppendBlobKey(path.toString())) {
        isAppendBlob = true;
      }
      if (path.getParent() != null && !path.getParent().isRoot()) {
<<<<<<< HEAD
        createDirectory(path.getParent(), permission, umask, Trilean.UNKNOWN, tracingContext);
=======
        createDirectory(path.getParent(), permission, umask, tracingContext);
>>>>>>> 27a70e60
      }

      // if "fs.azure.enable.conditional.create.overwrite" is enabled and
      // is a create request with overwrite=true, create will follow different
      // flow.
      boolean triggerConditionalCreateOverwrite = false;
      if (overwrite
          && abfsConfiguration.isConditionalCreateOverwriteEnabled()) {
        triggerConditionalCreateOverwrite = true;
      }

      final ContextEncryptionAdapter contextEncryptionAdapter;
      if (createClient.getEncryptionType() == EncryptionType.ENCRYPTION_CONTEXT) {
        contextEncryptionAdapter = new ContextProviderEncryptionAdapter(
            createClient.getEncryptionContextProvider(), getRelativePath(path));
      } else {
        contextEncryptionAdapter = NoContextEncryptionAdapter.getInstance();
      }
      AbfsRestOperation op;
      if (triggerConditionalCreateOverwrite) {
        op = conditionalCreateOverwriteFile(relativePath,
            statistics,
            new Permissions(isNamespaceEnabled, permission, umask),
            isAppendBlob,
            contextEncryptionAdapter,
            tracingContext,
            createClient
        );

      } else {
        op = createClient.createPath(relativePath, true,
            overwrite,
            new Permissions(isNamespaceEnabled, permission, umask),
            isAppendBlob,
            null,
            contextEncryptionAdapter,
            tracingContext);

      }
      perfInfo.registerResult(op.getResult()).registerSuccess(true);

      AbfsLease lease = maybeCreateLease(relativePath, tracingContext);
      String eTag = op.getResult().getResponseHeader(HttpHeaderConfigurations.ETAG);
      checkSmallWriteOptimization();
      return new AbfsOutputStream(
          populateAbfsOutputStreamContext(
              isAppendBlob,
              lease,
              clientHandler,
              statistics,
              relativePath,
              0,
              eTag,
              contextEncryptionAdapter,
              tracingContext));
    }
  }

  /**
   * Checks and disables the small write optimization if the client is an instance of {@link AbfsBlobClient}
   * and the small write optimization is enabled in the configuration.
   */
  private void checkSmallWriteOptimization() {
    if (client instanceof AbfsBlobClient && abfsConfiguration.isSmallWriteOptimizationEnabled()) {
      abfsConfiguration.setSmallWriteOptimization(false);
    }
  }

  /**
   * Conditional create overwrite flow ensures that create overwrites is done
   * only if there is match for eTag of existing file.
   * @param relativePath
   * @param statistics
   * @param permissions contains permission and umask
   * @param isAppendBlob
   * @return
   * @throws AzureBlobFileSystemException
   */
  private AbfsRestOperation conditionalCreateOverwriteFile(final String relativePath,
      final FileSystem.Statistics statistics,
      final Permissions permissions,
      final boolean isAppendBlob,
      final ContextEncryptionAdapter contextEncryptionAdapter,
      final TracingContext tracingContext, AbfsClient createClient) throws IOException {
    AbfsRestOperation op;

    try {
      // Trigger a create with overwrite=false first so that eTag fetch can be
      // avoided for cases when no pre-existing file is present (major portion
      // of create file traffic falls into the case of no pre-existing file).
      op = createClient.createPath(relativePath, true, false, permissions,
          isAppendBlob, null, contextEncryptionAdapter, tracingContext);

    } catch (AbfsRestOperationException e) {
      if (e.getStatusCode() == HttpURLConnection.HTTP_CONFLICT) {
        // File pre-exists, fetch eTag
        try {
          op = createClient.getPathStatus(relativePath, false, tracingContext, null);
        } catch (AbfsRestOperationException ex) {
          if (ex.getStatusCode() == HttpURLConnection.HTTP_NOT_FOUND) {
            // Is a parallel access case, as file which was found to be
            // present went missing by this request.
            throw new ConcurrentWriteOperationDetectedException(
                "Parallel access to the create path detected. Failing request "
                    + "to honor single writer semantics");
          } else {
            throw ex;
          }
        }

        String eTag = extractEtagHeader(op.getResult());

        try {
          // overwrite only if eTag matches with the file properties fetched befpre
          op = createClient.createPath(relativePath, true, true, permissions,
              isAppendBlob, eTag, contextEncryptionAdapter, tracingContext);
        } catch (AbfsRestOperationException ex) {
          if (ex.getStatusCode() == HttpURLConnection.HTTP_PRECON_FAILED) {
            // Is a parallel access case, as file with eTag was just queried
            // and precondition failure can happen only when another file with
            // different etag got created.
            throw new ConcurrentWriteOperationDetectedException(
                "Parallel access to the create path detected. Failing request "
                    + "to honor single writer semantics");
          } else {
            throw ex;
          }
        }
      } else {
        throw e;
      }
    }

    return op;
  }

  /**
   * Method to populate AbfsOutputStreamContext with different parameters to
   * be used to construct {@link AbfsOutputStream}.
   *
   * @param isAppendBlob   is Append blob support enabled?
   * @param lease          instance of AbfsLease for this AbfsOutputStream.
   * @param clientHandler  AbfsClientHandler.
   * @param statistics     FileSystem statistics.
   * @param path           Path for AbfsOutputStream.
   * @param position       Position or offset of the file being opened, set to 0
   *                       when creating a new file, but needs to be set for APPEND
   *                       calls on the same file.
   * @param tracingContext instance of TracingContext for this AbfsOutputStream.
   * @return AbfsOutputStreamContext instance with the desired parameters.
   */
  private AbfsOutputStreamContext populateAbfsOutputStreamContext(
      boolean isAppendBlob,
      AbfsLease lease,
      AbfsClientHandler clientHandler,
      FileSystem.Statistics statistics,
      String path,
      long position,
      String eTag,
      ContextEncryptionAdapter contextEncryptionAdapter,
      TracingContext tracingContext) {
    int bufferSize = abfsConfiguration.getWriteBufferSize();
    if (isAppendBlob && bufferSize > FileSystemConfigurations.APPENDBLOB_MAX_WRITE_BUFFER_SIZE) {
      bufferSize = FileSystemConfigurations.APPENDBLOB_MAX_WRITE_BUFFER_SIZE;
    }
    return new AbfsOutputStreamContext(abfsConfiguration.getSasTokenRenewPeriodForStreamsInSeconds())
            .withWriteBufferSize(bufferSize)
            .enableExpectHeader(abfsConfiguration.isExpectHeaderEnabled())
            .enableFlush(abfsConfiguration.isFlushEnabled())
            .enableSmallWriteOptimization(abfsConfiguration.isSmallWriteOptimizationEnabled())
            .disableOutputStreamFlush(abfsConfiguration.isOutputStreamFlushDisabled())
            .withStreamStatistics(new AbfsOutputStreamStatisticsImpl())
            .withAppendBlob(isAppendBlob)
            .withWriteMaxConcurrentRequestCount(abfsConfiguration.getWriteMaxConcurrentRequestCount())
            .withMaxWriteRequestsToQueue(abfsConfiguration.getMaxWriteRequestsToQueue())
            .withLease(lease)
            .withEncryptionAdapter(contextEncryptionAdapter)
            .withBlockFactory(getBlockFactory())
            .withBlockOutputActiveBlocks(blockOutputActiveBlocks)
            .withClientHandler(clientHandler)
            .withPosition(position)
            .withFsStatistics(statistics)
            .withPath(path)
            .withExecutorService(new SemaphoredDelegatingExecutor(boundedThreadPool,
                blockOutputActiveBlocks, true))
            .withTracingContext(tracingContext)
            .withAbfsBackRef(fsBackRef)
            .withIngressServiceType(abfsConfiguration.getIngressServiceType())
            .withDFSToBlobFallbackEnabled(abfsConfiguration.isDfsToBlobFallbackEnabled())
            .withETag(eTag)
            .build();
  }

  public void createDirectory(final Path path, final FsPermission permission,
      final FsPermission umask,
      Trilean isOverwriteRequired,
      TracingContext tracingContext)
      throws AzureBlobFileSystemException {
    try (AbfsPerfInfo perfInfo = startTracking("createDirectory", "createPath")) {
      AbfsClient createClient = clientHandler.getClient(abfsConfiguration.getIngressServiceType());
      boolean isNamespaceEnabled = getIsNamespaceEnabled(tracingContext);
      LOG.debug("createDirectory filesystem: {} path: {} permission: {} umask: {} isNamespaceEnabled: {}",
              createClient.getFileSystem(),
              path,
              permission,
              umask,
              isNamespaceEnabled);
      boolean overwrite = isOverwriteRequired == Trilean.UNKNOWN
          ?
          (!isNamespaceEnabled || abfsConfiguration.isEnabledMkdirOverwrite())
          : isOverwriteRequired.toBoolean();
      Permissions permissions = new Permissions(isNamespaceEnabled,
          permission, umask);
      createClient.createMarkerBlobs(path, overwrite, permissions, false, null,
          null, tracingContext);
      final AbfsRestOperation op = createClient.createPath(getRelativePath(path),
          false, overwrite, permissions, false, null, null, tracingContext);
      perfInfo.registerResult(op.getResult()).registerSuccess(true);
    }
  }

  public AbfsInputStream openFileForRead(final Path path,
      final FileSystem.Statistics statistics, TracingContext tracingContext)
      throws IOException {
    return openFileForRead(path, Optional.empty(), statistics,
        tracingContext);
  }

  public AbfsInputStream openFileForRead(Path path,
      final Optional<OpenFileParameters> parameters,
      final FileSystem.Statistics statistics, TracingContext tracingContext)
      throws IOException {
    try (AbfsPerfInfo perfInfo = startTracking("openFileForRead",
        "getPathStatus")) {
      LOG.debug("openFileForRead filesystem: {} path: {}",
          client.getFileSystem(), path);

      FileStatus fileStatus = parameters.map(OpenFileParameters::getStatus)
          .orElse(null);
      String relativePath = getRelativePath(path);
      String resourceType, eTag;
      long contentLength;
      ContextEncryptionAdapter contextEncryptionAdapter = NoContextEncryptionAdapter.getInstance();
      /*
      * GetPathStatus API has to be called in case of:
      *   1.  fileStatus is null or not an object of VersionedFileStatus: as eTag
      *       would not be there in the fileStatus object.
      *   2.  fileStatus is an object of VersionedFileStatus and the object doesn't
      *       have encryptionContext field when client's encryptionType is
      *       ENCRYPTION_CONTEXT.
      */
      if ((fileStatus instanceof VersionedFileStatus) && (
          client.getEncryptionType() != EncryptionType.ENCRYPTION_CONTEXT
              || ((VersionedFileStatus) fileStatus).getEncryptionContext()
              != null)) {
        path = path.makeQualified(this.uri, path);
        Preconditions.checkArgument(fileStatus.getPath().equals(path),
            String.format(
                "Filestatus path [%s] does not match with given path [%s]",
                fileStatus.getPath(), path));
        resourceType = fileStatus.isFile() ? FILE : DIRECTORY;
        contentLength = fileStatus.getLen();
        eTag = ((VersionedFileStatus) fileStatus).getVersion();
        final String encryptionContext
            = ((VersionedFileStatus) fileStatus).getEncryptionContext();
        if (client.getEncryptionType() == EncryptionType.ENCRYPTION_CONTEXT) {
          contextEncryptionAdapter = new ContextProviderEncryptionAdapter(
              client.getEncryptionContextProvider(), getRelativePath(path),
              encryptionContext.getBytes(StandardCharsets.UTF_8));
        }
      } else {
        AbfsHttpOperation op = client.getPathStatus(relativePath, false,
            tracingContext, null).getResult();
        resourceType = client.checkIsDir(op) ? DIRECTORY : FILE;
        contentLength = Long.parseLong(
            op.getResponseHeader(HttpHeaderConfigurations.CONTENT_LENGTH));
        eTag = op.getResponseHeader(HttpHeaderConfigurations.ETAG);
        /*
         * For file created with ENCRYPTION_CONTEXT, client shall receive
         * encryptionContext from header field: X_MS_ENCRYPTION_CONTEXT.
         */
        if (client.getEncryptionType() == EncryptionType.ENCRYPTION_CONTEXT) {
          final String fileEncryptionContext = op.getResponseHeader(
              HttpHeaderConfigurations.X_MS_ENCRYPTION_CONTEXT);
          if (fileEncryptionContext == null) {
            LOG.debug("EncryptionContext missing in GetPathStatus response");
            throw new PathIOException(path.toString(),
                "EncryptionContext not present in GetPathStatus response headers");
          }
          contextEncryptionAdapter = new ContextProviderEncryptionAdapter(
              client.getEncryptionContextProvider(), getRelativePath(path),
              fileEncryptionContext.getBytes(StandardCharsets.UTF_8));
        }
      }

      if (parseIsDirectory(resourceType)) {
        throw new AbfsRestOperationException(
            AzureServiceErrorCode.PATH_NOT_FOUND.getStatusCode(),
            AzureServiceErrorCode.PATH_NOT_FOUND.getErrorCode(),
            "openFileForRead must be used with files and not directories",
            null);
      }

      perfInfo.registerSuccess(true);

      // Add statistics for InputStream
      return new AbfsInputStream(client, statistics, relativePath,
          contentLength, populateAbfsInputStreamContext(
          parameters.map(OpenFileParameters::getOptions),
          contextEncryptionAdapter),
          eTag, tracingContext);
    }
  }

  private AbfsInputStreamContext populateAbfsInputStreamContext(
      Optional<Configuration> options, ContextEncryptionAdapter contextEncryptionAdapter) {
    boolean bufferedPreadDisabled = options
        .map(c -> c.getBoolean(FS_AZURE_BUFFERED_PREAD_DISABLE, false))
        .orElse(false);
    int footerReadBufferSize = options.map(c -> c.getInt(
        AZURE_FOOTER_READ_BUFFER_SIZE, getAbfsConfiguration().getFooterReadBufferSize()))
        .orElse(getAbfsConfiguration().getFooterReadBufferSize());
    return new AbfsInputStreamContext(getAbfsConfiguration().getSasTokenRenewPeriodForStreamsInSeconds())
            .withReadBufferSize(getAbfsConfiguration().getReadBufferSize())
            .withReadAheadQueueDepth(getAbfsConfiguration().getReadAheadQueueDepth())
            .withTolerateOobAppends(getAbfsConfiguration().getTolerateOobAppends())
            .isReadAheadEnabled(getAbfsConfiguration().isReadAheadEnabled())
            .withReadSmallFilesCompletely(getAbfsConfiguration().readSmallFilesCompletely())
            .withOptimizeFooterRead(getAbfsConfiguration().optimizeFooterRead())
            .withFooterReadBufferSize(footerReadBufferSize)
            .withReadAheadRange(getAbfsConfiguration().getReadAheadRange())
            .withStreamStatistics(new AbfsInputStreamStatisticsImpl())
            .withShouldReadBufferSizeAlways(
                getAbfsConfiguration().shouldReadBufferSizeAlways())
            .withReadAheadBlockSize(getAbfsConfiguration().getReadAheadBlockSize())
            .withBufferedPreadDisabled(bufferedPreadDisabled)
            .withEncryptionAdapter(contextEncryptionAdapter)
            .withAbfsBackRef(fsBackRef)
            .build();
  }

  public OutputStream openFileForWrite(final Path path,
      final FileSystem.Statistics statistics, final boolean overwrite,
      TracingContext tracingContext) throws IOException {
    try (AbfsPerfInfo perfInfo = startTracking("openFileForWrite", "getPathStatus")) {
      LOG.debug("openFileForWrite filesystem: {} path: {} overwrite: {}",
              client.getFileSystem(),
              path,
              overwrite);

      String relativePath = getRelativePath(path);

      final AbfsRestOperation op = client
          .getPathStatus(relativePath, false, tracingContext, null);
      perfInfo.registerResult(op.getResult());

      final String resourceType = client.checkIsDir(op.getResult()) ? DIRECTORY : FILE;
      final Long contentLength = Long.valueOf(op.getResult().getResponseHeader(HttpHeaderConfigurations.CONTENT_LENGTH));

      if (parseIsDirectory(resourceType)) {
        throw new AbfsRestOperationException(
                AzureServiceErrorCode.PATH_NOT_FOUND.getStatusCode(),
                AzureServiceErrorCode.PATH_NOT_FOUND.getErrorCode(),
                "openFileForWrite must be used with files and not directories",
                null);
      }

      final long offset = overwrite ? 0 : contentLength;

      perfInfo.registerSuccess(true);

      boolean isAppendBlob = false;
      if (isAppendBlobKey(path.toString())) {
        isAppendBlob = true;
      }

      AbfsLease lease = maybeCreateLease(relativePath, tracingContext);
      final String eTag = op.getResult().getResponseHeader(HttpHeaderConfigurations.ETAG);
      final ContextEncryptionAdapter contextEncryptionAdapter;
      if (client.getEncryptionType() == EncryptionType.ENCRYPTION_CONTEXT) {
        final String encryptionContext = op.getResult()
            .getResponseHeader(
                HttpHeaderConfigurations.X_MS_ENCRYPTION_CONTEXT);
        if (encryptionContext == null) {
          throw new PathIOException(path.toString(),
              "File doesn't have encryptionContext.");
        }
        contextEncryptionAdapter = new ContextProviderEncryptionAdapter(
            client.getEncryptionContextProvider(), getRelativePath(path),
            encryptionContext.getBytes(StandardCharsets.UTF_8));
      } else {
        contextEncryptionAdapter = NoContextEncryptionAdapter.getInstance();
      }
      checkSmallWriteOptimization();
      return new AbfsOutputStream(
          populateAbfsOutputStreamContext(
              isAppendBlob,
              lease,
              clientHandler,
              statistics,
              relativePath,
              offset,
              eTag,
              contextEncryptionAdapter,
              tracingContext));
    }
  }

  /**
   * Break any current lease on an ABFS file.
   *
   * @param path file name
   * @param tracingContext TracingContext instance to track correlation IDs
   * @throws AzureBlobFileSystemException on any exception while breaking the lease
   */
  public void breakLease(final Path path, final TracingContext tracingContext) throws AzureBlobFileSystemException {
    LOG.debug("lease path: {}", path);

    client.breakLease(getRelativePath(path), tracingContext);
  }

  /**
   * Rename a file or directory.
   * If a source etag is passed in, the operation will attempt to recover
   * from a missing source file by probing the destination for
   * existence and comparing etags.
   *
   * @param source path to source file
   * @param destination destination of rename.
   * @param tracingContext trace context
   * @param sourceEtag etag of source file. may be null or empty
   *
   * @return true if recovery was needed and succeeded.
   *
   * @throws AzureBlobFileSystemException failure, excluding any recovery from overload failures.
   */
  public boolean rename(final Path source,
      final Path destination,
      final TracingContext tracingContext,
      final String sourceEtag)
      throws
      IOException {
    final Instant startAggregate = abfsPerfTracker.getLatencyInstant();
    long countAggregate = 0;
    boolean shouldContinue;

    final boolean isAtomicRename = isAtomicRenameKey(source.toUri().getPath());

    LOG.debug("renameAsync filesystem: {} source: {} destination: {}",
        client.getFileSystem(),
        source,
        destination);

    String continuation = null;

    String sourceRelativePath = getRelativePath(source);
    String destinationRelativePath = getRelativePath(destination);
    // was any operation recovered from?
    boolean recovered = false;

    do {
      try (AbfsPerfInfo perfInfo = startTracking("rename", "renamePath")) {
        boolean isNamespaceEnabled = getIsNamespaceEnabled(tracingContext);
        final AbfsClientRenameResult abfsClientRenameResult =
            getClient().renamePath(sourceRelativePath, destinationRelativePath,
                continuation, tracingContext, sourceEtag, false,
                isNamespaceEnabled, isAtomicRename);


        AbfsRestOperation op = abfsClientRenameResult.getOp();
        /*
        * Blob endpoint does not have a rename API. The AbfsBlobClient would
        * perform the copy and delete operation for renaming a path.
        * As it would not be one operation, hence, the client would not return
        * AbfsRestOperation object.
        */
        if (op != null) {
          perfInfo.registerResult(op.getResult());
          continuation = op.getResult()
              .getResponseHeader(HttpHeaderConfigurations.X_MS_CONTINUATION);
        }
        perfInfo.registerSuccess(true);
        countAggregate++;
        shouldContinue = continuation != null && !continuation.isEmpty();
        // update the recovery flag.
        recovered |= abfsClientRenameResult.isRenameRecovered();
        populateRenameRecoveryStatistics(abfsClientRenameResult);
        if (!shouldContinue) {
          perfInfo.registerAggregates(startAggregate, countAggregate);
        }
      }
    } while (shouldContinue);
    return recovered;
  }

  public void delete(final Path path, final boolean recursive,
      TracingContext tracingContext) throws IOException {
    final Instant startAggregate = abfsPerfTracker.getLatencyInstant();
    long countAggregate = 0;
    boolean shouldContinue = true;

    LOG.debug("delete filesystem: {} path: {} recursive: {}",
        client.getFileSystem(),
        path,
        String.valueOf(recursive));

    String continuation = null;

    String relativePath = getRelativePath(path);

    do {
      try (AbfsPerfInfo perfInfo = startTracking("delete", "deletePath")) {
        AbfsRestOperation op = getClient().deletePath(relativePath, recursive,
            continuation, tracingContext, getIsNamespaceEnabled(tracingContext));
        /*
         * Blob endpoint does not have a directory delete API. The AbfsBlobClient would
         * perform multiple operation to delete a path, hence, the client would not return
         * AbfsRestOperation object.
         */
        if (op != null) {
          perfInfo.registerResult(op.getResult());
          continuation = op.getResult()
              .getResponseHeader(HttpHeaderConfigurations.X_MS_CONTINUATION);
        }
        perfInfo.registerSuccess(true);
        countAggregate++;
        shouldContinue = continuation != null && !continuation.isEmpty();

        if (!shouldContinue) {
          perfInfo.registerAggregates(startAggregate, countAggregate);
        }
      }
    } while (shouldContinue);
  }

  public FileStatus getFileStatus(final Path path,
      TracingContext tracingContext) throws IOException {
    try (AbfsPerfInfo perfInfo = startTracking("getFileStatus", "undetermined")) {
      boolean isNamespaceEnabled = getIsNamespaceEnabled(tracingContext);
      LOG.debug("getFileStatus filesystem: {} path: {} isNamespaceEnabled: {}",
              client.getFileSystem(),
              path,
              isNamespaceEnabled);


      final AbfsRestOperation op;
      if (path.isRoot()) {
        if (isNamespaceEnabled) {
          perfInfo.registerCallee("getAclStatus");
          op = client.getAclStatus(getRelativePath(path), tracingContext);
        } else {
          perfInfo.registerCallee("getFilesystemProperties");
          op = client.getFilesystemProperties(tracingContext);
        }
      } else {
        perfInfo.registerCallee("getPathStatus");
        op = client.getPathStatus(getRelativePath(path), false,
            tracingContext, null);
      }

      perfInfo.registerResult(op.getResult());

      final long blockSize = abfsConfiguration.getAzureBlockSize();
      final AbfsHttpOperation result = op.getResult();

      String eTag = extractEtagHeader(result);
      final String lastModified = result.getResponseHeader(HttpHeaderConfigurations.LAST_MODIFIED);
      final String permissions = result.getResponseHeader((HttpHeaderConfigurations.X_MS_PERMISSIONS));
      final String encryptionContext = op.getResult().getResponseHeader(X_MS_ENCRYPTION_CONTEXT);
      final boolean hasAcl = AbfsPermission.isExtendedAcl(permissions);
      final long contentLength;
      final boolean resourceIsDir;

      if (path.isRoot()) {
        contentLength = 0;
        resourceIsDir = true;
      } else {
        contentLength = parseContentLength(result.getResponseHeader(HttpHeaderConfigurations.CONTENT_LENGTH));
        resourceIsDir = client.checkIsDir(result);
      }

      final String transformedOwner = identityTransformer.transformIdentityForGetRequest(
              result.getResponseHeader(HttpHeaderConfigurations.X_MS_OWNER),
              true,
              userName);

      final String transformedGroup = identityTransformer.transformIdentityForGetRequest(
              result.getResponseHeader(HttpHeaderConfigurations.X_MS_GROUP),
              false,
              primaryUserGroup);

      perfInfo.registerSuccess(true);

      /*
       * For Blob endpoint, if the path is an atomic file. There could be a
       * rename operation on the path which failed on some other process. For such
       * atomic paths, ABFS needs to check if there is a rename-pending operation,
       * and resume that if it exists.
       */
      if (identifyAbfsServiceTypeFromUrl() == AbfsServiceType.BLOB && isAtomicRenameKey(
          path.toUri().getPath())) {
        FileStatus pendingJsonFileStatus = null;
        try {
          pendingJsonFileStatus = getFileStatus(
              new Path(path.toUri().getPath() + RenameAtomicity.SUFFIX),
              tracingContext);
        } catch (AzureBlobFileSystemException ignored) {
        }
        if (pendingJsonFileStatus != null) {
          boolean renameSrcHasChanged;
          try {
            new RenameAtomicity(
                pendingJsonFileStatus.getPath(),
                fsCreateCallback,
                fsReadCallback, tracingContext,
                null,
                getClient());
            renameSrcHasChanged = false;
          } catch (AbfsRestOperationException ex) {
            if (ex.getStatusCode() == HttpURLConnection.HTTP_NOT_FOUND
                || ex.getStatusCode() == HttpURLConnection.HTTP_CONFLICT) {
              renameSrcHasChanged = true;
            } else {
              throw ex;
            }
          }
          if (!renameSrcHasChanged) {
            throw new AbfsRestOperationException(
                AzureServiceErrorCode.PATH_NOT_FOUND.getStatusCode(),
                AzureServiceErrorCode.PATH_NOT_FOUND.getErrorCode(),
                "Path had to be recovered from atomic rename operation.",
                null);
          }
        }
      }

      return new VersionedFileStatus(
              transformedOwner,
              transformedGroup,
              permissions == null ? new AbfsPermission(FsAction.ALL, FsAction.ALL, FsAction.ALL)
                      : AbfsPermission.valueOf(permissions),
              hasAcl,
              contentLength,
              resourceIsDir,
              1,
              blockSize,
              DateTimeUtils.parseLastModifiedTime(lastModified),
              path,
              eTag,
              encryptionContext);
    }
  }

  /**
   * @param path The list path.
   * @param tracingContext Tracks identifiers for request header
   *
   * @return the entries in the path.
   */
  @Override
  public FileStatus[] listStatus(final Path path, TracingContext tracingContext) throws IOException {
    return listStatus(path, null, tracingContext);
  }

  /**
   * @param path Path the list path.
   * @param startFrom the entry name that list results should start with.
   *                  For example, if folder "/folder" contains four files: "afile", "bfile", "hfile", "ifile".
   *                  Then listStatus(Path("/folder"), "hfile") will return "/folder/hfile" and "folder/ifile"
   *                  Notice that if startFrom is a non-existent entry name, then the list response contains
   *                  all entries after this non-existent entry in lexical order:
   *                  listStatus(Path("/folder"), "cfile") will return "/folder/hfile" and "/folder/ifile".
   * @param tracingContext Tracks identifiers for request header
   *
   * @return the entries in the path start from  "startFrom" in lexical order.
   */
  @InterfaceStability.Unstable
  @Override
  public FileStatus[] listStatus(final Path path, final String startFrom, TracingContext tracingContext) throws IOException {
    List<FileStatus> fileStatuses = new ArrayList<>();
    listStatus(path, startFrom, fileStatuses, true, null, tracingContext
    );
    return fileStatuses.toArray(new FileStatus[fileStatuses.size()]);
  }

  @Override
  public String listStatus(final Path path, final String startFrom,
      List<FileStatus> fileStatuses, final boolean fetchAll,
      String continuation, TracingContext tracingContext) throws IOException {
    final Instant startAggregate = abfsPerfTracker.getLatencyInstant();
    long countAggregate = 0;
    boolean shouldContinue = true;

    LOG.debug("listStatus filesystem: {} path: {}, startFrom: {}",
            client.getFileSystem(),
            path,
            startFrom);

    final String relativePath = getRelativePath(path);

    if (continuation == null || continuation.isEmpty()) {
      // generate continuation token if a valid startFrom is provided.
      if (startFrom != null && !startFrom.isEmpty()) {
        continuation = getIsNamespaceEnabled(tracingContext)
            ? generateContinuationTokenForXns(startFrom)
            : generateContinuationTokenForNonXns(relativePath, startFrom);
      }
    }

    do {
      try (AbfsPerfInfo perfInfo = startTracking("listStatus", "listPath")) {
        AbfsRestOperation op = client.listPath(relativePath, false,
            abfsConfiguration.getListMaxResults(), continuation,
            tracingContext);
        perfInfo.registerResult(op.getResult());
        continuation = client.getContinuationFromResponse(op.getResult());
        ListResultSchema retrievedSchema = op.getResult().getListResultSchema();
        if (retrievedSchema == null) {
          throw new AbfsRestOperationException(
                  AzureServiceErrorCode.PATH_NOT_FOUND.getStatusCode(),
                  AzureServiceErrorCode.PATH_NOT_FOUND.getErrorCode(),
                  "listStatusAsync path not found",
                  null, op.getResult());
        }

        long blockSize = abfsConfiguration.getAzureBlockSize();

        for (ListResultEntrySchema entry : retrievedSchema.paths()) {
          final String owner = identityTransformer.transformIdentityForGetRequest(entry.owner(), true, userName);
          final String group = identityTransformer.transformIdentityForGetRequest(entry.group(), false, primaryUserGroup);
          final String encryptionContext = entry.getXMsEncryptionContext();
          final FsPermission fsPermission = entry.permissions() == null
                  ? new AbfsPermission(FsAction.ALL, FsAction.ALL, FsAction.ALL)
                  : AbfsPermission.valueOf(entry.permissions());
          final boolean hasAcl = AbfsPermission.isExtendedAcl(entry.permissions());

          long lastModifiedMillis = 0;
          long contentLength = entry.contentLength() == null ? 0 : entry.contentLength();
          boolean isDirectory = entry.isDirectory() == null ? false : entry.isDirectory();
          if (entry.lastModified() != null && !entry.lastModified().isEmpty()) {
            lastModifiedMillis = DateTimeUtils.parseLastModifiedTime(
                entry.lastModified());
          }

          Path entryPath = new Path(File.separator + entry.name());
          entryPath = entryPath.makeQualified(this.uri, entryPath);
          boolean fileStatusToBeAdded = true;

          if (isAtomicRenameKey(entryPath.toUri().getPath())
              && identifyAbfsServiceTypeFromUrl() == AbfsServiceType.BLOB
              && entryPath.toUri().getPath().endsWith(RenameAtomicity.SUFFIX)) {
            try {
              new RenameAtomicity(entryPath, fsCreateCallback,
                  fsReadCallback, tracingContext,
                  null,
                  getClient());
              fileStatusToBeAdded = false;
            } catch (AbfsRestOperationException ex) {
              if (ex.getStatusCode() != HttpURLConnection.HTTP_NOT_FOUND
                  && ex.getStatusCode() != HttpURLConnection.HTTP_CONFLICT) {
                throw ex;
              }
            }

          }
          if (fileStatusToBeAdded) {
            fileStatuses.add(
                new VersionedFileStatus(
                    owner,
                    group,
                    fsPermission,
                    hasAcl,
                    contentLength,
                    isDirectory,
                    1,
                    blockSize,
                    lastModifiedMillis,
                    entryPath,
                    entry.eTag(),
                    encryptionContext));
          }
        }

        perfInfo.registerSuccess(true);
        countAggregate++;
        shouldContinue =
            fetchAll && continuation != null && !continuation.isEmpty();

        if (!shouldContinue) {
          perfInfo.registerAggregates(startAggregate, countAggregate);
        }
      }
    } while (shouldContinue);

    return continuation;
  }

  // generate continuation token for xns account
  private String generateContinuationTokenForXns(final String firstEntryName) {
    Preconditions.checkArgument(!Strings.isNullOrEmpty(firstEntryName)
            && !firstEntryName.startsWith(AbfsHttpConstants.ROOT_PATH),
            "startFrom must be a dir/file name and it can not be a full path");

    StringBuilder sb = new StringBuilder();
    sb.append(firstEntryName).append("#$").append("0");

    CRC64 crc64 = new CRC64();
    StringBuilder token = new StringBuilder();
    token.append(crc64.compute(sb.toString().getBytes(StandardCharsets.UTF_8)))
            .append(SINGLE_WHITE_SPACE)
            .append("0")
            .append(SINGLE_WHITE_SPACE)
            .append(firstEntryName);

    return Base64.encode(token.toString().getBytes(StandardCharsets.UTF_8));
  }

  // generate continuation token for non-xns account
  private String generateContinuationTokenForNonXns(String path, final String firstEntryName) {
    Preconditions.checkArgument(!Strings.isNullOrEmpty(firstEntryName)
            && !firstEntryName.startsWith(AbfsHttpConstants.ROOT_PATH),
            "startFrom must be a dir/file name and it can not be a full path");

    // Notice: non-xns continuation token requires full path (first "/" is not included) for startFrom
    path = AbfsClient.getDirectoryQueryParameter(path);
    final String startFrom = (path.isEmpty() || path.equals(ROOT_PATH))
            ? firstEntryName
            : path + ROOT_PATH + firstEntryName;

    SimpleDateFormat simpleDateFormat = new SimpleDateFormat(TOKEN_DATE_PATTERN, Locale.US);
    String date = simpleDateFormat.format(new Date());
    String token = String.format("%06d!%s!%06d!%s!%06d!%s!",
            path.length(), path, startFrom.length(), startFrom, date.length(), date);
    String base64EncodedToken = Base64.encode(token.getBytes(StandardCharsets.UTF_8));

    StringBuilder encodedTokenBuilder = new StringBuilder(base64EncodedToken.length() + 5);
    encodedTokenBuilder.append(String.format("%s!%d!", TOKEN_VERSION, base64EncodedToken.length()));

    for (int i = 0; i < base64EncodedToken.length(); i++) {
      char current = base64EncodedToken.charAt(i);
      if (CHAR_FORWARD_SLASH == current) {
        current = CHAR_UNDERSCORE;
      } else if (CHAR_PLUS == current) {
        current = CHAR_STAR;
      } else if (CHAR_EQUALS == current) {
        current = CHAR_HYPHEN;
      }
      encodedTokenBuilder.append(current);
    }

    return encodedTokenBuilder.toString();
  }

  public void setOwner(final Path path, final String owner, final String group,
      TracingContext tracingContext) throws AzureBlobFileSystemException {
    if (!getIsNamespaceEnabled(tracingContext)) {
      throw new UnsupportedOperationException(
          "This operation is only valid for storage accounts with the hierarchical namespace enabled.");
    }

    try (AbfsPerfInfo perfInfo = startTracking("setOwner", "setOwner")) {

      LOG.debug(
              "setOwner filesystem: {} path: {} owner: {} group: {}",
              client.getFileSystem(),
              path,
              owner,
              group);

      final String transformedOwner = identityTransformer.transformUserOrGroupForSetRequest(owner);
      final String transformedGroup = identityTransformer.transformUserOrGroupForSetRequest(group);

      final AbfsRestOperation op = client.setOwner(getRelativePath(path),
              transformedOwner,
              transformedGroup,
              tracingContext);

      perfInfo.registerResult(op.getResult()).registerSuccess(true);
    }
  }

  public void setPermission(final Path path, final FsPermission permission,
      TracingContext tracingContext) throws AzureBlobFileSystemException {
    if (!getIsNamespaceEnabled(tracingContext)) {
      throw new UnsupportedOperationException(
          "This operation is only valid for storage accounts with the hierarchical namespace enabled.");
    }

    try (AbfsPerfInfo perfInfo = startTracking("setPermission", "setPermission")) {

      LOG.debug(
              "setPermission filesystem: {} path: {} permission: {}",
              client.getFileSystem(),
              path,
              permission);

      final AbfsRestOperation op = client.setPermission(getRelativePath(path),
          String.format(AbfsHttpConstants.PERMISSION_FORMAT,
              permission.toOctal()), tracingContext);

      perfInfo.registerResult(op.getResult()).registerSuccess(true);
    }
  }

  public void modifyAclEntries(final Path path, final List<AclEntry> aclSpec,
      TracingContext tracingContext) throws AzureBlobFileSystemException {
    if (!getIsNamespaceEnabled(tracingContext)) {
      throw new UnsupportedOperationException(
          "This operation is only valid for storage accounts with the hierarchical namespace enabled.");
    }

    try (AbfsPerfInfo perfInfoGet = startTracking("modifyAclEntries", "getAclStatus")) {

      LOG.debug(
              "modifyAclEntries filesystem: {} path: {} aclSpec: {}",
              client.getFileSystem(),
              path,
              AclEntry.aclSpecToString(aclSpec));

      identityTransformer.transformAclEntriesForSetRequest(aclSpec);
      final Map<String, String> modifyAclEntries = AbfsAclHelper.deserializeAclSpec(AclEntry.aclSpecToString(aclSpec));
      boolean useUpn = AbfsAclHelper.isUpnFormatAclEntries(modifyAclEntries);

      String relativePath = getRelativePath(path);

      final AbfsRestOperation op = client
          .getAclStatus(relativePath, useUpn, tracingContext);
      perfInfoGet.registerResult(op.getResult());
      final String eTag = op.getResult().getResponseHeader(HttpHeaderConfigurations.ETAG);

      final Map<String, String> aclEntries = AbfsAclHelper.deserializeAclSpec(op.getResult().getResponseHeader(HttpHeaderConfigurations.X_MS_ACL));

      AbfsAclHelper.modifyAclEntriesInternal(aclEntries, modifyAclEntries);

      perfInfoGet.registerSuccess(true).finishTracking();

      try (AbfsPerfInfo perfInfoSet = startTracking("modifyAclEntries", "setAcl")) {
        final AbfsRestOperation setAclOp = client
            .setAcl(relativePath, AbfsAclHelper.serializeAclSpec(aclEntries),
                eTag, tracingContext);
        perfInfoSet.registerResult(setAclOp.getResult())
                .registerSuccess(true)
                .registerAggregates(perfInfoGet.getTrackingStart(), GET_SET_AGGREGATE_COUNT);
      }
    }
  }

  public void removeAclEntries(final Path path, final List<AclEntry> aclSpec,
      TracingContext tracingContext) throws AzureBlobFileSystemException {
    if (!getIsNamespaceEnabled(tracingContext)) {
      throw new UnsupportedOperationException(
          "This operation is only valid for storage accounts with the hierarchical namespace enabled.");
    }

    try (AbfsPerfInfo perfInfoGet = startTracking("removeAclEntries", "getAclStatus")) {

      LOG.debug(
              "removeAclEntries filesystem: {} path: {} aclSpec: {}",
              client.getFileSystem(),
              path,
              AclEntry.aclSpecToString(aclSpec));

      identityTransformer.transformAclEntriesForSetRequest(aclSpec);
      final Map<String, String> removeAclEntries = AbfsAclHelper.deserializeAclSpec(AclEntry.aclSpecToString(aclSpec));
      boolean isUpnFormat = AbfsAclHelper.isUpnFormatAclEntries(removeAclEntries);

      String relativePath = getRelativePath(path);

      final AbfsRestOperation op = client
          .getAclStatus(relativePath, isUpnFormat, tracingContext);
      perfInfoGet.registerResult(op.getResult());
      final String eTag = op.getResult().getResponseHeader(HttpHeaderConfigurations.ETAG);

      final Map<String, String> aclEntries = AbfsAclHelper.deserializeAclSpec(op.getResult().getResponseHeader(HttpHeaderConfigurations.X_MS_ACL));

      AbfsAclHelper.removeAclEntriesInternal(aclEntries, removeAclEntries);

      perfInfoGet.registerSuccess(true).finishTracking();

      try (AbfsPerfInfo perfInfoSet = startTracking("removeAclEntries", "setAcl")) {
        final AbfsRestOperation setAclOp = client
            .setAcl(relativePath, AbfsAclHelper.serializeAclSpec(aclEntries),
                eTag, tracingContext);
        perfInfoSet.registerResult(setAclOp.getResult())
                .registerSuccess(true)
                .registerAggregates(perfInfoGet.getTrackingStart(), GET_SET_AGGREGATE_COUNT);
      }
    }
  }

  public void removeDefaultAcl(final Path path, TracingContext tracingContext)
      throws AzureBlobFileSystemException {
    if (!getIsNamespaceEnabled(tracingContext)) {
      throw new UnsupportedOperationException(
          "This operation is only valid for storage accounts with the hierarchical namespace enabled.");
    }

    try (AbfsPerfInfo perfInfoGet = startTracking("removeDefaultAcl", "getAclStatus")) {

      LOG.debug(
              "removeDefaultAcl filesystem: {} path: {}",
              client.getFileSystem(),
              path);

      String relativePath = getRelativePath(path);

      final AbfsRestOperation op = client
          .getAclStatus(relativePath, tracingContext);
      perfInfoGet.registerResult(op.getResult());
      final String eTag = op.getResult().getResponseHeader(HttpHeaderConfigurations.ETAG);
      final Map<String, String> aclEntries = AbfsAclHelper.deserializeAclSpec(op.getResult().getResponseHeader(HttpHeaderConfigurations.X_MS_ACL));
      final Map<String, String> defaultAclEntries = new HashMap<>();

      for (Map.Entry<String, String> aclEntry : aclEntries.entrySet()) {
        if (aclEntry.getKey().startsWith("default:")) {
          defaultAclEntries.put(aclEntry.getKey(), aclEntry.getValue());
        }
      }

      aclEntries.keySet().removeAll(defaultAclEntries.keySet());

      perfInfoGet.registerSuccess(true).finishTracking();

      try (AbfsPerfInfo perfInfoSet = startTracking("removeDefaultAcl", "setAcl")) {
        final AbfsRestOperation setAclOp = client
            .setAcl(relativePath, AbfsAclHelper.serializeAclSpec(aclEntries),
                eTag, tracingContext);
        perfInfoSet.registerResult(setAclOp.getResult())
                .registerSuccess(true)
                .registerAggregates(perfInfoGet.getTrackingStart(), GET_SET_AGGREGATE_COUNT);
      }
    }
  }

  public void removeAcl(final Path path, TracingContext tracingContext)
      throws AzureBlobFileSystemException {
    if (!getIsNamespaceEnabled(tracingContext)) {
      throw new UnsupportedOperationException(
          "This operation is only valid for storage accounts with the hierarchical namespace enabled.");
    }

    try (AbfsPerfInfo perfInfoGet = startTracking("removeAcl", "getAclStatus")){

      LOG.debug(
              "removeAcl filesystem: {} path: {}",
              client.getFileSystem(),
              path);

      String relativePath = getRelativePath(path);

      final AbfsRestOperation op = client
          .getAclStatus(relativePath, tracingContext);
      perfInfoGet.registerResult(op.getResult());
      final String eTag = op.getResult().getResponseHeader(HttpHeaderConfigurations.ETAG);

      final Map<String, String> aclEntries = AbfsAclHelper.deserializeAclSpec(op.getResult().getResponseHeader(HttpHeaderConfigurations.X_MS_ACL));
      final Map<String, String> newAclEntries = new HashMap<>();

      newAclEntries.put(AbfsHttpConstants.ACCESS_USER, aclEntries.get(AbfsHttpConstants.ACCESS_USER));
      newAclEntries.put(AbfsHttpConstants.ACCESS_GROUP, aclEntries.get(AbfsHttpConstants.ACCESS_GROUP));
      newAclEntries.put(AbfsHttpConstants.ACCESS_OTHER, aclEntries.get(AbfsHttpConstants.ACCESS_OTHER));

      perfInfoGet.registerSuccess(true).finishTracking();

      try (AbfsPerfInfo perfInfoSet = startTracking("removeAcl", "setAcl")) {
        final AbfsRestOperation setAclOp = client
            .setAcl(relativePath, AbfsAclHelper.serializeAclSpec(newAclEntries),
                eTag, tracingContext);
        perfInfoSet.registerResult(setAclOp.getResult())
                .registerSuccess(true)
                .registerAggregates(perfInfoGet.getTrackingStart(), GET_SET_AGGREGATE_COUNT);
      }
    }
  }

  public void setAcl(final Path path, final List<AclEntry> aclSpec,
      TracingContext tracingContext) throws AzureBlobFileSystemException {
    if (!getIsNamespaceEnabled(tracingContext)) {
      throw new UnsupportedOperationException(
          "This operation is only valid for storage accounts with the hierarchical namespace enabled.");
    }

    try (AbfsPerfInfo perfInfoGet = startTracking("setAcl", "getAclStatus")) {

      LOG.debug(
              "setAcl filesystem: {} path: {} aclspec: {}",
              client.getFileSystem(),
              path,
              AclEntry.aclSpecToString(aclSpec));

      identityTransformer.transformAclEntriesForSetRequest(aclSpec);
      final Map<String, String> aclEntries = AbfsAclHelper.deserializeAclSpec(AclEntry.aclSpecToString(aclSpec));
      final boolean isUpnFormat = AbfsAclHelper.isUpnFormatAclEntries(aclEntries);

      String relativePath = getRelativePath(path);

      final AbfsRestOperation op = client
          .getAclStatus(relativePath, isUpnFormat, tracingContext);
      perfInfoGet.registerResult(op.getResult());
      final String eTag = op.getResult().getResponseHeader(HttpHeaderConfigurations.ETAG);

      final Map<String, String> getAclEntries = AbfsAclHelper.deserializeAclSpec(op.getResult().getResponseHeader(HttpHeaderConfigurations.X_MS_ACL));

      AbfsAclHelper.setAclEntriesInternal(aclEntries, getAclEntries);

      perfInfoGet.registerSuccess(true).finishTracking();

      try (AbfsPerfInfo perfInfoSet = startTracking("setAcl", "setAcl")) {
        final AbfsRestOperation setAclOp =
                client.setAcl(relativePath,
                AbfsAclHelper.serializeAclSpec(aclEntries), eTag, tracingContext);
        perfInfoSet.registerResult(setAclOp.getResult())
                .registerSuccess(true)
                .registerAggregates(perfInfoGet.getTrackingStart(), GET_SET_AGGREGATE_COUNT);
      }
    }
  }

  public AclStatus getAclStatus(final Path path, TracingContext tracingContext)
      throws IOException {
    if (!getIsNamespaceEnabled(tracingContext)) {
      throw new UnsupportedOperationException(
          "This operation is only valid for storage accounts with the hierarchical namespace enabled.");
    }

    try (AbfsPerfInfo perfInfo = startTracking("getAclStatus", "getAclStatus")) {

      LOG.debug(
              "getAclStatus filesystem: {} path: {}",
              client.getFileSystem(),
              path);

      AbfsRestOperation op = client
          .getAclStatus(getRelativePath(path), tracingContext);
      AbfsHttpOperation result = op.getResult();
      perfInfo.registerResult(result);

      final String transformedOwner = identityTransformer.transformIdentityForGetRequest(
              result.getResponseHeader(HttpHeaderConfigurations.X_MS_OWNER),
              true,
              userName);
      final String transformedGroup = identityTransformer.transformIdentityForGetRequest(
              result.getResponseHeader(HttpHeaderConfigurations.X_MS_GROUP),
              false,
              primaryUserGroup);

      final String permissions = result.getResponseHeader(HttpHeaderConfigurations.X_MS_PERMISSIONS);
      final String aclSpecString = op.getResult().getResponseHeader(HttpHeaderConfigurations.X_MS_ACL);

      final List<AclEntry> aclEntries = AclEntry.parseAclSpec(AbfsAclHelper.processAclString(aclSpecString), true);
      identityTransformer.transformAclEntriesForGetRequest(aclEntries, userName, primaryUserGroup);
      final FsPermission fsPermission = permissions == null ? new AbfsPermission(FsAction.ALL, FsAction.ALL, FsAction.ALL)
              : AbfsPermission.valueOf(permissions);

      final AclStatus.Builder aclStatusBuilder = new AclStatus.Builder();
      aclStatusBuilder.owner(transformedOwner);
      aclStatusBuilder.group(transformedGroup);

      aclStatusBuilder.setPermission(fsPermission);
      aclStatusBuilder.stickyBit(fsPermission.getStickyBit());
      aclStatusBuilder.addEntries(aclEntries);
      perfInfo.registerSuccess(true);
      return aclStatusBuilder.build();
    }
  }

  public void access(final Path path, final FsAction mode,
      TracingContext tracingContext) throws AzureBlobFileSystemException {
    LOG.debug("access for filesystem: {}, path: {}, mode: {}",
        this.client.getFileSystem(), path, mode);
    if (!this.abfsConfiguration.isCheckAccessEnabled()
        || !getIsNamespaceEnabled(tracingContext)) {
      LOG.debug("Returning; either check access is not enabled or the account"
          + " used is not namespace enabled");
      return;
    }
    try (AbfsPerfInfo perfInfo = startTracking("access", "checkAccess")) {
      final AbfsRestOperation op = this.client
          .checkAccess(getRelativePath(path), mode.SYMBOL, tracingContext);
      perfInfo.registerResult(op.getResult()).registerSuccess(true);
    }
  }

  public boolean isAtomicRenameKey(String key) {
    return isKeyForDirectorySet(key, azureAtomicRenameDirSet);
  }

  public boolean isInfiniteLeaseKey(String key) {
    if (azureInfiniteLeaseDirSet.isEmpty()) {
      return false;
    }
    return isKeyForDirectorySet(key, azureInfiniteLeaseDirSet);
  }

  /**
   * A on-off operation to initialize AbfsClient for AzureBlobFileSystem
   * Operations.
   *
   * @param uri            Uniform resource identifier for Abfs.
   * @param fileSystemName Name of the fileSystem being used.
   * @param accountName    Name of the account being used to access Azure
   *                       data store.
   * @param isSecure       Tells if https is being used or http.
   * @throws IOException
   */
  private void initializeClient(URI uri, String fileSystemName,
      String accountName, boolean isSecure)
      throws IOException {
    if (this.client != null) {
      return;
    }

    final URIBuilder uriBuilder = getURIBuilder(accountName, isSecure);

    final String url = uriBuilder.toString() + AbfsHttpConstants.FORWARD_SLASH + fileSystemName;

    URL baseUrl;
    try {
      baseUrl = new URL(url);
    } catch (MalformedURLException e) {
      throw new InvalidUriException(uri.toString());
    }

    SharedKeyCredentials creds = null;
    AccessTokenProvider tokenProvider = null;
    SASTokenProvider sasTokenProvider = null;

    if (authType == AuthType.OAuth) {
      AzureADAuthenticator.init(abfsConfiguration);
    }

    if (authType == AuthType.SharedKey) {
      LOG.trace("Fetching SharedKey credentials");
      int dotIndex = accountName.indexOf(AbfsHttpConstants.DOT);
      if (dotIndex <= 0) {
        throw new InvalidUriException(
                uri.toString() + " - account name is not fully qualified.");
      }
      creds = new SharedKeyCredentials(accountName.substring(0, dotIndex),
            abfsConfiguration.getStorageAccountKey());
    } else if (authType == AuthType.SAS) {
      LOG.trace("Fetching SAS Token Provider");
      sasTokenProvider = abfsConfiguration.getSASTokenProvider();
    } else {
      LOG.trace("Fetching token provider");
      tokenProvider = abfsConfiguration.getTokenProvider();
      ExtensionHelper.bind(tokenProvider, uri,
            abfsConfiguration.getRawConfiguration());
    }

    // Encryption setup
    EncryptionContextProvider encryptionContextProvider = null;
    if (isSecure) {
      encryptionContextProvider =
          abfsConfiguration.createEncryptionContextProvider();
      if (encryptionContextProvider != null) {
        if (abfsConfiguration.getEncodedClientProvidedEncryptionKey() != null) {
          throw new PathIOException(uri.getPath(),
              "Both global key and encryption context are set, only one allowed");
        }
        encryptionContextProvider.initialize(
            abfsConfiguration.getRawConfiguration(), accountName,
            fileSystemName);
      } else if (abfsConfiguration.getEncodedClientProvidedEncryptionKey() != null) {
        if (abfsConfiguration.getEncodedClientProvidedEncryptionKeySHA() == null) {
          throw new PathIOException(uri.getPath(),
              "Encoded SHA256 hash must be provided for global encryption");
        }
      }
    }

    LOG.trace("Initializing AbfsClient for {}", baseUrl);
    AbfsDfsClient dfsClient = null;
    AbfsBlobClient blobClient = null;
    if (tokenProvider != null) {
      dfsClient = new AbfsDfsClient(changeUrlFromBlobToDfs(baseUrl), creds,
          abfsConfiguration, tokenProvider, encryptionContextProvider,
          populateAbfsClientContext());
      blobClient = new AbfsBlobClient(changeUrlFromDfsToBlob(baseUrl), creds,
          abfsConfiguration, tokenProvider, encryptionContextProvider,
          populateAbfsClientContext());
    } else {
      dfsClient = new AbfsDfsClient(changeUrlFromBlobToDfs(baseUrl), creds,
          abfsConfiguration, sasTokenProvider, encryptionContextProvider,
          populateAbfsClientContext());
      blobClient = new AbfsBlobClient(changeUrlFromDfsToBlob(baseUrl), creds,
          abfsConfiguration, sasTokenProvider, encryptionContextProvider,
          populateAbfsClientContext());
    }

    this.clientHandler = new AbfsClientHandler(getConfiguredServiceType(),
        dfsClient, blobClient);
    this.client = clientHandler.getClient();

    LOG.trace("AbfsClient init complete");
  }

  private AbfsServiceType identifyAbfsServiceTypeFromUrl() {
    if (uri.toString().contains(ABFS_BLOB_DOMAIN_NAME)) {
      return AbfsServiceType.BLOB;
    }
    // In case of DFS Domain name or any other custom endpoint, the service
    // type is to be identified as default DFS.
    return AbfsServiceType.DFS;
  }

  private AbfsServiceType getConfiguredServiceType() {
    return abfsConfiguration.getFsConfiguredServiceType();
  }

  private URL changeUrlFromBlobToDfs(URL url) throws InvalidUriException {
    try {
      url = new URL(url.toString().replace(ABFS_BLOB_DOMAIN_NAME, ABFS_DFS_DOMAIN_NAME));
    } catch (MalformedURLException ex) {
      throw new InvalidUriException(url.toString());
    }
    return url;
  }

  private URL changeUrlFromDfsToBlob(URL url) throws InvalidUriException {
    try {
      url = new URL(url.toString().replace(ABFS_DFS_DOMAIN_NAME, ABFS_BLOB_DOMAIN_NAME));
    } catch (MalformedURLException ex) {
      throw new InvalidUriException(url.toString());
    }
    return url;
  }

  /**
   * Populate a new AbfsClientContext instance with the desired properties.
   *
   * @return an instance of AbfsClientContext.
   */
  private AbfsClientContext populateAbfsClientContext() {
    return new AbfsClientContextBuilder()
        .withExponentialRetryPolicy(
            new ExponentialRetryPolicy(abfsConfiguration))
        .withStaticRetryPolicy(
            new StaticRetryPolicy(abfsConfiguration))
        .withAbfsCounters(abfsCounters)
        .withAbfsPerfTracker(abfsPerfTracker)
        .withFsReadCallBack(fsReadCallback)
        .withFsCreateCallBack(fsCreateCallback)
        .build();
  }

  public String getRelativePath(final Path path) {
    Preconditions.checkNotNull(path, "path");
    String relPath = path.toUri().getPath();
    if (relPath.isEmpty()) {
      // This means that path passed by user is absolute path of root without "/" at end.
      relPath = ROOT_PATH;
    }
    return relPath;
  }

  private long parseContentLength(final String contentLength) {
    if (contentLength == null) {
      return -1;
    }

    if (contentLength.isEmpty()) {
      return 0;
    }

    return Long.parseLong(contentLength);
  }

  private boolean parseIsDirectory(final String resourceType) {
    return resourceType != null
        && resourceType.equalsIgnoreCase(AbfsHttpConstants.DIRECTORY);
  }

  private boolean isKeyForDirectorySet(String key, Set<String> dirSet) {
    for (String dir : dirSet) {
      if (dir.isEmpty() || key.startsWith(dir + AbfsHttpConstants.FORWARD_SLASH)) {
        return true;
      }

      try {
        URI uri = new URI(dir);
        if (null == uri.getAuthority()) {
          if (key.startsWith(dir + "/")){
            return true;
          }
        }
      } catch (URISyntaxException e) {
        LOG.info("URI syntax error creating URI for {}", dir);
      }
    }

    return false;
  }

  private AbfsPerfInfo startTracking(String callerName, String calleeName) {
    return new AbfsPerfInfo(abfsPerfTracker, callerName, calleeName);
  }

  /**
   * A File status with version info extracted from the etag value returned
   * in a LIST or HEAD request.
   * The etag is included in the java serialization.
   */
  static final class VersionedFileStatus extends FileStatus
      implements EtagSource {

    /**
     * The superclass is declared serializable; this subclass can also
     * be serialized.
     */
    private static final long serialVersionUID = -2009013240419749458L;

    /**
     * The etag of an object.
     * Not-final so that serialization via reflection will preserve the value.
     */
    private String version;

    private String encryptionContext;

    private VersionedFileStatus(
            final String owner, final String group, final FsPermission fsPermission, final boolean hasAcl,
            final long length, final boolean isdir, final int blockReplication,
            final long blocksize, final long modificationTime, final Path path,
            final String version, final String encryptionContext) {
      super(length, isdir, blockReplication, blocksize, modificationTime, 0,
              fsPermission,
              owner,
              group,
              null,
              path,
              hasAcl, false, false);

      this.version = version;
      this.encryptionContext = encryptionContext;
    }

    /** Compare if this object is equal to another object.
     * @param   obj the object to be compared.
     * @return  true if two file status has the same path name; false if not.
     */
    @Override
    public boolean equals(Object obj) {
      if (!(obj instanceof FileStatus)) {
        return false;
      }

      FileStatus other = (FileStatus) obj;

      if (!this.getPath().equals(other.getPath())) {// compare the path
        return false;
      }

      if (other instanceof VersionedFileStatus) {
        return this.version.equals(((VersionedFileStatus) other).version);
      }

      return true;
    }

    /**
     * Returns a hash code value for the object, which is defined as
     * the hash code of the path name.
     *
     * @return  a hash code value for the path name and version
     */
    @Override
    public int hashCode() {
      int hash = getPath().hashCode();
      hash = 89 * hash + (this.version != null ? this.version.hashCode() : 0);
      return hash;
    }

    /**
     * Returns the version of this FileStatus
     *
     * @return  a string value for the FileStatus version
     */
    public String getVersion() {
      return this.version;
    }

    @Override
    public String getEtag() {
      return getVersion();
    }

    public String getEncryptionContext() {
      return encryptionContext;
    }

    @Override
    public String toString() {
      final StringBuilder sb = new StringBuilder(
          "VersionedFileStatus{");
      sb.append(super.toString());
      sb.append("; version='").append(version).append('\'');
      sb.append('}');
      return sb.toString();
    }
  }

  /**
   * Permissions class contain provided permission and umask in octalNotation.
   * If the object is created for namespace-disabled account, the permission and
   * umask would be null.
   * */
  public static final class Permissions {
    private final String permission;
    private final String umask;

    Permissions(boolean isNamespaceEnabled, FsPermission permission,
        FsPermission umask) {
      if (isNamespaceEnabled) {
        this.permission = getOctalNotation(permission);
        this.umask = getOctalNotation(umask);
      } else {
        this.permission = null;
        this.umask = null;
      }
    }

    private String getOctalNotation(FsPermission fsPermission) {
      Preconditions.checkNotNull(fsPermission, "fsPermission");
      return String.format(AbfsHttpConstants.PERMISSION_FORMAT, fsPermission.toOctal());
    }

    public Boolean hasPermission() {
      return permission != null && !permission.isEmpty();
    }

    public Boolean hasUmask() {
      return umask != null && !umask.isEmpty();
    }

    public String getPermission() {
      return permission;
    }

    public String getUmask() {
      return umask;
    }

    @Override
    public String toString() {
      return String.format("{\"permission\":%s, \"umask\":%s}", permission,
          umask);
    }
  }

  /**
   * A builder class for AzureBlobFileSystemStore.
   */
  public static final class AzureBlobFileSystemStoreBuilder {

    private URI uri;
    private boolean isSecureScheme;
    private Configuration configuration;
    private AbfsCounters abfsCounters;
    private DataBlocks.BlockFactory blockFactory;
    private int blockOutputActiveBlocks;
    private BackReference fsBackRef;
    private AzureBlobFileSystem.GetReadCallback fsReadCallback;
    private AzureBlobFileSystem.GetCreateCallback fsCreateCallback;


    public AzureBlobFileSystemStoreBuilder withUri(URI value) {
      this.uri = value;
      return this;
    }

    public AzureBlobFileSystemStoreBuilder withSecureScheme(boolean value) {
      this.isSecureScheme = value;
      return this;
    }

    public AzureBlobFileSystemStoreBuilder withConfiguration(
        Configuration value) {
      this.configuration = value;
      return this;
    }

    public AzureBlobFileSystemStoreBuilder withAbfsCounters(
        AbfsCounters value) {
      this.abfsCounters = value;
      return this;
    }

    public AzureBlobFileSystemStoreBuilder withBlockFactory(
        DataBlocks.BlockFactory value) {
      this.blockFactory = value;
      return this;
    }

    public AzureBlobFileSystemStoreBuilder withBlockOutputActiveBlocks(
        int value) {
      this.blockOutputActiveBlocks = value;
      return this;
    }

    public AzureBlobFileSystemStoreBuilder withBackReference(
        BackReference fsBackRef) {
      this.fsBackRef = fsBackRef;
      return this;
    }

    public AzureBlobFileSystemStoreBuilder withFsCreateCallback(
        AzureBlobFileSystem.GetCreateCallback createCallback) {
      this.fsCreateCallback = createCallback;
      return this;
    }

    public AzureBlobFileSystemStoreBuilder withFsReadCallback(
        AzureBlobFileSystem.GetReadCallback readCallback) {
      this.fsReadCallback = readCallback;
      return this;
    }

    public AzureBlobFileSystemStoreBuilder build() {
      return this;
    }
  }

  @VisibleForTesting
  public AbfsClient getClient() {
    return this.client;
  }

  @VisibleForTesting
  public AbfsClientHandler getClientHandler() {
    return clientHandler;
  }

  @VisibleForTesting
  void setClient(AbfsClient client) {
    this.client = client;
  }

  @VisibleForTesting
  void setClientHandler(AbfsClientHandler clientHandler) {
    this.clientHandler = clientHandler;
  }

  @VisibleForTesting
  DataBlocks.BlockFactory getBlockFactory() {
    return blockFactory;
  }

  @VisibleForTesting
  void setNamespaceEnabled(Trilean isNamespaceEnabled){
    this.isNamespaceEnabled = isNamespaceEnabled;
  }

  private void updateInfiniteLeaseDirs() {
    this.azureInfiniteLeaseDirSet = new HashSet<>(Arrays.asList(
        abfsConfiguration.getAzureInfiniteLeaseDirs().split(AbfsHttpConstants.COMMA)));
    // remove the empty string, since isKeyForDirectory returns true for empty strings
    // and we don't want to default to enabling infinite lease dirs
    this.azureInfiniteLeaseDirSet.remove("");
  }

  private AbfsLease maybeCreateLease(String relativePath, TracingContext tracingContext)
      throws AzureBlobFileSystemException {
    boolean enableInfiniteLease = isInfiniteLeaseKey(relativePath);
    if (!enableInfiniteLease) {
      return null;
    }
    AbfsLease lease = new AbfsLease(client, relativePath,
        INFINITE_LEASE_DURATION, null, tracingContext);
    leaseRefs.put(lease, null);
    return lease;
  }

  @VisibleForTesting
  boolean areLeasesFreed() {
    for (AbfsLease lease : leaseRefs.keySet()) {
      if (lease != null && !lease.isFreed()) {
        return false;
      }
    }
    return true;
  }

  /**
   * Get the etag header from a response, stripping any quotations.
   * see: https://developer.mozilla.org/en-US/docs/Web/HTTP/Headers/ETag
   * @param result response to process.
   * @return the quote-unwrapped etag.
   */
  public static String extractEtagHeader(AbfsHttpOperation result) {
    String etag = result.getResponseHeader(HttpHeaderConfigurations.ETAG);
    if (etag != null) {
      // strip out any wrapper "" quotes which come back, for consistency with
      // list calls
      if (etag.startsWith("W/\"")) {
        // Weak etag
        etag = etag.substring(3);
      } else if (etag.startsWith("\"")) {
        // strong etag
        etag = etag.substring(1);
      }
      if (etag.endsWith("\"")) {
        // trailing quote
        etag = etag.substring(0, etag.length() - 1);
      }
    }
    return etag;
  }

  /**
   * Increment rename recovery based counters in IOStatistics.
   *
   * @param abfsClientRenameResult Result of an ABFS rename operation.
   */
  private void populateRenameRecoveryStatistics(
      AbfsClientRenameResult abfsClientRenameResult) {
    if (abfsClientRenameResult.isRenameRecovered()) {
      abfsCounters.incrementCounter(RENAME_RECOVERY, 1);
    }
    if (abfsClientRenameResult.isIncompleteMetadataState()) {
      abfsCounters.incrementCounter(METADATA_INCOMPLETE_RENAME_FAILURES, 1);
    }
  }
}<|MERGE_RESOLUTION|>--- conflicted
+++ resolved
@@ -172,7 +172,6 @@
 import static org.apache.hadoop.fs.azurebfs.constants.FileSystemUriSchemes.ABFS_BLOB_DOMAIN_NAME;
 import static org.apache.hadoop.fs.azurebfs.constants.FileSystemUriSchemes.ABFS_DFS_DOMAIN_NAME;
 import static org.apache.hadoop.fs.azurebfs.constants.HttpHeaderConfigurations.X_MS_ENCRYPTION_CONTEXT;
-import static org.apache.hadoop.fs.azurebfs.services.AbfsErrors.PATH_EXISTS;
 
 /**
  * Provides the bridging logic between Hadoop's abstract filesystem and Azure Storage.
@@ -622,11 +621,7 @@
         isAppendBlob = true;
       }
       if (path.getParent() != null && !path.getParent().isRoot()) {
-<<<<<<< HEAD
         createDirectory(path.getParent(), permission, umask, Trilean.UNKNOWN, tracingContext);
-=======
-        createDirectory(path.getParent(), permission, umask, tracingContext);
->>>>>>> 27a70e60
       }
 
       // if "fs.azure.enable.conditional.create.overwrite" is enabled and
@@ -724,7 +719,7 @@
       if (e.getStatusCode() == HttpURLConnection.HTTP_CONFLICT) {
         // File pre-exists, fetch eTag
         try {
-          op = createClient.getPathStatus(relativePath, false, tracingContext, null);
+          op = client.getPathStatus(relativePath, false, tracingContext, null);
         } catch (AbfsRestOperationException ex) {
           if (ex.getStatusCode() == HttpURLConnection.HTTP_NOT_FOUND) {
             // Is a parallel access case, as file which was found to be
