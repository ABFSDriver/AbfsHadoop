--- conflicted
+++ resolved
@@ -1442,14 +1442,13 @@
       /*
        * Fetch the list of blobs in the given sourcePath.
        */
-<<<<<<< HEAD
       StringBuilder listSrcBuilder = new StringBuilder(
           source.toUri().getPath());
       if (!source.isRoot()) {
         listSrcBuilder.append(FORWARD_SLASH);
       }
       String listSrc = listSrcBuilder.toString();
-      BlobList blobList = client.getListBlobs(null, listSrc, null,
+      BlobList blobList = client.getListBlobs(null, listSrc, null, null,
               tracingContext).getResult()
           .getBlobList();
       String nextMarker = blobList.getNextMarker();
@@ -1466,10 +1465,6 @@
         listBlobQueue.complete();
       }
 
-=======
-      List<BlobProperty> srcBlobProperties = getListBlobs(source, null, null,
-          tracingContext, null, true);
->>>>>>> 6216d4ce
       BlobProperty blobPropOnSrc;
       if (srcBlobProperties.size() > 0) {
         LOG.debug("src {} exists and is a directory", source);
