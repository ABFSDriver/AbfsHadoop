--- conflicted
+++ resolved
@@ -55,6 +55,7 @@
 import java.util.concurrent.TimeUnit;
 
 import org.apache.hadoop.classification.VisibleForTesting;
+import org.apache.hadoop.fs.azurebfs.constants.AbfsServiceType;
 import org.apache.hadoop.fs.azurebfs.contracts.exceptions.UnsupportedAbfsOperationException;
 import org.apache.hadoop.fs.azurebfs.extensions.EncryptionContextProvider;
 import org.apache.hadoop.fs.azurebfs.security.ContextProviderEncryptionAdapter;
@@ -64,12 +65,7 @@
 import org.apache.hadoop.fs.azurebfs.services.AbfsClientHandler;
 import org.apache.hadoop.fs.azurebfs.services.AbfsClientRenameResult;
 import org.apache.hadoop.fs.azurebfs.services.AbfsDfsClient;
-<<<<<<< HEAD
-import org.apache.hadoop.fs.azurebfs.services.AbfsServiceType;
 import org.apache.hadoop.fs.azurebfs.services.RenameAtomicity;
-=======
-import org.apache.hadoop.fs.azurebfs.constants.AbfsServiceType;
->>>>>>> 6371cb12
 import org.apache.hadoop.fs.azurebfs.utils.EncryptionType;
 import org.apache.hadoop.fs.azurebfs.utils.NamespaceUtil;
 import org.apache.hadoop.fs.impl.BackReference;
@@ -162,7 +158,6 @@
 import static org.apache.hadoop.fs.azurebfs.constants.AbfsHttpConstants.CHAR_STAR;
 import static org.apache.hadoop.fs.azurebfs.constants.AbfsHttpConstants.CHAR_UNDERSCORE;
 import static org.apache.hadoop.fs.azurebfs.constants.AbfsHttpConstants.DIRECTORY;
-import static org.apache.hadoop.fs.azurebfs.constants.AbfsHttpConstants.EMPTY_STRING;
 import static org.apache.hadoop.fs.azurebfs.constants.AbfsHttpConstants.FILE;
 import static org.apache.hadoop.fs.azurebfs.constants.AbfsHttpConstants.ROOT_PATH;
 import static org.apache.hadoop.fs.azurebfs.constants.AbfsHttpConstants.SINGLE_WHITE_SPACE;
@@ -1174,7 +1169,11 @@
         resourceIsDir = true;
       } else {
         contentLength = parseContentLength(result.getResponseHeader(HttpHeaderConfigurations.CONTENT_LENGTH));
-        resourceIsDir = parseIsDirectory(result.getResponseHeader(HttpHeaderConfigurations.X_MS_RESOURCE_TYPE));
+        resourceIsDir = client instanceof AbfsDfsClient ? parseIsDirectory(
+            result.getResponseHeader(
+                HttpHeaderConfigurations.X_MS_RESOURCE_TYPE)) :
+            result.getResponseHeader(
+                HttpHeaderConfigurations.X_MS_META_HDI_ISFOLDER) != null;
       }
 
       final String transformedOwner = identityTransformer.transformIdentityForGetRequest(
@@ -1865,12 +1864,13 @@
 
   private AbfsServiceType getDefaultServiceType(Configuration conf)
       throws UnsupportedAbfsOperationException{
-    // Todo: Remove this check once the code is ready for Blob Endpoint Support.
-    if (conf.get(FS_DEFAULT_NAME_KEY).contains(AbfsServiceType.BLOB.toString().toLowerCase())) {
-      throw new UnsupportedAbfsOperationException(
-          "Blob Endpoint Support is not yet implemented. Please use DFS Endpoint.");
-    }
-    return AbfsServiceType.DFS;
+    return conf.get(FS_DEFAULT_NAME_KEY).contains(AbfsServiceType.BLOB.toString().toLowerCase()) ? AbfsServiceType.BLOB : AbfsServiceType.DFS;
+//    // Todo: Remove this check once the code is ready for Blob Endpoint Support.
+//    if (conf.get(FS_DEFAULT_NAME_KEY).contains(AbfsServiceType.BLOB.toString().toLowerCase())) {
+//      throw new UnsupportedAbfsOperationException(
+//          "Blob Endpoint Support is not yet implemented. Please use DFS Endpoint.");
+//    }
+//    return AbfsServiceType.DFS;
   }
 
   AbfsServiceType getDefaultServiceType() {
