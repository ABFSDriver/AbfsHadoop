/**
 * Licensed to the Apache Software Foundation (ASF) under one
 * or more contributor license agreements.  See the NOTICE file
 * distributed with this work for additional information
 * regarding copyright ownership.  The ASF licenses this file
 * to you under the Apache License, Version 2.0 (the
 * "License"); you may not use this file except in compliance
 * with the License.  You may obtain a copy of the License at
 * <p>
 * http://www.apache.org/licenses/LICENSE-2.0
 * <p>
 * Unless required by applicable law or agreed to in writing, software
 * distributed under the License is distributed on an "AS IS" BASIS,
 * WITHOUT WARRANTIES OR CONDITIONS OF ANY KIND, either express or implied.
 * See the License for the specific language governing permissions and
 * limitations under the License.
 */

package org.apache.hadoop.fs.azurebfs.utils;

import java.util.UUID;

import org.slf4j.Logger;
import org.slf4j.LoggerFactory;

import org.apache.hadoop.fs.azurebfs.constants.FSOperationType;
import org.apache.hadoop.fs.azurebfs.constants.HttpHeaderConfigurations;
import org.apache.hadoop.fs.azurebfs.services.AbfsClient;
import org.apache.hadoop.fs.azurebfs.services.AbfsHttpOperation;

import static org.apache.hadoop.fs.azurebfs.constants.AbfsHttpConstants.EMPTY_STRING;
import static org.apache.hadoop.fs.azurebfs.services.RetryReasonConstants.CONNECTION_TIMEOUT_ABBREVIATION;

/**
 * The TracingContext class to correlate Store requests using unique
 * identifiers and resources common to requests (e.g. filesystem, stream)
 *
 * Implementing new HDFS method:
 * Create TracingContext instance in method of outer layer of
 * ABFS driver (AzureBlobFileSystem/AbfsInputStream/AbfsOutputStream), to be
 * passed through ABFS layers up to AbfsRestOperation.
 *
 * Add new operations to HdfsOperationConstants file.
 *
 * PrimaryRequestId can be enabled for individual Hadoop API that invoke
 * multiple Store calls.
 *
 * Testing:
 * Pass an instance of TracingHeaderValidator to registerListener() of ABFS
 * filesystem/stream class before calling the API in tests.
 */

public class TracingContext {
  private final String clientCorrelationID;  // passed over config by client
  private final String fileSystemID;  // GUID for fileSystem instance
  private String clientRequestId = EMPTY_STRING;  // GUID per http request
  //Optional, non-empty for methods that trigger two or more Store calls
  private String primaryRequestId;
  private String streamID;  // appears per stream instance (read/write ops)
  private int retryCount;  // retry number as recorded by AbfsRestOperation
  private FSOperationType opType;  // two-lettered code representing Hadoop op
  private final TracingHeaderFormat format;  // header ID display options
  private Listener listener = null;  // null except when testing
  //final concatenated ID list set into x-ms-client-request-id header
  private String header = EMPTY_STRING;
  private String metricResults = EMPTY_STRING;
  private String metricHeader = EMPTY_STRING;

  /**
   * If {@link #primaryRequestId} is null, this field shall be set equal
   * to the last part of the {@link #clientRequestId}'s UUID
   * in {@link #constructHeader(AbfsHttpOperation, String, String)} only on the
   * first API call for an operation. Subsequent retries for that operation
   * will not change this field. In case {@link  #primaryRequestId} is non-null,
   * this field shall not be set.
   */
  private String primaryRequestIdForRetry;

  private Integer operatedBlobCount = null;

  private static final Logger LOG = LoggerFactory.getLogger(AbfsClient.class);
  public static final int MAX_CLIENT_CORRELATION_ID_LENGTH = 72;
  public static final String CLIENT_CORRELATION_ID_PATTERN = "[a-zA-Z0-9-]*";

  /**
   * Initialize TracingContext
   * @param clientCorrelationID Provided over config by client
   * @param fileSystemID Unique guid for AzureBlobFileSystem instance
   * @param opType Code indicating the high-level Hadoop operation that
   *                    triggered the current Store request
   * @param tracingHeaderFormat Format of IDs to be printed in header and logs
   * @param listener Holds instance of TracingHeaderValidator during testing,
   *                null otherwise
   */
  public TracingContext(String clientCorrelationID, String fileSystemID,
      FSOperationType opType, TracingHeaderFormat tracingHeaderFormat,
      Listener listener) {
    this.fileSystemID = fileSystemID;
    this.opType = opType;
    this.clientCorrelationID = clientCorrelationID;
    streamID = EMPTY_STRING;
    retryCount = 0;
    primaryRequestId = EMPTY_STRING;
    format = tracingHeaderFormat;
    this.listener = listener;
  }

  public TracingContext(String clientCorrelationID, String fileSystemID,
      FSOperationType opType, boolean needsPrimaryReqId,
      TracingHeaderFormat tracingHeaderFormat, Listener listener) {
    this(clientCorrelationID, fileSystemID, opType, tracingHeaderFormat,
        listener);
    primaryRequestId = needsPrimaryReqId ? UUID.randomUUID().toString() : "";
    if (listener != null) {
      listener.updatePrimaryRequestID(primaryRequestId);
    }
  }

  public TracingContext(String clientCorrelationID, String fileSystemID,
      FSOperationType opType, boolean needsPrimaryReqId,
      TracingHeaderFormat tracingHeaderFormat, Listener listener, String metricResults) {
    this(clientCorrelationID, fileSystemID, opType, needsPrimaryReqId, tracingHeaderFormat,
        listener);
    this.metricResults = metricResults;
  }


  public TracingContext(TracingContext originalTracingContext) {
    this.fileSystemID = originalTracingContext.fileSystemID;
    this.streamID = originalTracingContext.streamID;
    this.clientCorrelationID = originalTracingContext.clientCorrelationID;
    this.opType = originalTracingContext.opType;
    this.retryCount = 0;
    this.primaryRequestId = originalTracingContext.primaryRequestId;
    this.format = originalTracingContext.format;
    this.operatedBlobCount = originalTracingContext.operatedBlobCount;
    if (originalTracingContext.listener != null) {
      this.listener = originalTracingContext.listener.getClone();
    }
    this.metricResults = originalTracingContext.metricResults;
  }
  public static String validateClientCorrelationID(String clientCorrelationID) {
    if ((clientCorrelationID.length() > MAX_CLIENT_CORRELATION_ID_LENGTH)
        || (!clientCorrelationID.matches(CLIENT_CORRELATION_ID_PATTERN))) {
      LOG.debug(
          "Invalid config provided; correlation id not included in header.");
      return EMPTY_STRING;
    }
    return clientCorrelationID;
  }

  public void setPrimaryRequestID() {
    primaryRequestId = UUID.randomUUID().toString();
    if (listener != null) {
      listener.updatePrimaryRequestID(primaryRequestId);
    }
  }

  public void setStreamID(String stream) {
    streamID = stream;
  }

  public void setOperation(FSOperationType operation) {
    this.opType = operation;
  }

  public int getRetryCount() {
    return retryCount;
  }

  public void setRetryCount(int retryCount) {
    this.retryCount = retryCount;
  }

  public void setListener(Listener listener) {
    this.listener = listener;
  }

  /**
   * Concatenate all identifiers separated by (:) into a string and set into
   * X_MS_CLIENT_REQUEST_ID header of the http operation
   * @param httpOperation AbfsHttpOperation instance to set header into
   *                      connection
   * @param previousFailure Failure seen before this API trigger on same operation
   * from AbfsClient.
   * @param retryPolicyAbbreviation Retry policy used to get retry interval before this
   * API trigger on same operation from AbfsClient
   */
  public void constructHeader(AbfsHttpOperation httpOperation, String previousFailure, String retryPolicyAbbreviation) {
    clientRequestId = UUID.randomUUID().toString();
    switch (format) {
    case ALL_ID_FORMAT: // Optional IDs (e.g. streamId) may be empty
      header =
          clientCorrelationID + ":" + clientRequestId + ":" + fileSystemID + ":"
              + getPrimaryRequestIdForHeader(retryCount > 0) + ":" + streamID
              + ":" + opType + ":" + retryCount;
      header = addFailureReasons(header, previousFailure, retryPolicyAbbreviation);
<<<<<<< HEAD
      if (operatedBlobCount != null) {
        header += (":" + operatedBlobCount);
      }
=======
      metricHeader += !(metricResults.trim().isEmpty()) ? metricResults  : "";
>>>>>>> bdc3f667
      break;
    case TWO_ID_FORMAT:
      header = clientCorrelationID + ":" + clientRequestId;
      metricHeader += !(metricResults.trim().isEmpty()) ? metricResults  : "";
      break;
    default:
      //case SINGLE_ID_FORMAT
      header = clientRequestId;
      metricHeader += !(metricResults.trim().isEmpty()) ? metricResults  : "";
    }
    if (listener != null) { //for testing
      listener.callTracingHeaderValidator(header, format);
    }
    httpOperation.setRequestProperty(HttpHeaderConfigurations.X_MS_CLIENT_REQUEST_ID, header);
    if (!metricHeader.equals(EMPTY_STRING)) {
      httpOperation.setRequestProperty(HttpHeaderConfigurations.X_MS_FECLIENT_METRICS, metricHeader);
    }
    /*
    * In case the primaryRequestId is an empty-string and if it is the first try to
    * API call (previousFailure shall be null), maintain the last part of clientRequestId's
    * UUID in primaryRequestIdForRetry. This field shall be used as primaryRequestId part
    * of the x-ms-client-request-id header in case of retry of the same API-request.
    */
    if (primaryRequestId.isEmpty() && previousFailure == null) {
      String[] clientRequestIdParts = clientRequestId.split("-");
      primaryRequestIdForRetry = clientRequestIdParts[
          clientRequestIdParts.length - 1];
    }
  }

  /**
   * Provide value to be used as primaryRequestId part of x-ms-client-request-id header.
   * @param isRetry define if it's for a retry case.
   * @return {@link #primaryRequestIdForRetry}:If the {@link #primaryRequestId}
   * is an empty-string, and it's a retry iteration.
   * {@link #primaryRequestId} for other cases.
   */
  private String getPrimaryRequestIdForHeader(final Boolean isRetry) {
    if (!primaryRequestId.isEmpty() || !isRetry) {
      return primaryRequestId;
    }
    return primaryRequestIdForRetry;
  }

  private String addFailureReasons(final String header,
      final String previousFailure, String retryPolicyAbbreviation) {
    if (previousFailure == null) {
      return header;
    }
    if (CONNECTION_TIMEOUT_ABBREVIATION.equals(previousFailure) && retryPolicyAbbreviation != null) {
      return String.format("%s_%s_%s", header, previousFailure, retryPolicyAbbreviation);
    }
    return String.format("%s_%s", header, previousFailure);
  }

  /**
   * Return header representing the request associated with the tracingContext
   * @return Header string set into X_MS_CLIENT_REQUEST_ID
   */
  public String getHeader() {
    return header;
  }

  public void setOperatedBlobCount(Integer count) {
    operatedBlobCount = count;
  }

}<|MERGE_RESOLUTION|>--- conflicted
+++ resolved
@@ -195,13 +195,10 @@
               + getPrimaryRequestIdForHeader(retryCount > 0) + ":" + streamID
               + ":" + opType + ":" + retryCount;
       header = addFailureReasons(header, previousFailure, retryPolicyAbbreviation);
-<<<<<<< HEAD
       if (operatedBlobCount != null) {
         header += (":" + operatedBlobCount);
       }
-=======
       metricHeader += !(metricResults.trim().isEmpty()) ? metricResults  : "";
->>>>>>> bdc3f667
       break;
     case TWO_ID_FORMAT:
       header = clientCorrelationID + ":" + clientRequestId;
