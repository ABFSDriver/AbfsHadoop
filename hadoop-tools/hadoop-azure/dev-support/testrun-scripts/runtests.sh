--- conflicted
+++ resolved
@@ -93,7 +93,6 @@
 }
 
 trigger() {
-<<<<<<< HEAD
         for enableBlob in true false; do
           if [ $enableBlob == true ]
           then
@@ -104,16 +103,6 @@
             for ingressToDFS in true false; do
                   PROPERTIES[${#PROPERTIES[@]}]="fs.azure.enable.blob.endpoint"
                   VALUES[${#VALUES[@]}]=$enableBlob;
-=======
-  for flipToBlob in false; do
-#        for enableBlob in true false; do
-          for mkdirToDFS in true false; do
-            for ingressToDFS in true false; do
-#              for redirectDelete in true false; do
-#                for redirectRename in true false; do
-#                  PROPERTIES[${#PROPERTIES[@]}]="fs.azure.enable.blob.endpoint"
-#                  VALUES[${#VALUES[@]}]=$enableBlob;
->>>>>>> 2983f1b0
 
                   PROPERTIES[${#PROPERTIES[@]}]="fs.azure.mkdirs.fallback.to.dfs"
                   VALUES[${#VALUES[@]}]=$mkdirToDFS;
@@ -121,26 +110,10 @@
                   PROPERTIES[${#PROPERTIES[@]}]="fs.azure.ingress.fallback.to.dfs"
                   VALUES[${#VALUES[@]}]=$ingressToDFS;
 
-<<<<<<< HEAD
                   triggerRun $1 $2 $3 $4 $5 "false"
             done
           done
         done
-=======
-#                  PROPERTIES[${#PROPERTIES[@]}]="fs.azure.redirect.delete"
-#                  VALUES[${#VALUES[@]}]=$redirectDelete;
-#
-#                  PROPERTIES[${#PROPERTIES[@]}]="fs.azure.redirect.rename"
-#                  VALUES[${#VALUES[@]}]=$redirectRename;
-
-                  triggerRun $1 $2 $3 $4 $5 "$flipToBlob"
-#                done
-#              done
-            done
-          done
-#        done
-      done
->>>>>>> 2983f1b0
 }
 
 runTest=false
