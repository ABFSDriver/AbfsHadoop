--- conflicted
+++ resolved
@@ -19,11 +19,6 @@
 
 import java.io.PrintWriter;
 import java.util.ArrayList;
-<<<<<<< HEAD
-import java.util.HashSet;
-import java.util.Iterator;
-=======
->>>>>>> fbf12270
 import java.util.List;
 import java.util.Map;
 import java.util.TreeMap;
@@ -83,17 +78,10 @@
    */
   synchronized void add(final Block block, final DatanodeInfo datanode,
       final boolean log) {
-<<<<<<< HEAD
-    LightWeightHashSet<Block> set = node2blocks.get(datanode.getStorageID());
-    if (set == null) {
-      set = new LightWeightHashSet<Block>();
-      node2blocks.put(datanode.getStorageID(), set);
-=======
     LightWeightHashSet<Block> set = node2blocks.get(datanode.getDatanodeUuid());
     if (set == null) {
       set = new LightWeightHashSet<Block>();
       node2blocks.put(datanode.getDatanodeUuid(), set);
->>>>>>> fbf12270
     }
     if (set.add(block)) {
       numBlocks++;
@@ -146,30 +134,7 @@
     return new ArrayList<String>(node2blocks.keySet());
   }
 
-<<<<<<< HEAD
-  /** Invalidate work for the storage. */
-  int invalidateWork(final String storageId) {
-    final DatanodeDescriptor dn = datanodeManager.getDatanode(storageId);
-    if (dn == null) {
-      remove(storageId);
-      return 0;
-    }
-    final List<Block> toInvalidate = invalidateWork(storageId, dn);
-    if (toInvalidate == null) {
-      return 0;
-    }
-
-    if (NameNode.stateChangeLog.isInfoEnabled()) {
-      NameNode.stateChangeLog.info("BLOCK* " + getClass().getSimpleName()
-          + ": ask " + dn + " to delete " + toInvalidate);
-    }
-    return toInvalidate.size();
-  }
-
-  private synchronized List<Block> invalidateWork(
-=======
   synchronized List<Block> invalidateWork(
->>>>>>> fbf12270
       final String storageId, final DatanodeDescriptor dn) {
     final LightWeightHashSet<Block> set = node2blocks.get(storageId);
     if (set == null) {
