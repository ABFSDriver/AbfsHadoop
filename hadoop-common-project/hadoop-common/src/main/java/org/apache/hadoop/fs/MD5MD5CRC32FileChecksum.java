/**
 * Licensed to the Apache Software Foundation (ASF) under one
 * or more contributor license agreements.  See the NOTICE file
 * distributed with this work for additional information
 * regarding copyright ownership.  The ASF licenses this file
 * to you under the Apache License, Version 2.0 (the
 * "License"); you may not use this file except in compliance
 * with the License.  You may obtain a copy of the License at
 *
 *     http://www.apache.org/licenses/LICENSE-2.0
 *
 * Unless required by applicable law or agreed to in writing, software
 * distributed under the License is distributed on an "AS IS" BASIS,
 * WITHOUT WARRANTIES OR CONDITIONS OF ANY KIND, either express or implied.
 * See the License for the specific language governing permissions and
 * limitations under the License.
 */
package org.apache.hadoop.fs;

import java.io.DataInput;
import java.io.DataOutput;
import java.io.IOException;

import org.apache.hadoop.classification.InterfaceAudience;
import org.apache.hadoop.classification.InterfaceStability;
import org.apache.hadoop.fs.Options.ChecksumOpt;
import org.apache.hadoop.io.MD5Hash;
import org.apache.hadoop.io.WritableUtils;
import org.apache.hadoop.util.DataChecksum;
import org.xml.sax.Attributes;
import org.xml.sax.SAXException;
import org.znerd.xmlenc.XMLOutputter;

import org.apache.hadoop.fs.MD5MD5CRC32CastagnoliFileChecksum;
import org.apache.hadoop.fs.MD5MD5CRC32GzipFileChecksum;

/** MD5 of MD5 of CRC32. */
@InterfaceAudience.LimitedPrivate({"HDFS"})
@InterfaceStability.Unstable
public class MD5MD5CRC32FileChecksum extends FileChecksum {
  public static final int LENGTH = MD5Hash.MD5_LEN
      + (Integer.SIZE + Long.SIZE)/Byte.SIZE;

  private int bytesPerCRC;
  private long crcPerBlock;
  private MD5Hash md5;

  /** Same as this(0, 0, null) */
  public MD5MD5CRC32FileChecksum() {
    this(0, 0, null);
  }

  /** Create a MD5FileChecksum */
  public MD5MD5CRC32FileChecksum(int bytesPerCRC, long crcPerBlock, MD5Hash md5) {
    this.bytesPerCRC = bytesPerCRC;
    this.crcPerBlock = crcPerBlock;
    this.md5 = md5;
  }
  
  @Override
  public String getAlgorithmName() {
    return "MD5-of-" + crcPerBlock + "MD5-of-" + bytesPerCRC +
        getCrcType().name();
  }

  public static DataChecksum.Type getCrcTypeFromAlgorithmName(String algorithm)
      throws IOException {
    if (algorithm.endsWith(DataChecksum.Type.CRC32.name())) {
      return DataChecksum.Type.CRC32;
    } else if (algorithm.endsWith(DataChecksum.Type.CRC32C.name())) {
      return DataChecksum.Type.CRC32C;
    }

    throw new IOException("Unknown checksum type in " + algorithm);
  }
 
  @Override
  public int getLength() {return LENGTH;}
 
  @Override
  public byte[] getBytes() {
    return WritableUtils.toByteArray(this);
  }

  /** returns the CRC type */
  public DataChecksum.Type getCrcType() {
    // default to the one that is understood by all releases.
    return DataChecksum.Type.CRC32;
  }

  public ChecksumOpt getChecksumOpt() {
    return new ChecksumOpt(getCrcType(), bytesPerCRC);
  }

  @Override
  public void readFields(DataInput in) throws IOException {
    bytesPerCRC = in.readInt();
    crcPerBlock = in.readLong();
    md5 = MD5Hash.read(in);
  }
 
  @Override
  public void write(DataOutput out) throws IOException {
    out.writeInt(bytesPerCRC);
    out.writeLong(crcPerBlock);
    md5.write(out);    
  }

  /** Write that object to xml output. */
  public static void write(XMLOutputter xml, MD5MD5CRC32FileChecksum that
      ) throws IOException {
    xml.startTag(MD5MD5CRC32FileChecksum.class.getName());
    if (that != null) {
      xml.attribute("bytesPerCRC", "" + that.bytesPerCRC);
      xml.attribute("crcPerBlock", "" + that.crcPerBlock);
      xml.attribute("crcType", ""+ that.getCrcType().name());
      xml.attribute("md5", "" + that.md5);
    }
    xml.endTag();
  }

  /** Return the object represented in the attributes. */
  public static MD5MD5CRC32FileChecksum valueOf(Attributes attrs
      ) throws SAXException {
    final String bytesPerCRC = attrs.getValue("bytesPerCRC");
    final String crcPerBlock = attrs.getValue("crcPerBlock");
    final String md5 = attrs.getValue("md5");
    String crcType = attrs.getValue("crcType");
    DataChecksum.Type finalCrcType;
    if (bytesPerCRC == null || crcPerBlock == null || md5 == null) {
      return null;
    }

    try {
      // old versions don't support crcType.
<<<<<<< HEAD
      if (crcType == null || crcType == "") {
=======
      if (crcType == null || crcType.equals("")) {
>>>>>>> fbf12270
        finalCrcType = DataChecksum.Type.CRC32;
      } else {
        finalCrcType = DataChecksum.Type.valueOf(crcType);
      }

      switch (finalCrcType) {
        case CRC32:
          return new MD5MD5CRC32GzipFileChecksum(
              Integer.valueOf(bytesPerCRC),
              Integer.valueOf(crcPerBlock),
              new MD5Hash(md5));
        case CRC32C:
          return new MD5MD5CRC32CastagnoliFileChecksum(
              Integer.valueOf(bytesPerCRC),
              Integer.valueOf(crcPerBlock),
              new MD5Hash(md5));
        default:
          // we should never get here since finalCrcType will
          // hold a valid type or we should have got an exception.
          return null;
      }
    } catch (Exception e) {
      throw new SAXException("Invalid attributes: bytesPerCRC=" + bytesPerCRC
          + ", crcPerBlock=" + crcPerBlock + ", crcType=" + crcType 
          + ", md5=" + md5, e);
    }
  }
 
  @Override
  public String toString() {
    return getAlgorithmName() + ":" + md5;
  }
}<|MERGE_RESOLUTION|>--- conflicted
+++ resolved
@@ -133,11 +133,7 @@
 
     try {
       // old versions don't support crcType.
-<<<<<<< HEAD
-      if (crcType == null || crcType == "") {
-=======
       if (crcType == null || crcType.equals("")) {
->>>>>>> fbf12270
         finalCrcType = DataChecksum.Type.CRC32;
       } else {
         finalCrcType = DataChecksum.Type.valueOf(crcType);
